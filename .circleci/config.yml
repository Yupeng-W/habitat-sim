version: 2.1
gpu: &gpu
  machine:
    image: ubuntu-1604:202104-01
  resource_class: gpu.small
  environment:
    FPS_THRESHOLD: 900
commands:
  build_osx_conda_pkg:
    description: "Build OSX Conda-Package"
    parameters:
        test:
          description: "Do not upload to CONDA_CI_NIGHTLY"
          type: boolean
          default: False
        nightly:
          description: "Whether to build in nightly mode"
          type: boolean
          default: False
        AIHABITAT_CONDA_CHN:
          type: string
          default: "aihabitat"
        AIHABITAT_CONDA_CHN_PWD_VAR:
          type: string
          default: "AIHABITAT_CONDA_PWD"
    steps:
      - run:
          name: Conda Install OSX
          command: |
            curl -o ~/miniconda.sh -O https://repo.anaconda.com/miniconda/Miniconda3-latest-MacOSX-x86_64.sh
            chmod +x ~/miniconda.sh
            ~/miniconda.sh -b -p $HOME/miniconda
            rm ~/miniconda.sh
            export PATH=$HOME/miniconda/bin:$PATH
            conda init "$(basename "${SHELL}")"
      - run:
          name: Conda OSX build
          command: |
            export PATH=$HOME/miniconda/bin:$PATH
            source ~/.bash_profile
            conda activate
            conda install -y anaconda-client ccache cmake git ninja conda-build pip
            echo $(which -a python)
            pip install gitpython
            <<^ parameters.test>> anaconda login --username << parameters.AIHABITAT_CONDA_CHN >>  --password $<< parameters.AIHABITAT_CONDA_CHN_PWD_VAR >>
            conda config --set anaconda_upload yes <</ parameters.test>>
            cd habitat-sim/conda-build
            git submodule update --init --recursive --jobs 16
            export PYTHONIOENCODING="utf-8"
            python macos_matrix_builder.py <<# parameters.test>> --ci_test <</ parameters.test>> <<# parameters.nightly>> --nightly <</ parameters.nightly>>

  install_all_ubuntu_deps:
    description: "Prepares the dependencies"
    steps:
      - run:
          name: Upgrade Dependencies
          command: |
              sudo apt-get update -y || true
              sudo DEBIAN_FRONTEND=noninteractive apt-get upgrade -y || true
      - run:
          name: Install clang-tidy
          command: |
              sudo add-apt-repository "deb http://apt.llvm.org/xenial/ llvm-toolchain-xenial-12 main"
              sudo apt-get update -y || true
              sudo apt-get install -y clang-tidy-12
              sudo ln -s /usr/bin/clang-tidy-12 /usr/local/bin/clang-tidy
              clang-tidy --version
      - run:
          name: Install cmake
          no_output_timeout: 5m
          # OpenEXR requires CMake 3.12. We also download CMake 3.20, which
          # we'll use later for the JS build only.
          command: |
              echo $(git ls-remote https://github.com/facebookresearch/habitat-lab.git HEAD | awk '{ print $1}') > ./hablab_sha
              cat ./hablab_sha
              wget https://cmake.org/files/v3.12/cmake-3.12.4-Linux-x86_64.sh
              wget https://cmake.org/files/v3.20/cmake-3.20.1-linux-x86_64.sh
              sudo mkdir /opt/cmake312
              sudo mkdir /opt/cmake320
              sudo sh ./cmake-3.12.4-Linux-x86_64.sh --prefix=/opt/cmake312 --skip-license
              sudo sh ./cmake-3.20.1-linux-x86_64.sh --prefix=/opt/cmake320 --skip-license
              sudo ln -s /opt/cmake312/bin/cmake /usr/local/bin/cmake
      - run: &install_deps
          name: Install dependencies
          no_output_timeout: 20m
          command: |
              sudo apt-get update || true
              sudo apt-get install -y --no-install-recommends \
                  build-essential \
                  git \
                  curl \
                  vim \
                  ca-certificates \
                  libjpeg-dev \
                  libglm-dev \
                  libegl1-mesa-dev \
                  ninja-build \
                  xorg-dev \
                  freeglut3-dev \
                  pkg-config \
                  wget \
                  zip \
                  lcov\
                  libhdf5-dev \
                  unzip || true
      - run:
          name: Install Headless Chrome dependencies
          command: |
            sudo apt-get update || true
            sudo apt-get install -yq \
                  gconf-service \
                  libasound2 \
                  libatk1.0-0 \
                  libatk-bridge2.0-0 \
                  libc6 \
                  libcairo2 \
                  libcups2 \
                  libdbus-1-3  \
                  libexpat1 \
                  libfontconfig1 \
                  libgcc1 \
                  libgconf-2-4 \
                  libgdk-pixbuf2.0-0 \
                  libglib2.0-0 \
                  libgtk-3-0 \
                  libnspr4 \
                  libpango-1.0-0 \
                  libpangocairo-1.0-0 \
                  libstdc++6 \
                  libx11-6 \
                  libx11-xcb1 \
                  libxcb1 \
                  libxcomposite1 \
                  libxcursor1 \
                  libxdamage1 \
                  libxext6 \
                  libxfixes3 \
                  libxi6 \
                  libxrandr2 \
                  libxrender1 \
                  libxss1 \
                  libxtst6 \
                  ca-certificates \
                  fonts-liberation \
                  libappindicator1 \
                  libnss3 \
                  lsb-release \
                  xdg-utils \
                  wget
      - run:
          name: Install cuda
          no_output_timeout: 20m
          background: true
          command: |
              wget https://developer.download.nvidia.com/compute/cuda/repos/ubuntu1604/x86_64/cuda-repo-ubuntu1604_8.0.44-1_amd64.deb
              sudo dpkg -i cuda-repo-ubuntu1604_8.0.44-1_amd64.deb
              sudo apt-get update || true
              sudo apt-get --yes --force-yes install cuda
              touch ~/cuda_installed
              nvidia-smi
      - restore_cache:
          keys:
            - conda-{{ checksum "habitat-sim/.circleci/config.yml" }}
      - run: &install_conda
          name: Install conda and dependencies
          no_output_timeout: 20m
          command: |
              if [ ! -d ~/miniconda ]
              then
                curl -o ~/miniconda.sh -O  https://repo.anaconda.com/miniconda/Miniconda3-latest-Linux-x86_64.sh
                chmod +x ~/miniconda.sh
                ~/miniconda.sh -b -p $HOME/miniconda
                rm ~/miniconda.sh
                export PATH=$HOME/miniconda/bin:$PATH
                conda create -y -n habitat python=3.6
                . activate habitat
                conda install -q -y -c conda-forge ninja numpy pytest pytest-cov ccache hypothesis
                pip install pytest-sugar pytest-xdist pytest-benchmark
              fi
      - run:
          name: Install emscripten
          no_output_timeout: 20m
          background: true
          command: |
              if [ ! -f ~/emscripten_installed ]
              then
                export PATH=$HOME/miniconda/bin:$PATH
                . activate habitat;
                git clone -q https://github.com/emscripten-core/emsdk.git ~/emsdk
                cd ~/emsdk
                ./emsdk install 1.38.48
                ./emsdk activate 1.38.48
                . ~/emsdk/emsdk_env.sh
                touch ~/emscripten_installed
              fi
      - run:
          name: Install pytorch
          no_output_timeout: 20m
          background: true
          command: |
              if [ ! -f ~/miniconda/pytorch_installed ]
              then
                export PATH=$HOME/miniconda/bin:$PATH
                . activate habitat;
                conda install -c  conda-forge opencv -y
                conda install -y pytorch torchvision  cudatoolkit=10.0 -c pytorch
              fi
              touch ~/miniconda/pytorch_installed
      - run:
          name: Install JavaScript dependencies
          background: true
          command: |
              if [ ! -f ~/npm_deps_installed ]
              then
                wget -qO- https://raw.githubusercontent.com/nvm-sh/nvm/v0.34.0/install.sh | bash
                . ~/.bashrc
                nvm install v11.9.0
                nvm use v11.9.0
                npm install
                touch ~/npm_deps_installed
              fi
      - restore_cache:
          keys:
            - habitat-lab-{{ checksum "./hablab_sha" }}
      - restore_cache:
          keys:
            - ccache-{{ arch }}-{{ .Branch }}-{{ .BuildNum }}
            - ccache-{{ arch }}-{{ .Branch }}-
            - ccache-{{ arch }}-main-
          paths:
            - /home/circleci/.ccache
      - run:
          name: CCache initialization
          command: |
            export PATH=$HOME/miniconda/bin:$PATH
            . activate habitat;
            ccache --show-stats
            ccache --zero-stats
            ccache --max-size=10.0G

jobs:
  python_lint:
    docker:
      - image: cimg/python:3.6
    steps:
      - checkout
      - run:
          name: setup
          command: |
              # Updated llvm to v 10
              sudo apt-get update
              sudo apt-get install llvm-10
              cd /usr/bin
              sudo rm  llvm-config
              sudo ln -s llvm-config-10 llvm-config
              cd ~/project/
              pip install -U pip
              pip install -U --prefer-binary \
                black \
                flake8 \
                flake8-bugbear \
                flake8-builtins \
                flake8-comprehensions \
                flake8-return \
                flake8-simplify \
                hypothesis \
                isort \
                mypy \
                numpy \
                pytest \
                sphinx \
                tqdm
              pip install --prefer-binary -r requirements.txt torch --progress-bar off
      - run:
          name: run black
          command: |
              black --version
              black --exclude '/(\.eggs|\.git|\.hg|\.mypy_cache|\.nox|\.tox|\.venv|_build|buck-out|build|dist)|examples/tutorials/(colabs|nb_python)'  habitat_sim/. examples/. tests/. setup.py --diff
              black --exclude '/(\.eggs|\.git|\.hg|\.mypy_cache|\.nox|\.tox|\.venv|_build|buck-out|build|dist)|examples/tutorials/(colabs|nb_python)'  habitat_sim/. examples/. tests/. setup.py --check
      - run:
          name: run isort
          command: |
              isort --version
              isort habitat_sim/. examples/. tests/. setup.py --diff
              isort habitat_sim/. examples/. tests/. setup.py --check-only
      - run:
          name: run flake8
          command: |
              flake8 --version
              flake8 habitat_sim/. examples/. tests/. setup.py
      - run:
          name: run mypy
          command: mypy

  js_lint:
    docker:
      - image: cimg/node:12.20
    steps:
      - checkout
      - run:
          name: setup
          command: |
            npm install
      - run:
          name: run eslint
          command: |
            npm run lint

  pre-commit:
    docker:
      - image: cimg/python:3.6
    working_directory: ~/repo/

    steps:
      - checkout
      - run:
          name: Combine precommit config and python versions for caching
          command: |
            cat .pre-commit-config.yaml > pre-commit-deps.txt
            python -VV >> pre-commit-deps.txt
      - restore_cache:
          keys:
          - v1-precommit-deps-{{ checksum "pre-commit-deps.txt" }}

      - run:
          name: Install Dependencies
          command: |
            pip install -U pip setuptools pre-commit
            # Install the hooks now so that they'll be cached
            pre-commit install-hooks

      - save_cache:
          paths:
            - ~/.cache/pre-commit
          key: v1-precommit-deps-{{ checksum "pre-commit-deps.txt" }}
      - run:
          name: Check Code Style using pre-commit
          command: |
            SKIP=eslint pre-commit run --show-diff-on-failure --all-files
  test_conda_build_osx:
    macos:
      xcode: 11.3.0
    steps:
      - checkout:
          path: ./habitat-sim
<<<<<<< HEAD
      - build_osx_conda_pkg:
          test: true
=======
      - run:
          name: Conda Install
          command: |
            curl -o ~/miniconda.sh -O https://repo.anaconda.com/miniconda/Miniconda3-latest-MacOSX-x86_64.sh
            chmod +x ~/miniconda.sh
            ~/miniconda.sh -b -p $HOME/miniconda
            rm ~/miniconda.sh
            export PATH=$HOME/miniconda/bin:$PATH
            conda init "$(basename "${SHELL}")"
            source ~/.bash_profile
            conda activate
            conda install -y anaconda-client ccache cmake git ninja conda-build pip
            echo $(which -a python)
            pip install gitpython
            cd habitat-sim/conda-build
            git submodule update --init --recursive --jobs 16
            export PYTHONIOENCODING="utf-8"
            python matrix_builder.py --ci_test
>>>>>>> 756027f1
  test_pip_build:
    <<: *gpu
    steps:
      - checkout
      - run: *install_deps
      - run:
          name: pip install
          command: |
            pyenv global 3.7.10
            python3 -m pip install -U pip
            python3 -m pip install . -v
            cd ../ && python3 -c "import habitat_sim"

  lab_build_habitat:
    <<: *gpu
    steps:
      - checkout:
          path: ./habitat-sim
      - run:
          name: CPU info
          no_output_timeout: 1m
          command: |
              cat /proc/cpuinfo
      - install_all_ubuntu_deps
      - run: &download_test_data
          name: Download test data
          command: |
              export PATH=$HOME/miniconda/bin:/usr/local/cuda/bin:$PATH
              . activate habitat;

              if [ ! -d ./data/scene_datasets/habitat-test-scenes/van-gogh-room.glb ]
              then
                cd habitat-sim
                python habitat_sim/utils/datasets_download.py --uids ci_test_assets --replace --data-path data/
              fi

      - run:
          name: Build habitat sim and documentation
          no_output_timeout: 20m
          command: |
              export PATH=$HOME/miniconda/bin:/usr/local/cuda/bin:$PATH
              . activate habitat;
              cd habitat-sim
              git submodule update --init --recursive --jobs 16
              while [ ! -f ~/miniconda/pytorch_installed ]; do sleep 2; done # wait for Pytorch
              pip install -r requirements.txt --progress-bar off
              pip install imageio imageio-ffmpeg
              conda install -y -c conda-forge doxygen==1.8.16
              conda install -y  jinja2 pygments docutils
              while [ ! -f ~/cuda_installed ]; do sleep 2; done # wait for CUDA
              sudo apt install --allow-change-held-packages \
                  texlive-base \
                  texlive-latex-extra \
                  texlive-fonts-extra \
                  texlive-fonts-recommended

              # Rebuild with all options enabled
              ./build.sh --with-cuda --with-bullet --vhacd
              cd docs
              git submodule update --init
              ./build-public.sh
      - run:
          name: Install Habitat Sim and Habitat Lab
          command: |
              export PATH=$HOME/miniconda/bin:$PATH
              . activate habitat;
              cd habitat-sim
              #Rebuild headless
              python setup.py install --headless --with-bullet --with-cuda --vhacd
              cd ..
              if [ ! -d ./habitat-lab ]
              then
                git clone -q --depth 1 https://github.com/facebookresearch/habitat-lab.git
              fi
              cd habitat-lab
              pip install -r requirements.txt --progress-bar off
              ln -s ../habitat-sim/data data
              touch ~/miniconda/pip_deps_installed
      - run:
          name: Run Habitat Lab tests
          no_output_timeout: 25m
          command: |
              export PATH=$HOME/miniconda/bin:$PATH
              . activate habitat; cd habitat-lab
              python -u setup.py develop --all
              python -u setup.py test
      - save_cache:
          key: habitat-lab-{{ checksum "./hablab_sha" }}
          background: true
          paths:
            - ./habitat-lab
      - run:
          name: Build Habitat Lab documentation
          command: |
              export PATH=$HOME/miniconda/bin:/usr/local/cuda/bin:$PATH
              . activate habitat; cd habitat-lab
              # Install requirments first to avoid errors related to gym
              pip install -r requirements.txt --progress-bar off
              python setup.py develop --all

              cd docs
              conda install -y -c conda-forge doxygen==1.8.16
              conda install -y  jinja2 pygments docutils
              ./build-public.sh
      - save_cache:
          key: conda-{{ checksum "habitat-sim/.circleci/config.yml" }}
          background: true
          paths:
            - ~/miniconda
      - save_cache:
          key: docs-{{ .Branch }}-{{ .Environment.CIRCLE_SHA1 }}
          background: true
          paths:
            - ./habitat-sim/build/docs-public
  install_and_test_ubuntu:
    <<: *gpu
    steps:
      - checkout:
          path: ./habitat-sim
      - run:
          name: CPU info
          no_output_timeout: 1m
          command: |
              cat /proc/cpuinfo
      - install_all_ubuntu_deps
      - run:
          name: Build, install habitat-sim and run benchmark
          no_output_timeout: 25m
          command: |
              while [ ! -f ~/miniconda/pytorch_installed ]; do sleep 2; done # wait for Pytorch
              export PATH=$HOME/miniconda/bin:$PATH
              . activate habitat;
              cd habitat-sim
              pip install -r requirements.txt --progress-bar off
              pip install imageio imageio-ffmpeg
              git submodule update --init --recursive --jobs 16
              python -u setup.py install --build-type "Release" --lto --headless --vhacd --bullet
      - run:
          name: run clang-tidy
          command: |
              export PATH=$HOME/miniconda/bin:$PATH
              . activate habitat;
              cd habitat-sim
              python tools/run-clang-tidy.py -header-filter=src/esp src/esp
      - run:
          name: Ccache stats
          when: always
          command: |
            export PATH=$HOME/miniconda/bin:$PATH
            . activate habitat;
            ccache --show-stats
      - run: *download_test_data
      - run:
          name: Build Javascript bindings
          command: |
              # wait for npm and emscripten install
              while [[ ! -f ~/emscripten_installed && ! -f ~/npm_deps_installed ]]; do sleep 2; done
              # switch to cmake 3.20 just for this step. The JS build requires
              # static Bullet libs, and Bullet static libs required CMake 3.13+.
              sudo rm /usr/local/bin/cmake
              sudo ln -s /opt/cmake320/bin/cmake /usr/local/bin/cmake
              cd habitat-sim
              . ~/.bashrc
              export PATH=$HOME/miniconda/bin:$PATH
              . activate habitat
              nvm use v11.9.0
              . ~/emsdk/emsdk_env.sh
              CMAKE_GENERATOR=Ninja ./build_js.sh --bullet
              # switch back to cmake 3.12
              sudo rm /usr/local/bin/cmake
              sudo ln -s /opt/cmake312/bin/cmake /usr/local/bin/cmake
      - run:
          name: Run sim benchmark
          command: |
              export PATH=$HOME/miniconda/bin:/usr/local/cuda/bin:$PATH
              . activate habitat; cd habitat-sim
              python examples/example.py --scene data/scene_datasets/habitat-test-scenes/van-gogh-room.glb --silent --test_fps_regression $FPS_THRESHOLD
      - run:
          name: Run JavaScript tests
          command: |
            cd habitat-sim
            . ~/.bashrc
            export PATH=$HOME/miniconda/bin:$PATH
            . activate habitat
            nvm use v11.9.0
            npm run test
      - run:
          name: Run sim tests
          no_output_timeout: 25m
          command: |
              export PATH=$HOME/miniconda/bin:/usr/local/cuda/bin:$PATH
              . activate habitat; cd habitat-sim

              export PYTHONPATH=$(pwd):$PYTHONPATH
              #This way, pytest shows partial progress
              export PYTHONUNBUFFERED=1
              # CUDA isn't needed until here
              while [ ! -f ~/cuda_installed ]; do sleep 2; done # wait for CUDA

              # run tests with code coverage
              CORRADE_TEST_COLOR=ON GTEST_COLOR=yes ./build.sh --headless \
                --bullet \
                --vhacd \
                --with-cuda \
                --build-datatool \
                --run-tests \
                --no-lto \
                --cmake-args='-DCMAKE_CXX_FLAGS="--coverage"'

              while [ ! -f ~/miniconda/pytorch_installed ]; do sleep 2; done # wait for Pytorch
              pytest -n 8 --durations=10 --cov-report=xml --cov=./

              #run the marked pytest-benchmark tests and print the results
              pytest -m sim_benchmarks

              #re-build without bullet and cuda and run physics tests again
              #TODO: instead of reinstall, do this with configuration
              ./build.sh --headless --cmake-args='-DCMAKE_CXX_FLAGS="--coverage"'
              pytest -n 8 --durations=10 --cov-report=xml --cov=./ --cov-append tests/test_physics.py tests/test_sensors.py

              . ~/.bashrc
              nvm use v11.9.0
              . ~/emsdk/emsdk_env.sh
              # Generate JS CodeConv
              npm run test_with_coverage
      - save_cache:
          key: ccache-{{ arch }}-{{ .Branch }}-{{ .BuildNum }}
          background: true
          paths:
            - /home/circleci/.ccache
      - run:
          name: Upload test coverage
          command: |
              export PATH=$HOME/miniconda/bin:/usr/local/cuda/bin:$PATH
              . activate habitat; cd habitat-sim

              curl -Os https://uploader.codecov.io/latest/linux/codecov
              chmod +x codecov
              #Uploading test coverage for Python code
              ./codecov -f coverage.xml -cF Python

              # Uploading test coverage for JS code
              ./codecov coverage_js/coverage-final.json -cF JavaScript

              #Uploading test coverage for C++ code
              lcov --directory . --capture --output-file coverage.info
              # Replaces -1 linecount with zero to prevent lcov from crashing:
              # https://github.com/psycofdj/coverxygen/issues/6
              sed -i -e 's/,-1$/,0/g' coverage.info
              #lcov --remove coverage.info "*/deps/*" --output-file coverage.info > /dev/null
              #lcov --remove coverage.info "*/test/*" --output-file coverage.info > /dev/null
              #lcov --remove coverage.info "*/tests/*" --output-file coverage.info > /dev/null
              ./codecov -f coverage.info -cF CPP



  build_conda_binaries:
    <<: *gpu
    parameters:
      AIHABITAT_CONDA_CHN:
        type: string
        default: "aihabitat"
      AIHABITAT_CONDA_CHN_PWD_VAR:
        type: string
        default: "AIHABITAT_CONDA_PWD"
      NIGHTLY_FLAG:
        type: string
        default: ""
      CI_TEST:
        type: boolean
        default: false
    steps:
      - checkout:
          path: ./habitat-sim
      - run:
          name: Build conda Linux packages
          no_output_timeout: 240m
          command: |
              # export PATH=$HOME/miniconda/bin:$PATH
              # . activate habitat;

              cd habitat-sim/conda-build
              <<^ parameters.CI_TEST >>
              # Install anaconda to work with packages repo
              curl -O https://repo.anaconda.com/archive/Anaconda3-2020.11-Linux-x86_64.sh
              bash Anaconda3-2020.11-Linux-x86_64.sh -b -p $HOME/anaconda
              export PATH=$HOME/anaconda/bin:$PATH

              # Delete old nightly builds
              python common/delete_old_night_packages.py --username << parameters.AIHABITAT_CONDA_CHN >>  --password $<< parameters.AIHABITAT_CONDA_CHN_PWD_VAR >> << parameters.NIGHTLY_FLAG >> <</ parameters.CI_TEST >>

              # install Docker
              curl -fsSL https://download.docker.com/linux/ubuntu/gpg | sudo apt-key add -
              sudo add-apt-repository "deb [arch=amd64] https://download.docker.com/linux/ubuntu $(lsb_release -cs) stable"
              sudo apt-get update
              apt-cache policy docker-ce
              sudo apt-get install -y docker-ce

              docker build -t hsim_condabuild_dcontainer -f Dockerfile .
              docker run -it --ipc=host --rm -v $(pwd)/../../:/remote \
                  <<^ parameters.CI_TEST >> --env << parameters.AIHABITAT_CONDA_CHN_PWD_VAR >> <</ parameters.CI_TEST >> \
                  hsim_condabuild_dcontainer \
                  /bin/bash -c "source ~/.bashrc && conda activate py36 \
                                && cd /remote/habitat-sim/conda-build \
                                <<^ parameters.CI_TEST >> && anaconda login --username << parameters.AIHABITAT_CONDA_CHN >> --password \${<< parameters.AIHABITAT_CONDA_CHN_PWD_VAR >>} <</ parameters.CI_TEST >> \
                                && python matrix_builder.py \
                                  <<# parameters.CI_TEST >> --ci_test <</ parameters.CI_TEST>> \
                                  <<^ parameters.CI_TEST >> --conda_upload << parameters.NIGHTLY_FLAG >> <</ parameters.CI_TEST >>"

  update_docs:
    docker:
      - image: cimg/base:2020.01
    steps:
      - checkout
      - restore_cache:
          key: docs-{{ .Branch }}-{{ .Environment.CIRCLE_SHA1 }}
      - add_ssh_keys:
          fingerprints:
            - "18:88:e0:37:b1:b3:7a:23:aa:1e:f7:43:a8:5b:8e:05"
      - run:
          name: Update public documentation
          no_output_timeout: 30m
          command: |
              # Update website
              git clone git@github.com:facebookmicrosites/habitat-website.git
              cd habitat-website
              git submodule update --init

              for dir in habitat-sim habitat-lab
              do
                  rm -rf published/docs/${dir}
                  cp -r ../habitat-sim/build/docs-public/${dir} published/docs/.
              done

              git config --global user.name "Habitat"
              git config --global user.email habitat@fb.com
              NOW=$(date +"%m-%d-%Y")
              git add .
              git diff-index --quiet HEAD || git commit -m "Build habitat-sim and habitat-lab ${NOW}"
              git push origin main

              # Deploy to public
              git checkout gh-pages
              git checkout main published
              sudo apt-get update || true
              sudo apt-get install -yq \
                    rsync
              rsync -a published/ ./.
              rm -rf published
              git add .
              git diff-index --quiet HEAD || git commit -m "Build habitat-sim and habitat-lab ${NOW}"
              git push origin gh-pages

workflows:
  version: 2
  install_and_test:
    jobs:
      - python_lint
      - js_lint
      - lab_build_habitat
      - test_conda_build_osx
      - test_pip_build
      - install_and_test_ubuntu
      - pre-commit
      - build_conda_binaries:
          CI_TEST: true
  nightly:
    triggers:
      - schedule:
          cron: "0 7 * * *"
          filters:
            branches:
              only: main
    jobs:
      - lab_build_habitat
      - install_and_test_ubuntu
<<<<<<< HEAD
      - test_conda_build
      - test_conda_build_osx
=======
>>>>>>> 756027f1
      - update_docs:
          requires:
            - install_and_test_ubuntu
          filters:
            branches:
              only: main
      - build_conda_binaries:
          AIHABITAT_CONDA_CHN: aihabitat-nightly
          AIHABITAT_CONDA_CHN_PWD_VAR: AIHABITAT_NIGHTLY_CONDA_PWD
          NIGHTLY_FLAG: "--nightly"
          requires:
            - install_and_test_ubuntu
          filters:
            branches:
              only: main

  version_conda_release:
    jobs:
      - lab_build_habitat:
          filters: &version_filter
            tags:
              only: /^v[0-9]+(\.[0-9]+)*.*/ # v0.1.5-rc1
            branches:
              ignore: /.*/
      - install_and_test_ubuntu:
          filters: *version_filter
      - update_docs:
          requires:
            - lab_build_habitat
            - install_and_test_ubuntu
          filters: *version_filter
      - build_conda_binaries:
          requires:
            - lab_build_habitat
            - install_and_test_ubuntu
          filters: *version_filter<|MERGE_RESOLUTION|>--- conflicted
+++ resolved
@@ -343,29 +343,8 @@
     steps:
       - checkout:
           path: ./habitat-sim
-<<<<<<< HEAD
       - build_osx_conda_pkg:
           test: true
-=======
-      - run:
-          name: Conda Install
-          command: |
-            curl -o ~/miniconda.sh -O https://repo.anaconda.com/miniconda/Miniconda3-latest-MacOSX-x86_64.sh
-            chmod +x ~/miniconda.sh
-            ~/miniconda.sh -b -p $HOME/miniconda
-            rm ~/miniconda.sh
-            export PATH=$HOME/miniconda/bin:$PATH
-            conda init "$(basename "${SHELL}")"
-            source ~/.bash_profile
-            conda activate
-            conda install -y anaconda-client ccache cmake git ninja conda-build pip
-            echo $(which -a python)
-            pip install gitpython
-            cd habitat-sim/conda-build
-            git submodule update --init --recursive --jobs 16
-            export PYTHONIOENCODING="utf-8"
-            python matrix_builder.py --ci_test
->>>>>>> 756027f1
   test_pip_build:
     <<: *gpu
     steps:
@@ -742,11 +721,6 @@
     jobs:
       - lab_build_habitat
       - install_and_test_ubuntu
-<<<<<<< HEAD
-      - test_conda_build
-      - test_conda_build_osx
-=======
->>>>>>> 756027f1
       - update_docs:
           requires:
             - install_and_test_ubuntu
