--- conflicted
+++ resolved
@@ -63,12 +63,8 @@
   tangent = normalize(tangent - dot(tangent, normal) * normal);
   biTangent = normalize(cross(normal, tangent) * vertexTangent.w);
   // later in .frag, TBN will transform the normal perturbation
-<<<<<<< HEAD
-  // (read from normal map) from tangent space to world space, NOT camera space
-=======
   // (read from normal map) from tangent space to world space,
   // NOT camera space
->>>>>>> f281c5d2
 #endif
 
   gl_Position = ProjectionMatrix * ViewMatrix * vertexWorldPosition;
