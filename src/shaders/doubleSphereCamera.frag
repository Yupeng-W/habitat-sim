--- conflicted
+++ resolved
@@ -33,16 +33,8 @@
     discard;
   m.z = (1 - Alpha * Alpha * r2) / (Alpha * sqrt(sq1) + 1.0 - Alpha);
   float mz2 = m.z * m.z;
-<<<<<<< HEAD
+  // unproject to get the ray direction
   float sq2 = mz2 + (1.0 - Xi * Xi) * r2;
-  if (sq2 < 0.0) {
-    discard;
-  }
-
-  // unproject to get the ray direction
-=======
-  float sq2 = mz2 + (1 - Xi * Xi) * r2;
->>>>>>> 2ee61381
   if (sq2 < 0.0)
     discard;
 
