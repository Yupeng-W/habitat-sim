// Copyright (c) Facebook, Inc. and its affiliates.
// This source code is licensed under the MIT license found in the
// LICENSE file in the root directory of this source tree.

#include <Corrade/Utility/Directory.h>
#include <gtest/gtest.h>
#include <string>

#include "esp/sim/Simulator.h"

#include "esp/assets/ResourceManager.h"
#include "esp/gfx/Renderer.h"
#include "esp/scene/SceneManager.h"

#ifdef ESP_BUILD_WITH_BULLET
#include "esp/physics/bullet/BulletPhysicsManager.h"
#endif

#include "configure.h"

namespace Cr = Corrade;

using esp::assets::ResourceManager;
using esp::physics::PhysicsManager;
using esp::scene::SceneManager;

const std::string dataDir = Cr::Utility::Directory::join(SCENE_DATASETS, "../");
const std::string physicsConfigFile =
    Cr::Utility::Directory::join(SCENE_DATASETS,
                                 "../default.phys_scene_config.json");

class PhysicsManagerTest : public testing::Test {
 protected:
  void SetUp() override {
    context_ = esp::gfx::WindowlessContext::create_unique(0);
    renderer_ = esp::gfx::Renderer::create();

    sceneID_ = sceneManager_.initSceneGraph();
  };

  void initScene(const std::string sceneFile) {
    const esp::assets::AssetInfo info =
        esp::assets::AssetInfo::fromPath(sceneFile);

    auto& sceneGraph = sceneManager_.getSceneGraph(sceneID_);
    esp::scene::SceneNode* navSceneNode =
        &sceneGraph.getRootNode().createChild();
    auto& drawables = sceneManager_.getSceneGraph(sceneID_).getDrawables();
    resourceManager_.loadScene(info, physicsManager_, navSceneNode, &drawables,
                               physicsConfigFile);
  }

  // must declare these in this order due to avoid deallocation errors
  esp::gfx::WindowlessContext::uptr context_;
  esp::gfx::Renderer::ptr renderer_;

  ResourceManager resourceManager_;
  SceneManager sceneManager_;
  PhysicsManager::ptr physicsManager_;

  int sceneID_;
};

TEST_F(PhysicsManagerTest, JoinCompound) {
  LOG(INFO) << "Starting physics test: JoinCompound";

  std::string sceneFile =
      Cr::Utility::Directory::join(dataDir, "test_assets/scenes/plane.glb");
  std::string objectFile = Cr::Utility::Directory::join(
      dataDir, "test_assets/objects/nested_box.glb");

  initScene(sceneFile);

  if (physicsManager_->getPhysicsSimulationLibrary() !=
      PhysicsManager::PhysicsSimulationLibrary::NONE) {
    // if we have a simulation implementation then test a joined vs. unjoined
    // object
    esp::assets::PhysicsObjectAttributes physicsObjectAttributes;
    physicsObjectAttributes.setString("renderMeshHandle", objectFile);
    resourceManager_.loadObject(physicsObjectAttributes, objectFile);

    // get a reference to the stored template to edit
    esp::assets::PhysicsObjectAttributes& objectTemplate =
        resourceManager_.getPhysicsObjectAttributes(objectFile);

    for (int i = 0; i < 2; i++) {
      // mark the object not joined
      if (i == 0) {
        objectTemplate.setBool("joinCollisionMeshes", false);
      } else {
        objectTemplate.setBool("joinCollisionMeshes", true);
      }

      physicsManager_->reset();

      std::vector<int> objectIds;

      // add and simulate the object
      int num_objects = 7;
      for (int o = 0; o < num_objects; o++) {
        int objectId = physicsManager_->addObject(objectFile, nullptr);
        objectIds.push_back(o);

        const esp::scene::SceneNode& node =
            physicsManager_->getObjectSceneNode(objectId);

        Magnum::Matrix4 R{
            Magnum::Matrix4::rotationX(Magnum::Math::Rad<float>(-1.56)) *
            Magnum::Matrix4::rotationY(Magnum::Math::Rad<float>(-0.25))};
        float boxHeight = 2.0 + (o * 2);
        Magnum::Vector3 initialPosition{0.0, boxHeight, 0.0};
        physicsManager_->setRotation(
            objectId, Magnum::Quaternion::fromMatrix(R.rotationNormalized()));
        physicsManager_->setTranslation(objectId, initialPosition);

        ASSERT_EQ(node.absoluteTranslation(), initialPosition);
      }

      float timeToSim = 10.0;
      while (physicsManager_->getWorldTime() < timeToSim) {
        physicsManager_->stepPhysics(0.1);
      }
      int numActiveObjects = physicsManager_->checkActiveObjects();
      LOG(INFO) << " Number of active objects: " << numActiveObjects;

      if (i == 1) {
        // when collision meshes are joined, objects should be stable
        ASSERT_EQ(numActiveObjects, 0);
      }

      for (int o : objectIds) {
        physicsManager_->removeObject(o);
      }
    }
  }
}

#ifdef ESP_BUILD_WITH_BULLET
TEST_F(PhysicsManagerTest, CollisionBoundingBox) {
  LOG(INFO) << "Starting physics test: CollisionBoundingBox";

  std::string sceneFile =
      Cr::Utility::Directory::join(dataDir, "test_assets/scenes/plane.glb");
  std::string objectFile =
      Cr::Utility::Directory::join(dataDir, "test_assets/objects/sphere.glb");

  initScene(sceneFile);

  if (physicsManager_->getPhysicsSimulationLibrary() !=
      PhysicsManager::PhysicsSimulationLibrary::NONE) {
    // if we have a simulation implementation then test bounding box vs mesh for
    // sphere object

    esp::assets::PhysicsObjectAttributes physicsObjectAttributes;
    physicsObjectAttributes.setString("renderMeshHandle", objectFile);
    physicsObjectAttributes.setDouble("margin", 0.0);
    physicsObjectAttributes.setBool("joinCollisionMeshes", false);
    resourceManager_.loadObject(physicsObjectAttributes, objectFile);

    // get a reference to the stored template to edit
    esp::assets::PhysicsObjectAttributes& objectTemplate =
        resourceManager_.getPhysicsObjectAttributes(objectFile);

    for (int i = 0; i < 2; i++) {
      if (i == 0) {
        objectTemplate.setBool("useBoundingBoxForCollision", false);
      } else {
        objectTemplate.setBool("useBoundingBoxForCollision", true);
      }

      physicsManager_->reset();

      int objectId = physicsManager_->addObject(
          objectFile, &sceneManager_.getSceneGraph(sceneID_).getDrawables());

      Magnum::Vector3 initialPosition{0.0, 0.25, 0.0};
      physicsManager_->setTranslation(objectId, initialPosition);

      Magnum::Quaternion prevOrientation =
          physicsManager_->getRotation(objectId);
      Magnum::Vector3 prevPosition = physicsManager_->getTranslation(objectId);
      float timeToSim = 3.0;
      while (physicsManager_->getWorldTime() < timeToSim) {
        Magnum::Vector3 force{3.0, 0.0, 0.0};
        physicsManager_->applyForce(objectId, force, Magnum::Vector3{});
        physicsManager_->stepPhysics(0.1);

        Magnum::Quaternion orientation = physicsManager_->getRotation(objectId);
        Magnum::Vector3 position = physicsManager_->getTranslation(objectId);

        // object is being pushed, so should be moving
        ASSERT_NE(position, prevPosition);
        Magnum::Rad q_angle =
            Magnum::Math::angle(orientation, Magnum::Quaternion({0, 0, 0}, 1));
        if (i == 1) {
          // bounding box for collision, so the sphere should not be rolling
          ASSERT_LE(q_angle, Magnum::Rad{0.1});
        } else {
          // no bounding box, so the sphere should be rolling
          ASSERT_NE(orientation, prevOrientation);
        }

        prevOrientation = orientation;
        prevPosition = position;
      }

      physicsManager_->removeObject(objectId);
    }
  }
}

TEST_F(PhysicsManagerTest, DiscreteContactTest) {
  LOG(INFO) << "Starting physics test: DiscreteContactTest";

  std::string sceneFile =
      Cr::Utility::Directory::join(dataDir, "test_assets/scenes/plane.glb");
  std::string objectFile = Cr::Utility::Directory::join(
      dataDir, "test_assets/objects/transform_box.glb");

  initScene(sceneFile);

  if (physicsManager_->getPhysicsSimulationLibrary() !=
      PhysicsManager::PhysicsSimulationLibrary::NONE) {
    esp::assets::PhysicsObjectAttributes physicsObjectAttributes;
    physicsObjectAttributes.setString("renderMeshHandle", objectFile);
    physicsObjectAttributes.setDouble("margin", 0.0);
    resourceManager_.loadObject(physicsObjectAttributes, objectFile);

    // generate two centered boxes with dimension 2x2x2
    int objectId0 = physicsManager_->addObject(objectFile, nullptr);
    int objectId1 = physicsManager_->addObject(objectFile, nullptr);

    // place them in collision free location (0.1 about ground plane and 0.2
    // apart)
    physicsManager_->setTranslation(objectId0, Magnum::Vector3{0, 1.1, 0});
    physicsManager_->setTranslation(objectId1, Magnum::Vector3{2.2, 1.1, 0});
    ASSERT_FALSE(physicsManager_->contactTest(objectId0));
    ASSERT_FALSE(physicsManager_->contactTest(objectId1));

    // move box 0 into floor
    physicsManager_->setTranslation(objectId0, Magnum::Vector3{0, 0.9, 0});
    ASSERT_TRUE(physicsManager_->contactTest(objectId0));
    ASSERT_FALSE(physicsManager_->contactTest(objectId1));

    // move box 0 into box 1
    physicsManager_->setTranslation(objectId0, Magnum::Vector3{1.1, 1.1, 0});
    ASSERT_TRUE(physicsManager_->contactTest(objectId0));
    ASSERT_TRUE(physicsManager_->contactTest(objectId1));
  }
}

TEST_F(PhysicsManagerTest, BulletCompoundShapeMargins) {
  // test that all different construction methods for a simple shape result in
  // the same Aabb for the given margin
  LOG(INFO) << "Starting physics test: BulletCompoundShapeMargins";

  std::string objectFile = Cr::Utility::Directory::join(
      dataDir, "test_assets/objects/transform_box.glb");

  initScene(objectFile);

  if (physicsManager_->getPhysicsSimulationLibrary() ==
      PhysicsManager::PhysicsSimulationLibrary::BULLET) {
    // test joined vs. unjoined
    esp::assets::PhysicsObjectAttributes physicsObjectAttributes;
    physicsObjectAttributes.setString("renderMeshHandle", objectFile);
    physicsObjectAttributes.setDouble("margin", 0.1);

    resourceManager_.loadObject(physicsObjectAttributes, objectFile);

    // get a reference to the stored template to edit
    esp::assets::PhysicsObjectAttributes& objectTemplate =
        resourceManager_.getPhysicsObjectAttributes(objectFile);

    auto* drawables = &sceneManager_.getSceneGraph(sceneID_).getDrawables();

    // add the unjoined object
    objectTemplate.setBool("joinCollisionMeshes", false);
    int objectId0 = physicsManager_->addObject(objectFile, drawables);

    // add the joined object
    objectTemplate.setBool("joinCollisionMeshes", true);
    int objectId1 = physicsManager_->addObject(objectFile, drawables);

    // add bounding box object
    objectTemplate.setBool("useBoundingBoxForCollision", true);
    int objectId2 = physicsManager_->addObject(objectFile, drawables);

    esp::physics::BulletPhysicsManager* bPhysManager =
        static_cast<esp::physics::BulletPhysicsManager*>(physicsManager_.get());

    const Magnum::Range3D AabbScene =
        bPhysManager->getSceneCollisionShapeAabb();

    const Magnum::Range3D AabbOb0 =
        bPhysManager->getCollisionShapeAabb(objectId0);
    const Magnum::Range3D AabbOb1 =
        bPhysManager->getCollisionShapeAabb(objectId1);
    const Magnum::Range3D AabbOb2 =
        bPhysManager->getCollisionShapeAabb(objectId1);

    Magnum::Range3D objectGroundTruth({-1.1, -1.1, -1.1}, {1.1, 1.1, 1.1});
    Magnum::Range3D sceneGroundTruth({-1.0, -1.0, -1.0}, {1.0, 1.0, 1.0});

    ASSERT_EQ(AabbScene, sceneGroundTruth);
    ASSERT_EQ(AabbOb0, objectGroundTruth);
    ASSERT_EQ(AabbOb1, objectGroundTruth);
    ASSERT_EQ(AabbOb2, objectGroundTruth);
  }
}
#endif

TEST_F(PhysicsManagerTest, ConfigurableScaling) {
  // test scaling of objects via template configuration (visual and collision)
  LOG(INFO) << "Starting physics test: ConfigurableScaling";

  std::string objectFile = Cr::Utility::Directory::join(
      dataDir, "test_assets/objects/transform_box.glb");

  initScene("NONE");

  // test joined vs. unjoined
  esp::assets::PhysicsObjectAttributes physicsObjectAttributes;
  physicsObjectAttributes.setString("renderMeshHandle", objectFile);
  physicsObjectAttributes.setDouble("margin", 0.0);

  resourceManager_.loadObject(physicsObjectAttributes, objectFile);

  // get a reference to the stored template to edit
  esp::assets::PhysicsObjectAttributes& objectTemplate =
      resourceManager_.getPhysicsObjectAttributes(objectFile);

  std::vector<Magnum::Vector3> testScales{
      {1.0, 1.0, 1.0},  {4.0, 3.0, 2.0},    {0.1, 0.2, 0.3},
      {0.0, 0.0, 0.0},  {-1.0, -1.0, -1.0}, {-1.0, 1.0, 1.0},
      {4.0, -3.0, 2.0}, {0.1, -0.2, -0.3}};

  auto& drawables = sceneManager_.getSceneGraph(sceneID_).getDrawables();

  for (auto& testScale : testScales) {
    objectTemplate.setMagnumVec3("scale", testScale);

    Magnum::Range3D boundsGroundTruth(-abs(testScale), abs(testScale));

    int objectId = physicsManager_->addObject(objectFile, &drawables);

    const Magnum::Range3D& visualBounds =
        physicsManager_->getObjectSceneNode(objectId).getCumulativeBB();

    ASSERT_EQ(visualBounds, boundsGroundTruth);

// Test Bullet collision shape scaling
#ifdef ESP_BUILD_WITH_BULLET
    if (physicsManager_->getPhysicsSimulationLibrary() ==
        PhysicsManager::PhysicsSimulationLibrary::BULLET) {
      esp::physics::BulletPhysicsManager* bPhysManager =
          static_cast<esp::physics::BulletPhysicsManager*>(
              physicsManager_.get());

      Magnum::Range3D aabb = bPhysManager->getCollisionShapeAabb(objectId);

      ASSERT_EQ(aabb, boundsGroundTruth);
    }
#endif
  }
}

TEST_F(PhysicsManagerTest, TestVelocityControl) {
  // test scaling of objects via template configuration (visual and collision)
  LOG(INFO) << "Starting physics test: TestVelocityControl";

  std::string objectFile = Cr::Utility::Directory::join(
      dataDir, "test_assets/objects/transform_box.glb");

  std::string sceneFile =
      Cr::Utility::Directory::join(dataDir, "test_assets/scenes/plane.glb");

  initScene(sceneFile);

  esp::assets::PhysicsObjectAttributes physicsObjectAttributes;
  physicsObjectAttributes.setString("renderMeshHandle", objectFile);
  physicsObjectAttributes.setDouble("margin", 0.0);
<<<<<<< HEAD
  physicsObjectAttributes.setDouble("angDamping", 0.0);
=======
>>>>>>> 6deb47b4
  resourceManager_.loadObject(physicsObjectAttributes, objectFile);

  auto& drawables = sceneManager_.getSceneGraph(sceneID_).getDrawables();

  int objectId = physicsManager_->addObject(objectFile, &drawables);
<<<<<<< HEAD
  physicsManager_->setTranslation(objectId, Magnum::Vector3{0, 2.0, 0});
=======
  physicsManager_->setTranslation(objectId, Magnum::Vector3{0, 1.0, 0});
>>>>>>> 6deb47b4

  Magnum::Vector3 commandLinVel(1.0, 1.0, 1.0);
  Magnum::Vector3 commandAngVel(1.0, 1.0, 1.0);

  if (physicsManager_->getPhysicsSimulationLibrary() ==
      PhysicsManager::PhysicsSimulationLibrary::BULLET) {
    physicsManager_->setLinearVelocity(objectId, commandLinVel);
    physicsManager_->setAngularVelocity(objectId, commandAngVel);

    ASSERT_EQ(physicsManager_->getLinearVelocity(objectId), commandLinVel);
    ASSERT_EQ(physicsManager_->getAngularVelocity(objectId), commandAngVel);
<<<<<<< HEAD

    // run some tests with dynamics
    float timeToSim = 5.0;
    float steptime = 0.05;
    commandAngVel = Magnum::Vector3{
        1.0, 1.0, -1.0};  // axis rotation chosen for easy checking
    esp::physics::VelocityControl& velControl =
        physicsManager_->getVelocityControl(objectId);
    velControl.controllingAngVel = true;
    velControl.controllingLinVel = true;
    velControl.linVel = commandLinVel;
    velControl.angVel = commandAngVel;

    Magnum::Quaternion kinematicOrientation =
        physicsManager_->getRotation(objectId);

    while (physicsManager_->getWorldTime() < timeToSim) {
      Magnum::Vector3 prevPos = physicsManager_->getTranslation(objectId);
      Magnum::Quaternion prevOrientation =
          physicsManager_->getRotation(objectId);

      physicsManager_->applyForce(
          objectId,
          Magnum::Vector3{0, float(9.8 * physicsManager_->getMass(objectId)),
                          0},
          Magnum::Vector3{});

      physicsManager_->stepPhysics(steptime);

      // LOG(INFO) << "time: " << physicsManager_->getWorldTime();

      // check that linear velocity has been approximately applied (could be
      // some error due to dynamics)
      for (int i = 0; i < 3; i++) {
        ASSERT_EQ((prevPos[i] + commandLinVel[i] > prevPos[i]),
                  (physicsManager_->getTranslation(objectId)[i] > prevPos[i]));
      }

      // check that angular velocity has been approximately applied via
      // exponential map
      Magnum::Quaternion q;
      Magnum::Vector3 ha =
          commandAngVel * steptime * 0.5;  // vector of half angle
      float l = ha.length();               // magnitude
      if (l > 0) {
        float ss = sin(l) / l;
        q = Magnum::Quaternion(
            Magnum::Vector3{ha.x() * ss, ha.y() * ss, ha.z() * ss}, cos(l));
      } else {
        q = Magnum::Quaternion(Magnum::Vector3{ha.x(), ha.y(), ha.z()}, 1.0);
      }
      Magnum::Quaternion finiteDifference =
          physicsManager_->getRotation(objectId) *
          prevOrientation
              .inverted();  // quat diff: diff*q1 = q2 -> diff = q2*inv(q1)
      Cr::Utility::Debug() << "kin delta: " << q
                           << ", dyn delta: " << finiteDifference;
      Magnum::Quaternion expectedOrientation = q * prevOrientation;
      Magnum::Rad q_angle = Magnum::Math::angle(
          physicsManager_->getRotation(objectId), expectedOrientation);
      Cr::Utility::Debug() << "orientation: "
                           << physicsManager_->getRotation(objectId)
                           << ", expected: " << expectedOrientation
                           << ", angle b/t: " << q_angle;

      for (int i = 0; i < 3; i++) {
        ASSERT_EQ(
            (expectedOrientation.vector()[i] > prevOrientation.vector()[i]),
            (physicsManager_->getRotation(objectId).vector()[i] >
             prevOrientation.vector()[i]));
      }
      ASSERT_EQ((expectedOrientation.scalar() > prevOrientation.scalar()),
                (physicsManager_->getRotation(objectId).scalar() >
                 prevOrientation.scalar()));

      // ASSERT_LE(q_angle, Magnum::Rad{0.1});
    }

=======
>>>>>>> 6deb47b4
  } else if (physicsManager_->getPhysicsSimulationLibrary() ==
             PhysicsManager::PhysicsSimulationLibrary::NONE) {
    physicsManager_->setLinearVelocity(objectId, commandLinVel);
    physicsManager_->setAngularVelocity(objectId, commandAngVel);

    // default kinematics always 0 velocity when queried
    ASSERT_EQ(physicsManager_->getLinearVelocity(objectId), Magnum::Vector3{});
    ASSERT_EQ(physicsManager_->getAngularVelocity(objectId), Magnum::Vector3{});
  }
}<|MERGE_RESOLUTION|>--- conflicted
+++ resolved
@@ -380,20 +380,12 @@
   esp::assets::PhysicsObjectAttributes physicsObjectAttributes;
   physicsObjectAttributes.setString("renderMeshHandle", objectFile);
   physicsObjectAttributes.setDouble("margin", 0.0);
-<<<<<<< HEAD
-  physicsObjectAttributes.setDouble("angDamping", 0.0);
-=======
->>>>>>> 6deb47b4
   resourceManager_.loadObject(physicsObjectAttributes, objectFile);
 
   auto& drawables = sceneManager_.getSceneGraph(sceneID_).getDrawables();
 
   int objectId = physicsManager_->addObject(objectFile, &drawables);
-<<<<<<< HEAD
-  physicsManager_->setTranslation(objectId, Magnum::Vector3{0, 2.0, 0});
-=======
   physicsManager_->setTranslation(objectId, Magnum::Vector3{0, 1.0, 0});
->>>>>>> 6deb47b4
 
   Magnum::Vector3 commandLinVel(1.0, 1.0, 1.0);
   Magnum::Vector3 commandAngVel(1.0, 1.0, 1.0);
@@ -405,7 +397,6 @@
 
     ASSERT_EQ(physicsManager_->getLinearVelocity(objectId), commandLinVel);
     ASSERT_EQ(physicsManager_->getAngularVelocity(objectId), commandAngVel);
-<<<<<<< HEAD
 
     // run some tests with dynamics
     float timeToSim = 5.0;
@@ -484,8 +475,6 @@
       // ASSERT_LE(q_angle, Magnum::Rad{0.1});
     }
 
-=======
->>>>>>> 6deb47b4
   } else if (physicsManager_->getPhysicsSimulationLibrary() ==
              PhysicsManager::PhysicsSimulationLibrary::NONE) {
     physicsManager_->setLinearVelocity(objectId, commandLinVel);
