// Copyright (c) Facebook, Inc. and its affiliates.
// This source code is licensed under the MIT license found in the
// LICENSE file in the root directory of this source tree.

#include <Corrade/Containers/StridedArrayView.h>
#include <Corrade/TestSuite/Tester.h>
#include <Corrade/Utility/Directory.h>
#include <Magnum/DebugTools/CompareImage.h>
#include <Magnum/EigenIntegration/Integration.h>
#include <Magnum/ImageView.h>
#include <Magnum/Magnum.h>
#include <Magnum/PixelFormat.h>
#include <string>

#include "esp/assets/ResourceManager.h"
#include "esp/physics/RigidObject.h"
#include "esp/sim/Simulator.h"

#include "configure.h"

namespace Cr = Corrade;
namespace Mn = Magnum;

using esp::agent::Agent;
using esp::agent::AgentConfiguration;
using esp::agent::AgentState;
using esp::assets::ResourceManager;
using esp::gfx::LightInfo;
using esp::gfx::LightPositionModel;
using esp::gfx::LightSetup;
using esp::nav::PathFinder;
using esp::scene::SceneConfiguration;
using esp::sensor::Observation;
using esp::sensor::ObservationSpace;
using esp::sensor::ObservationSpaceType;
using esp::sensor::SensorSpec;
using esp::sensor::SensorType;
using esp::sim::Simulator;
using esp::sim::SimulatorConfiguration;

namespace {

// NOLINTNEXTLINE(google-build-using-namespace)
using namespace Magnum::Math::Literals;

const std::string vangogh =
    Cr::Utility::Directory::join(SCENE_DATASETS,
                                 "habitat-test-scenes/van-gogh-room.glb");
const std::string skokloster =
    Cr::Utility::Directory::join(SCENE_DATASETS,
                                 "habitat-test-scenes/skokloster-castle.glb");
const std::string planeScene =
    Cr::Utility::Directory::join(TEST_ASSETS, "scenes/plane.glb");
const std::string physicsConfigFile =
    Cr::Utility::Directory::join(TEST_ASSETS, "testing.phys_scene_config.json");
const std::string screenshotDir =
    Cr::Utility::Directory::join(TEST_ASSETS, "screenshots/");

struct SimTest : Cr::TestSuite::Tester {
  explicit SimTest();

  Simulator::uptr getSimulator(
      const std::string& scene,
      const std::string& sceneLightingKey = ResourceManager::NO_LIGHT_KEY) {
    SimulatorConfiguration simConfig{};
    simConfig.scene.id = scene;
    simConfig.enablePhysics = true;
    simConfig.physicsConfigFile = physicsConfigFile;
    simConfig.sceneLightSetup = sceneLightingKey;

    auto sim = Simulator::create_unique(simConfig);
    sim->setLightSetup(lightSetup1, "custom_lighting_1");
    sim->setLightSetup(lightSetup2, "custom_lighting_2");
    return sim;
  }

  void checkPinholeCameraRGBAObservation(
      Simulator& sim,
      const std::string& groundTruthImageFile,
      Magnum::Float maxThreshold,
      Magnum::Float meanThreshold);

  void basic();
  void reconfigure();
  void reset();
  void getSceneRGBAObservation();
  void getSceneWithLightingRGBAObservation();
  void getDefaultLightingRGBAObservation();
  void getCustomLightingRGBAObservation();
  void updateLightSetupRGBAObservation();
  void updateObjectLightSetupRGBAObservation();
  void multipleLightingSetupsRGBAObservation();
<<<<<<< HEAD
  void recomputeNavmeshWithStaticObjects();
=======
  void loadingObjectTemplates();
>>>>>>> 36cc8f56

  // TODO: remove outlier pixels from image and lower maxThreshold
  const Magnum::Float maxThreshold = 255.f;

  LightSetup lightSetup1{{Magnum::Vector3{0.0f, 1.5f, -0.2f}, 0xffffff_rgbf,
                          LightPositionModel::CAMERA}};
  LightSetup lightSetup2{{Magnum::Vector3{0.0f, 0.5f, 1.0f}, 0xffffff_rgbf,
                          LightPositionModel::CAMERA}};
};

SimTest::SimTest() {
  // clang-format off
  addTests({&SimTest::basic,
            &SimTest::reconfigure,
            &SimTest::reset,
            &SimTest::getSceneRGBAObservation,
            &SimTest::getSceneWithLightingRGBAObservation,
            &SimTest::getDefaultLightingRGBAObservation,
            &SimTest::getCustomLightingRGBAObservation,
            &SimTest::updateLightSetupRGBAObservation,
            &SimTest::updateObjectLightSetupRGBAObservation,
            &SimTest::multipleLightingSetupsRGBAObservation,
<<<<<<< HEAD
            &SimTest::recomputeNavmeshWithStaticObjects});
=======
            &SimTest::loadingObjectTemplates});
>>>>>>> 36cc8f56
  // clang-format on
}

void SimTest::basic() {
  SimulatorConfiguration cfg;
  cfg.scene.id = vangogh;
  Simulator simulator(cfg);
  PathFinder::ptr pathfinder = simulator.getPathFinder();
  CORRADE_VERIFY(pathfinder);
}

void SimTest::reconfigure() {
  SimulatorConfiguration cfg;
  cfg.scene.id = vangogh;
  Simulator simulator(cfg);
  PathFinder::ptr pathfinder = simulator.getPathFinder();
  simulator.reconfigure(cfg);
  CORRADE_VERIFY(pathfinder == simulator.getPathFinder());
  SimulatorConfiguration cfg2;
  cfg2.scene.id = skokloster;
  simulator.reconfigure(cfg2);
  CORRADE_VERIFY(pathfinder != simulator.getPathFinder());
}

void SimTest::reset() {
  SimulatorConfiguration cfg;
  cfg.scene.id = vangogh;
  Simulator simulator(cfg);
  PathFinder::ptr pathfinder = simulator.getPathFinder();

  auto pinholeCameraSpec = SensorSpec::create();
  pinholeCameraSpec->sensorSubtype = "pinhole";
  pinholeCameraSpec->sensorType = SensorType::COLOR;
  pinholeCameraSpec->position = {0.0f, 1.5f, 5.0f};
  pinholeCameraSpec->resolution = {100, 100};
  AgentConfiguration agentConfig{};
  agentConfig.sensorSpecifications = {pinholeCameraSpec};
  auto agent = simulator.addAgent(agentConfig);

  auto stateOrig = AgentState::create();
  agent->getState(stateOrig);

  simulator.reset();

  auto stateFinal = AgentState::create();
  agent->getState(stateFinal);
  CORRADE_VERIFY(stateOrig->position == stateFinal->position);
  CORRADE_VERIFY(stateOrig->rotation == stateFinal->rotation);
  CORRADE_VERIFY(pathfinder == simulator.getPathFinder());
}

void SimTest::checkPinholeCameraRGBAObservation(
    Simulator& simulator,
    const std::string& groundTruthImageFile,
    Magnum::Float maxThreshold,
    Magnum::Float meanThreshold) {
  // do not rely on default SensorSpec default constructor to remain constant
  auto pinholeCameraSpec = SensorSpec::create();
  pinholeCameraSpec->sensorSubtype = "pinhole";
  pinholeCameraSpec->sensorType = SensorType::COLOR;
  pinholeCameraSpec->position = {1.0f, 1.5f, 1.0f};
  pinholeCameraSpec->resolution = {128, 128};

  AgentConfiguration agentConfig{};
  agentConfig.sensorSpecifications = {pinholeCameraSpec};
  Agent::ptr agent = simulator.addAgent(agentConfig);
  agent->setInitialState(AgentState{});

  Observation observation;
  ObservationSpace obsSpace;
  CORRADE_VERIFY(
      simulator.getAgentObservation(0, pinholeCameraSpec->uuid, observation));
  CORRADE_VERIFY(
      simulator.getAgentObservationSpace(0, pinholeCameraSpec->uuid, obsSpace));

  std::vector<size_t> expectedShape{
      {static_cast<size_t>(pinholeCameraSpec->resolution[0]),
       static_cast<size_t>(pinholeCameraSpec->resolution[1]), 4}};

  CORRADE_VERIFY(obsSpace.spaceType == ObservationSpaceType::TENSOR);
  CORRADE_VERIFY(obsSpace.dataType == esp::core::DataType::DT_UINT8);
  CORRADE_COMPARE(obsSpace.shape, expectedShape);
  CORRADE_COMPARE(observation.buffer->shape, expectedShape);

  // Compare with previously rendered ground truth
  CORRADE_COMPARE_WITH(
      (Mn::ImageView2D{
          Mn::PixelFormat::RGBA8Unorm,
          {pinholeCameraSpec->resolution[0], pinholeCameraSpec->resolution[1]},
          observation.buffer->data}),
      Cr::Utility::Directory::join(screenshotDir, groundTruthImageFile),
      (Mn::DebugTools::CompareImageToFile{maxThreshold, meanThreshold}));
}

void SimTest::getSceneRGBAObservation() {
  setTestCaseName(CORRADE_FUNCTION);
  auto simulator = getSimulator(vangogh);
  checkPinholeCameraRGBAObservation(*simulator, "SimTestExpectedScene.png",
                                    maxThreshold, 0.75f);
}

void SimTest::getSceneWithLightingRGBAObservation() {
  setTestCaseName(CORRADE_FUNCTION);
  auto simulator = getSimulator(vangogh, "custom_lighting_1");
  checkPinholeCameraRGBAObservation(
      *simulator, "SimTestExpectedSceneWithLighting.png", maxThreshold, 0.75f);
}

void SimTest::getDefaultLightingRGBAObservation() {
  auto simulator = getSimulator(vangogh);

  int objectID = simulator->addObject(0);
  CORRADE_VERIFY(objectID != esp::ID_UNDEFINED);
  simulator->setTranslation({1.0f, 0.5f, -0.5f}, objectID);

  checkPinholeCameraRGBAObservation(
      *simulator, "SimTestExpectedDefaultLighting.png", maxThreshold, 0.65f);
}

void SimTest::getCustomLightingRGBAObservation() {
  auto simulator = getSimulator(vangogh);

  int objectID = simulator->addObject(0, nullptr, "custom_lighting_1");
  CORRADE_VERIFY(objectID != esp::ID_UNDEFINED);
  simulator->setTranslation({1.0f, 0.5f, -0.5f}, objectID);

  checkPinholeCameraRGBAObservation(
      *simulator, "SimTestExpectedCustomLighting.png", maxThreshold, 0.65f);
}

void SimTest::updateLightSetupRGBAObservation() {
  auto simulator = getSimulator(vangogh);

  // update default lighting
  int objectID = simulator->addObject(0);
  CORRADE_VERIFY(objectID != esp::ID_UNDEFINED);
  simulator->setTranslation({1.0f, 0.5f, -0.5f}, objectID);

  checkPinholeCameraRGBAObservation(
      *simulator, "SimTestExpectedDefaultLighting.png", maxThreshold, 0.65f);

  simulator->setLightSetup(lightSetup1);
  checkPinholeCameraRGBAObservation(
      *simulator, "SimTestExpectedCustomLighting.png", maxThreshold, 0.65f);
  simulator->removeObject(objectID);

  // update custom lighting
  objectID = simulator->addObject(0, nullptr, "custom_lighting_1");
  CORRADE_VERIFY(objectID != esp::ID_UNDEFINED);
  simulator->setTranslation({1.0f, 0.5f, -0.5f}, objectID);

  checkPinholeCameraRGBAObservation(
      *simulator, "SimTestExpectedCustomLighting.png", maxThreshold, 0.65f);

  simulator->setLightSetup(lightSetup2, "custom_lighting_1");
  checkPinholeCameraRGBAObservation(
      *simulator, "SimTestExpectedCustomLighting2.png", maxThreshold, 0.65f);
}

void SimTest::updateObjectLightSetupRGBAObservation() {
  auto simulator = getSimulator(vangogh);

  int objectID = simulator->addObject(0);
  CORRADE_VERIFY(objectID != esp::ID_UNDEFINED);
  simulator->setTranslation({1.0f, 0.5f, -0.5f}, objectID);
  checkPinholeCameraRGBAObservation(
      *simulator, "SimTestExpectedDefaultLighting.png", maxThreshold, 0.65f);

  // change from default lighting to custom
  simulator->setObjectLightSetup(objectID, "custom_lighting_1");
  checkPinholeCameraRGBAObservation(
      *simulator, "SimTestExpectedCustomLighting.png", maxThreshold, 0.65f);

  // change from one custom lighting to another
  simulator->setObjectLightSetup(objectID, "custom_lighting_2");
  checkPinholeCameraRGBAObservation(
      *simulator, "SimTestExpectedCustomLighting2.png", maxThreshold, 0.65f);
}

void SimTest::multipleLightingSetupsRGBAObservation() {
  auto simulator = getSimulator(planeScene);

  // make sure updates apply to all objects using the light setup
  int objectID = simulator->addObject(0, nullptr, "custom_lighting_1");
  CORRADE_VERIFY(objectID != esp::ID_UNDEFINED);
  simulator->setTranslation({0.0f, 0.5f, -0.5f}, objectID);

  int otherObjectID = simulator->addObject(0, nullptr, "custom_lighting_1");
  CORRADE_VERIFY(otherObjectID != esp::ID_UNDEFINED);
  simulator->setTranslation({2.0f, 0.5f, -0.5f}, otherObjectID);

  checkPinholeCameraRGBAObservation(
      *simulator, "SimTestExpectedSameLighting.png", maxThreshold, 0.01f);

  simulator->setLightSetup(lightSetup2, "custom_lighting_1");
  checkPinholeCameraRGBAObservation(
      *simulator, "SimTestExpectedSameLighting2.png", maxThreshold, 0.01f);
  simulator->setLightSetup(lightSetup1, "custom_lighting_1");

  // make sure we can move a single object to another group
  simulator->setObjectLightSetup(objectID, "custom_lighting_2");
  checkPinholeCameraRGBAObservation(
      *simulator, "SimTestExpectedDifferentLighting.png", maxThreshold, 0.01f);
}

<<<<<<< HEAD
void SimTest::recomputeNavmeshWithStaticObjects() {
  auto simulator = getSimulator(skokloster);

  // compute the initial navmesh
  esp::nav::NavMeshSettings navMeshSettings;
  navMeshSettings.setDefaults();
  simulator->recomputeNavMesh(*simulator->getPathFinder().get(),
                              navMeshSettings);

  esp::vec3f randomNavPoint =
      simulator->getPathFinder()->getRandomNavigablePoint();
  while (simulator->getPathFinder()->distanceToClosestObstacle(randomNavPoint) <
             1.0 ||
         randomNavPoint[1] > 1.0) {
    randomNavPoint = simulator->getPathFinder()->getRandomNavigablePoint();
  }

  // add static object at a known navigable point
  int objectID = simulator->addObject(0);
  simulator->setTranslation(Magnum::Vector3{randomNavPoint}, objectID);
  simulator->setObjectMotionType(esp::physics::MotionType::STATIC, objectID);
  CORRADE_VERIFY(
      simulator->getPathFinder()->isNavigable({randomNavPoint}, 0.1));

  // recompute with object
  simulator->recomputeNavMesh(*simulator->getPathFinder().get(),
                              navMeshSettings, true);
  CORRADE_VERIFY(!simulator->getPathFinder()->isNavigable(randomNavPoint, 0.1));

  // recompute without again
  simulator->recomputeNavMesh(*simulator->getPathFinder().get(),
                              navMeshSettings, false);
  CORRADE_VERIFY(simulator->getPathFinder()->isNavigable(randomNavPoint, 0.1));

  simulator->removeObject(objectID);

  // test scaling
  esp::assets::PhysicsObjectAttributes& objectTemplate =
      simulator->getPhysicsObjectAttributes(0);
  objectTemplate.setMagnumVec3("scale", {0.5, 0.5, 0.5});
  objectID = simulator->addObject(0);
  simulator->setTranslation(Magnum::Vector3{randomNavPoint}, objectID);
  simulator->setTranslation(
      simulator->getTranslation(objectID) + Magnum::Vector3{0, 0.5, 0},
      objectID);
  simulator->setObjectMotionType(esp::physics::MotionType::STATIC, objectID);
  esp::vec3f offset(0.75, 0, 0);
  CORRADE_VERIFY(simulator->getPathFinder()->isNavigable(randomNavPoint, 0.1));
  CORRADE_VERIFY(
      simulator->getPathFinder()->isNavigable(randomNavPoint + offset, 0.2));
  // recompute with object
  simulator->recomputeNavMesh(*simulator->getPathFinder().get(),
                              navMeshSettings, true);
  CORRADE_VERIFY(!simulator->getPathFinder()->isNavigable(randomNavPoint, 0.1));
  CORRADE_VERIFY(
      simulator->getPathFinder()->isNavigable(randomNavPoint + offset, 0.2));
=======
void SimTest::loadingObjectTemplates() {
  auto simulator = getSimulator(planeScene);

  // test directory of templates
  std::vector<int> templateIndices = simulator->loadObjectConfigs(
      Cr::Utility::Directory::join(TEST_ASSETS, "objects"));
  CORRADE_VERIFY(!templateIndices.empty());
  for (auto index : templateIndices) {
    CORRADE_VERIFY(index != esp::ID_UNDEFINED);
  }

  // reload again and ensure that old loaded indices are returned
  std::vector<int> templateIndices2 = simulator->loadObjectConfigs(
      Cr::Utility::Directory::join(TEST_ASSETS, "objects"));
  CORRADE_VERIFY(templateIndices2 == templateIndices);

  // test fresh template
  esp::assets::PhysicsObjectAttributes newTemplate;
  std::string boxPath =
      Cr::Utility::Directory::join(TEST_ASSETS, "objects/transform_box.glb");
  newTemplate.setString("renderMeshHandle", boxPath);
  int templateIndex = simulator->loadObjectTemplate(newTemplate, boxPath);
  CORRADE_VERIFY(templateIndex != esp::ID_UNDEFINED);

  // test double load
  templateIndex = simulator->loadObjectTemplate(newTemplate, boxPath);
  CORRADE_VERIFY(templateIndex == esp::ID_UNDEFINED);
>>>>>>> 36cc8f56
}

}  // namespace

CORRADE_TEST_MAIN(SimTest)<|MERGE_RESOLUTION|>--- conflicted
+++ resolved
@@ -90,11 +90,8 @@
   void updateLightSetupRGBAObservation();
   void updateObjectLightSetupRGBAObservation();
   void multipleLightingSetupsRGBAObservation();
-<<<<<<< HEAD
   void recomputeNavmeshWithStaticObjects();
-=======
   void loadingObjectTemplates();
->>>>>>> 36cc8f56
 
   // TODO: remove outlier pixels from image and lower maxThreshold
   const Magnum::Float maxThreshold = 255.f;
@@ -117,11 +114,8 @@
             &SimTest::updateLightSetupRGBAObservation,
             &SimTest::updateObjectLightSetupRGBAObservation,
             &SimTest::multipleLightingSetupsRGBAObservation,
-<<<<<<< HEAD
-            &SimTest::recomputeNavmeshWithStaticObjects});
-=======
+            &SimTest::recomputeNavmeshWithStaticObjects,
             &SimTest::loadingObjectTemplates});
->>>>>>> 36cc8f56
   // clang-format on
 }
 
@@ -327,7 +321,6 @@
       *simulator, "SimTestExpectedDifferentLighting.png", maxThreshold, 0.01f);
 }
 
-<<<<<<< HEAD
 void SimTest::recomputeNavmeshWithStaticObjects() {
   auto simulator = getSimulator(skokloster);
 
@@ -384,7 +377,8 @@
   CORRADE_VERIFY(!simulator->getPathFinder()->isNavigable(randomNavPoint, 0.1));
   CORRADE_VERIFY(
       simulator->getPathFinder()->isNavigable(randomNavPoint + offset, 0.2));
-=======
+}
+
 void SimTest::loadingObjectTemplates() {
   auto simulator = getSimulator(planeScene);
 
@@ -412,7 +406,6 @@
   // test double load
   templateIndex = simulator->loadObjectTemplate(newTemplate, boxPath);
   CORRADE_VERIFY(templateIndex == esp::ID_UNDEFINED);
->>>>>>> 36cc8f56
 }
 
 }  // namespace
