# Copyright (c) Facebook, Inc. and its affiliates.
# This source code is licensed under the MIT license found in the
# LICENSE file in the root directory of this source tree.

set(DEPS_DIR "${CMAKE_CURRENT_LIST_DIR}/../deps")
set(CMAKE_MODULE_PATH ${CMAKE_MODULE_PATH} "${CMAKE_CURRENT_LIST_DIR}")

# Find Corrade first so we can use CORRADE_TARGET_*
if(NOT USE_SYSTEM_MAGNUM)
  # These are enabled by default but we don't need them right now -- disabling
  # for slightly faster builds. If you need any of these, simply delete a line.
  set(WITH_INTERCONNECT OFF CACHE BOOL "" FORCE)
  set(WITH_TESTSUITE OFF CACHE BOOL "" FORCE)
  add_subdirectory("${DEPS_DIR}/corrade")
endif()
find_package(Corrade REQUIRED Utility)

# OpenMP
find_package(OpenMP)
# We don't find_package(OpenGL REQUIRED) here, but let Magnum do that instead
# as it sets up various things related to GLVND.

include_directories("deps")

# Eigen. Use a system package, if preferred.
if(USE_SYSTEM_EIGEN)
  find_package(Eigen3 REQUIRED)
  include_directories(SYSTEM ${EIGEN3_INCLUDE_DIR})
else()
  include_directories(SYSTEM "${DEPS_DIR}/eigen-git-mirror")
  set(EIGEN3_INCLUDE_DIR "${DEPS_DIR}/eigen-git-mirror")
  set(CMAKE_MODULE_PATH ${CMAKE_MODULE_PATH} "${DEPS_DIR}/eigen-git-mirror/cmake")
endif()

# sophus
include_directories(SYSTEM "${DEPS_DIR}/Sophus")

# glog. NOTE: emscripten does not support 32-bit targets, which glog requires.
# Therefore we do not build glog and use a custom shim instead to emulate glog
if(CORRADE_TARGET_EMSCRIPTEN)
  add_library(glog INTERFACE)
  add_compile_definitions(USE_GLOG_SHIM)
else()
  add_subdirectory("${DEPS_DIR}/glog")
endif()

# RapidJSON. Use a system package, if preferred.
if(USE_SYSTEM_RAPIDJSON)
  find_package(RapidJSON CONFIG REQUIRED)
  include_directories(SYSTEM ${RapidJSON_INCLUDE_DIR})
else()
  include_directories(SYSTEM "${DEPS_DIR}/rapidjson/include")
endif()

# Why all the weird options in the set() calls below?
# See https://stackoverflow.com/questions/3766740/overriding-a-default-option-value-in-cmake-from-a-parent-cmakelists-txt

# Assimp. Use a system package, if preferred.
if(NOT USE_SYSTEM_ASSIMP)
  set(ASSIMP_BUILD_ASSIMP_TOOLS OFF CACHE BOOL "ASSIMP_BUILD_ASSIMP_TOOLS" FORCE)
  set(ASSIMP_BUILD_TESTS OFF CACHE BOOL "ASSIMP_BUILD_TESTS" FORCE)
  set(BUILD_SHARED_LIBS OFF CACHE BOOL "ASSIMP_BUILD_TESTS" FORCE)
  add_subdirectory("${DEPS_DIR}/assimp")

  # Help FindAssimp locate everything
  set(ASSIMP_INCLUDE_DIR "${DEPS_DIR}/assimp/include" CACHE STRING "" FORCE)
  set(ASSIMP_LIBRARY_DEBUG assimp CACHE STRING "" FORCE)
  set(ASSIMP_LIBRARY_RELEASE assimp CACHE STRING "" FORCE)
  add_library(Assimp::Assimp ALIAS assimp)
endif()
find_package(Assimp REQUIRED)

# recast
set(RECASTNAVIGATION_DEMO OFF CACHE BOOL "RECASTNAVIGATION_DEMO" FORCE)
set(RECASTNAVIGATION_TESTS OFF CACHE BOOL "RECASTNAVIGATION_TESTS" FORCE)
set(RECASTNAVIGATION_EXAMPLES OFF CACHE BOOL "RECASTNAVIGATION_EXAMPLES" FORCE)
set(RECASTNAVIGATION_STATIC ON CACHE BOOL "RECASTNAVIGATION_STATIC" FORCE)
add_subdirectory("${DEPS_DIR}/recastnavigation/Recast")
add_subdirectory("${DEPS_DIR}/recastnavigation/Detour")
# Needed so that Detour doesn't hide the implementation of the method on dtQueryFilter
target_compile_definitions(Detour
  PUBLIC
  DT_VIRTUAL_QUERYFILTER)

if(BUILD_PYTHON_BINDINGS)
  # python interpreter
  find_package(PythonInterp 3.6 REQUIRED)

  # Search for python executable to pick up activated virtualenv/conda python
  unset(PYTHON_EXECUTABLE CACHE)
  find_program(PYTHON_EXECUTABLE
    python
      PATHS ENV PATH   # look in the PATH environment variable
      NO_DEFAULT_PATH  # do not look anywhere else...
  )
  message(STATUS "Bindings being generated for python at ${PYTHON_EXECUTABLE}")

  # Pybind11. Use a system package, if preferred. This needs to be before Magnum
  # so the bindings can properly detect pybind11 added as a subproject.
  if(USE_SYSTEM_PYBIND11)
    find_package(pybind11 REQUIRED)
  else()
    add_subdirectory("${DEPS_DIR}/pybind11")
  endif()
endif()

# Magnum. Use a system package, if preferred.
if(NOT USE_SYSTEM_MAGNUM)
  set(BUILD_PLUGINS_STATIC ON CACHE BOOL "BUILD_PLUGINS_STATIC" FORCE)
  set(BUILD_STATIC ON CACHE BOOL "BUILD_STATIC" FORCE)
  set(BUILD_STATIC_PIC ON CACHE BOOL "BUILD_STATIC_PIC" FORCE)

  # These are enabled by default but we don't need them right now -- disabling
  # for slightly faster builds. If you need any of these, simply delete a line.
<<<<<<< HEAD
  set(WITH_INTERCONNECT OFF CACHE BOOL "" FORCE)
  set(WITH_TESTSUITE OFF CACHE BOOL "" FORCE)
  #set(WITH_PRIMITIVES OFF CACHE BOOL "" FORCE)
=======
  set(WITH_DEBUGTOOLS OFF CACHE BOOL "" FORCE)
  set(WITH_PRIMITIVES OFF CACHE BOOL "" FORCE)
>>>>>>> 26bccd1f
  set(WITH_TEXT OFF CACHE BOOL "" FORCE)
  set(WITH_TEXTURETOOLS OFF CACHE BOOL "" FORCE)

  # These are not enabled by default but we need them
  set(WITH_ANYSCENEIMPORTER ON CACHE BOOL "WITH_ANYSCENEIMPORTER" FORCE)
  set(WITH_ASSIMPIMPORTER ON CACHE BOOL "WITH_ASSIMPIMPORTER" FORCE)
  set(WITH_TINYGLTFIMPORTER ON CACHE BOOL "WITH_TINYGLTFIMPORTER" FORCE)
  set(WITH_ANYIMAGEIMPORTER ON CACHE BOOL "WITH_ANYIMAGEIMPORTER" FORCE)
  set(WITH_STBIMAGEIMPORTER ON CACHE BOOL "WITH_STBIMAGEIMPORTER" FORCE)
  set(WITH_STBIMAGECONVERTER ON CACHE BOOL "WITH_STBIMAGECONVERTER" FORCE)
  set(WITH_SDL2APPLICATION OFF CACHE BOOL "WITH_SDL2APPLICATION" FORCE)
<<<<<<< HEAD
  set(WITH_EIGEN ON CACHE BOOL "WITH_EIGEN" FORCE)
  # Debug tool to visualize physics interaction
  set(WITH_PRIMITIVES ON CACHE BOOL "WITH_PRIMITIVES" FORCE)
  set(WITH_DEBUGTOOLS ON CACHE BOOL "WITH_DEBUGTOOLS" FORCE)
  set(WITH_PYTHON ON CACHE BOOL "" FORCE) # Python bindings
=======
  set(WITH_GLFWAPPLICATION OFF CACHE BOOL "WITH_GLFWAPPLICATION" FORCE)
  set(WITH_EIGEN ON CACHE BOOL "WITH_EIGEN" FORCE) # Eigen integration
  if(BUILD_PYTHON_BINDINGS)
    set(WITH_PYTHON ON CACHE BOOL "" FORCE) # Python bindings
  endif()
  # We only support WebGL2
  if(CORRADE_TARGET_EMSCRIPTEN)
    set(TARGET_GLES2 OFF CACHE BOOL "" FORCE)
  endif()
>>>>>>> 26bccd1f

  if(BUILD_GUI_VIEWERS)
    if(CORRADE_TARGET_EMSCRIPTEN)
      set(WITH_SDL2APPLICATION ON CACHE BOOL "WITH_SDL2APPLICATION" FORCE)
    else()
      if(NOT USE_SYSTEM_GLFW)
        add_subdirectory("${DEPS_DIR}/glfw")
      endif()
      set(WITH_GLFWAPPLICATION ON CACHE BOOL "WITH_GLFWAPPLICATION" FORCE)
    endif()
  endif()
  if(APPLE)
    set(WITH_WINDOWLESSCGLAPPLICATION ON CACHE BOOL "WITH_WINDOWLESSCGLAPPLICATION" FORCE)
  elseif(WIN32)
    set(WITH_WINDOWLESSWGLAPPLICATION ON CACHE BOOL "WITH_WINDOWLESSWGLAPPLICATION" FORCE)
  elseif(UNIX AND NOT CORRADE_TARGET_EMSCRIPTEN)
    if(BUILD_GUI_VIEWERS)
      set(WITH_WINDOWLESSGLXAPPLICATION ON  CACHE INTERNAL "WITH_WINDOWLESSGLXAPPLICATION" FORCE)
      set(WITH_WINDOWLESSEGLAPPLICATION OFF CACHE INTERNAL "WITH_WINDOWLESSEGLAPPLICATION" FORCE)
    else()
      set(WITH_WINDOWLESSGLXAPPLICATION OFF CACHE INTERNAL "WITH_WINDOWLESSGLXAPPLICATION" FORCE)
      set(WITH_WINDOWLESSEGLAPPLICATION ON  CACHE INTERNAL "WITH_WINDOWLESSEGLAPPLICATION" FORCE)
    endif()
  endif()
  add_subdirectory("${DEPS_DIR}/magnum")
  add_subdirectory("${DEPS_DIR}/magnum-plugins")
  add_subdirectory("${DEPS_DIR}/magnum-integration")
  if(BUILD_PYTHON_BINDINGS)
    add_subdirectory("${DEPS_DIR}/magnum-bindings")
  endif()
endif()

# tinyply
include_directories(SYSTEM "${DEPS_DIR}/tinyply/source")
add_subdirectory("${DEPS_DIR}/tinyply")

# gtest build
if(BUILD_TEST)
  # store build shared libs option
  set(TEMP_BUILD_SHARED_LIBS ${BUILD_SHARED_LIBS})

  # build gtest static libs and embed into test binaries so no need to install
  set(BUILD_SHARED_LIBS OFF CACHE BOOL "BUILD_SHARED_LIBS" FORCE)
  set(BUILD_GTEST ON CACHE BOOL "BUILD_GTEST" FORCE)
  set(INSTALL_GTEST OFF CACHE BOOL "INSTALL_GTEST" FORCE)
  set(BUILD_GMOCK OFF CACHE BOOL "BUILD_GMOCK" FORCE)
  add_subdirectory("${DEPS_DIR}/googletest")
  include_directories(SYSTEM "${DEPS_DIR}/googletest/googletest/include")

  # restore build shared libs option
  set(BUILD_SHARED_LIBS ${TEMP_BUILD_SHARED_LIBS})
endif()<|MERGE_RESOLUTION|>--- conflicted
+++ resolved
@@ -112,14 +112,10 @@
 
   # These are enabled by default but we don't need them right now -- disabling
   # for slightly faster builds. If you need any of these, simply delete a line.
-<<<<<<< HEAD
   set(WITH_INTERCONNECT OFF CACHE BOOL "" FORCE)
   set(WITH_TESTSUITE OFF CACHE BOOL "" FORCE)
-  #set(WITH_PRIMITIVES OFF CACHE BOOL "" FORCE)
-=======
   set(WITH_DEBUGTOOLS OFF CACHE BOOL "" FORCE)
   set(WITH_PRIMITIVES OFF CACHE BOOL "" FORCE)
->>>>>>> 26bccd1f
   set(WITH_TEXT OFF CACHE BOOL "" FORCE)
   set(WITH_TEXTURETOOLS OFF CACHE BOOL "" FORCE)
 
@@ -131,15 +127,11 @@
   set(WITH_STBIMAGEIMPORTER ON CACHE BOOL "WITH_STBIMAGEIMPORTER" FORCE)
   set(WITH_STBIMAGECONVERTER ON CACHE BOOL "WITH_STBIMAGECONVERTER" FORCE)
   set(WITH_SDL2APPLICATION OFF CACHE BOOL "WITH_SDL2APPLICATION" FORCE)
-<<<<<<< HEAD
   set(WITH_EIGEN ON CACHE BOOL "WITH_EIGEN" FORCE)
   # Debug tool to visualize physics interaction
   set(WITH_PRIMITIVES ON CACHE BOOL "WITH_PRIMITIVES" FORCE)
   set(WITH_DEBUGTOOLS ON CACHE BOOL "WITH_DEBUGTOOLS" FORCE)
-  set(WITH_PYTHON ON CACHE BOOL "" FORCE) # Python bindings
-=======
   set(WITH_GLFWAPPLICATION OFF CACHE BOOL "WITH_GLFWAPPLICATION" FORCE)
-  set(WITH_EIGEN ON CACHE BOOL "WITH_EIGEN" FORCE) # Eigen integration
   if(BUILD_PYTHON_BINDINGS)
     set(WITH_PYTHON ON CACHE BOOL "" FORCE) # Python bindings
   endif()
@@ -147,7 +139,6 @@
   if(CORRADE_TARGET_EMSCRIPTEN)
     set(TARGET_GLES2 OFF CACHE BOOL "" FORCE)
   endif()
->>>>>>> 26bccd1f
 
   if(BUILD_GUI_VIEWERS)
     if(CORRADE_TARGET_EMSCRIPTEN)
