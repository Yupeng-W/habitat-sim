# Copyright (c) Facebook, Inc. and its affiliates.
# This source code is licensed under the MIT license found in the
# LICENSE file in the root directory of this source tree.

# OpenMP
set(DEPS_DIR "${CMAKE_CURRENT_LIST_DIR}/../deps")
set(CMAKE_MODULE_PATH ${CMAKE_MODULE_PATH} "${CMAKE_CURRENT_LIST_DIR}")

find_package(OpenMP)
# We don't find_package(OpenGL REQUIRED) here, but let Magnum do that instead
# as it sets up various things related to GLVND.

include_directories("deps")

# Eigen. Use a system package, if preferred.
if(USE_SYSTEM_EIGEN)
  find_package(Eigen3 REQUIRED)
  include_directories(SYSTEM ${EIGEN3_INCLUDE_DIR})
else()
  include_directories(SYSTEM "${DEPS_DIR}/eigen-git-mirror")
  set(EIGEN3_INCLUDE_DIR "${DEPS_DIR}/eigen-git-mirror")
  set(CMAKE_MODULE_PATH ${CMAKE_MODULE_PATH} "${DEPS_DIR}/eigen-git-mirror/cmake")
endif()

# sophus
include_directories(SYSTEM "${DEPS_DIR}/Sophus")

# glog
add_subdirectory("${DEPS_DIR}/glog")

# tinyobjloader
include_directories(SYSTEM "${DEPS_DIR}/tinyobjloader")

# RapidJSON. Use a system package, if preferred.
if(USE_SYSTEM_RAPIDJSON)
  find_package(RapidJSON CONFIG REQUIRED)
  include_directories(SYSTEM ${RapidJSON_INCLUDE_DIR})
else()
  include_directories(SYSTEM "${DEPS_DIR}/rapidjson/include")
endif()

# Why all the weird options in the set() calls below?
# See https://stackoverflow.com/questions/3766740/overriding-a-default-option-value-in-cmake-from-a-parent-cmakelists-txt

# Assimp. Use a system package, if preferred.
if(NOT USE_SYSTEM_ASSIMP)
  set(ASSIMP_BUILD_ASSIMP_TOOLS OFF CACHE BOOL "ASSIMP_BUILD_ASSIMP_TOOLS" FORCE)
  set(ASSIMP_BUILD_TESTS OFF CACHE BOOL "ASSIMP_BUILD_TESTS" FORCE)
  set(BUILD_SHARED_LIBS OFF CACHE BOOL "ASSIMP_BUILD_TESTS" FORCE)
  add_subdirectory("${DEPS_DIR}/assimp")

  # Help FindAssimp locate everything
  set(ASSIMP_INCLUDE_DIR "${DEPS_DIR}/assimp/include" CACHE STRING "" FORCE)
  set(ASSIMP_LIBRARY_DEBUG assimp CACHE STRING "" FORCE)
  set(ASSIMP_LIBRARY_RELEASE assimp CACHE STRING "" FORCE)
  add_library(Assimp::Assimp ALIAS assimp)
endif()
find_package(Assimp REQUIRED)

# recast
set(RECASTNAVIGATION_DEMO OFF CACHE BOOL "RECASTNAVIGATION_DEMO" FORCE)
set(RECASTNAVIGATION_TESTS OFF CACHE BOOL "RECASTNAVIGATION_TESTS" FORCE)
set(RECASTNAVIGATION_EXAMPLES OFF CACHE BOOL "RECASTNAVIGATION_EXAMPLES" FORCE)
set(RECASTNAVIGATION_STATIC ON CACHE BOOL "RECASTNAVIGATION_STATIC" FORCE)
add_subdirectory("${DEPS_DIR}/recastnavigation/Recast")
add_subdirectory("${DEPS_DIR}/recastnavigation/Detour")
# Needed so that Detour doesn't hide the implementation of the method on dtQueryFilter
target_compile_definitions(Detour
  PUBLIC
  DT_VIRTUAL_QUERYFILTER)

# python interpreter
find_package(PythonInterp 3.6 REQUIRED)

# Search for python executable to pick up activated virtualenv/conda python
unset(PYTHON_EXECUTABLE CACHE)
find_program(PYTHON_EXECUTABLE
  python
    PATHS ENV PATH   # look in the PATH environment variable
    NO_DEFAULT_PATH  # do not look anywhere else...
)
message(STATUS "Bindings being generated for python at ${PYTHON_EXECUTABLE}")

# Pybind11. Use a system package, if preferred. This needs to be before Magnum
# so the bindings can properly detect pybind11 added as a subproject.
if(USE_SYSTEM_PYBIND11)
  find_package(pybind11 REQUIRED)
else()
  add_subdirectory("${DEPS_DIR}/pybind11")
endif()

# Magnum. Use a system package, if preferred.
if(NOT USE_SYSTEM_MAGNUM)
  set(BUILD_PLUGINS_STATIC ON CACHE BOOL "BUILD_PLUGINS_STATIC" FORCE)
  set(BUILD_STATIC ON CACHE BOOL "BUILD_STATIC" FORCE)
  set(BUILD_STATIC_PIC ON CACHE BOOL "BUILD_STATIC_PIC" FORCE)

  # These are enabled by default but we don't need them right now -- disabling
  # for slightly faster builds. If you need any of these, simply delete a line.
  set(WITH_INTERCONNECT OFF CACHE BOOL "" FORCE)
  set(WITH_TESTSUITE OFF CACHE BOOL "" FORCE)
  #set(WITH_PRIMITIVES OFF CACHE BOOL "" FORCE)
  set(WITH_TEXT OFF CACHE BOOL "" FORCE)
  set(WITH_TEXTURETOOLS OFF CACHE BOOL "" FORCE)

  # These are not enabled by default but we need them
  set(WITH_ANYSCENEIMPORTER ON CACHE BOOL "WITH_ANYSCENEIMPORTER" FORCE)
  set(WITH_ASSIMPIMPORTER ON CACHE BOOL "WITH_ASSIMPIMPORTER" FORCE)
  set(WITH_TINYGLTFIMPORTER ON CACHE BOOL "WITH_TINYGLTFIMPORTER" FORCE)
  set(WITH_ANYIMAGEIMPORTER ON CACHE BOOL "WITH_ANYIMAGEIMPORTER" FORCE)
  set(WITH_STBIMAGEIMPORTER ON CACHE BOOL "WITH_STBIMAGEIMPORTER" FORCE)
  set(WITH_STBIMAGECONVERTER ON CACHE BOOL "WITH_STBIMAGECONVERTER" FORCE)
  set(WITH_SDL2APPLICATION OFF CACHE BOOL "WITH_SDL2APPLICATION" FORCE)
<<<<<<< HEAD
  set(WITH_EIGEN ON CACHE BOOL "WITH_EIGEN" FORCE)
  # use bullet for physics simulation
  set(WITH_BULLET ON CACHE BOOL "WITH_BULLET" FORCE)
  # Debug tool to visualize physics interaction
  set(WITH_PRIMITIVES ON CACHE BOOL "WITH_PRIMITIVES" FORCE)
  set(WITH_DEBUGTOOLS ON CACHE BOOL "WITH_DEBUGTOOLS" FORCE)

=======
  set(WITH_EIGEN ON CACHE BOOL "WITH_EIGEN" FORCE) # Eigen integration
  set(WITH_PYTHON ON CACHE BOOL "" FORCE) # Python bindings
>>>>>>> 954df1fd

  if(BUILD_GUI_VIEWERS)
    if(NOT USE_SYSTEM_GLFW)
      add_subdirectory("${DEPS_DIR}/glfw")
    endif()
    set(WITH_GLFWAPPLICATION ON CACHE BOOL "WITH_GLFWAPPLICATION" FORCE)
  else()
    set(WITH_GLFWAPPLICATION OFF CACHE BOOL "WITH_GLFWAPPLICATION" FORCE)
  endif()
  if(APPLE)
    set(WITH_WINDOWLESSCGLAPPLICATION ON CACHE BOOL "WITH_WINDOWLESSCGLAPPLICATION" FORCE)
  elseif(WIN32)
    set(WITH_WINDOWLESSWGLAPPLICATION ON CACHE BOOL "WITH_WINDOWLESSWGLAPPLICATION" FORCE)
  elseif(UNIX)
    if(${BUILD_GUI_VIEWERS})
      set(WITH_WINDOWLESSGLXAPPLICATION ON  CACHE INTERNAL "WITH_WINDOWLESSGLXAPPLICATION" FORCE)
      set(WITH_WINDOWLESSEGLAPPLICATION OFF CACHE INTERNAL "WITH_WINDOWLESSEGLAPPLICATION" FORCE)
    else()
      set(WITH_WINDOWLESSGLXAPPLICATION OFF CACHE INTERNAL "WITH_WINDOWLESSGLXAPPLICATION" FORCE)
      set(WITH_WINDOWLESSEGLAPPLICATION ON  CACHE INTERNAL "WITH_WINDOWLESSEGLAPPLICATION" FORCE)
    endif()
  endif()
  add_subdirectory("${DEPS_DIR}/corrade")
  add_subdirectory("${DEPS_DIR}/magnum")
  add_subdirectory("${DEPS_DIR}/magnum-plugins")
  add_subdirectory("${DEPS_DIR}/magnum-integration")
  add_subdirectory("${DEPS_DIR}/magnum-bindings")
endif()

# tinyply
include_directories(SYSTEM "${DEPS_DIR}/tinyply/source")
add_subdirectory("${DEPS_DIR}/tinyply")

# gtest build
if(BUILD_TEST)
  # store build shared libs option
  set(TEMP_BUILD_SHARED_LIBS ${BUILD_SHARED_LIBS})

  # build gtest static libs and embed into test binaries so no need to install
  set(BUILD_SHARED_LIBS OFF CACHE BOOL "BUILD_SHARED_LIBS" FORCE)
  set(BUILD_GTEST ON CACHE BOOL "BUILD_GTEST" FORCE)
  set(INSTALL_GTEST OFF CACHE BOOL "INSTALL_GTEST" FORCE)
  set(BUILD_GMOCK OFF CACHE BOOL "BUILD_GMOCK" FORCE)
  add_subdirectory("${DEPS_DIR}/googletest")
  include_directories(SYSTEM "${DEPS_DIR}/googletest/googletest/include")

  # restore build shared libs option
  set(BUILD_SHARED_LIBS ${TEMP_BUILD_SHARED_LIBS})
endif()<|MERGE_RESOLUTION|>--- conflicted
+++ resolved
@@ -111,18 +111,13 @@
   set(WITH_STBIMAGEIMPORTER ON CACHE BOOL "WITH_STBIMAGEIMPORTER" FORCE)
   set(WITH_STBIMAGECONVERTER ON CACHE BOOL "WITH_STBIMAGECONVERTER" FORCE)
   set(WITH_SDL2APPLICATION OFF CACHE BOOL "WITH_SDL2APPLICATION" FORCE)
-<<<<<<< HEAD
   set(WITH_EIGEN ON CACHE BOOL "WITH_EIGEN" FORCE)
   # use bullet for physics simulation
   set(WITH_BULLET ON CACHE BOOL "WITH_BULLET" FORCE)
   # Debug tool to visualize physics interaction
   set(WITH_PRIMITIVES ON CACHE BOOL "WITH_PRIMITIVES" FORCE)
   set(WITH_DEBUGTOOLS ON CACHE BOOL "WITH_DEBUGTOOLS" FORCE)
-
-=======
-  set(WITH_EIGEN ON CACHE BOOL "WITH_EIGEN" FORCE) # Eigen integration
   set(WITH_PYTHON ON CACHE BOOL "" FORCE) # Python bindings
->>>>>>> 954df1fd
 
   if(BUILD_GUI_VIEWERS)
     if(NOT USE_SYSTEM_GLFW)
