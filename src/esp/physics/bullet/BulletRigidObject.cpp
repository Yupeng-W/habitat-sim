--- conflicted
+++ resolved
@@ -418,14 +418,6 @@
     CORRADE_INTERNAL_ASSERT(bObjectRigidBody_->isKinematicObject());
     CORRADE_INTERNAL_ASSERT(!bObjectRigidBody_->isStaticObject());
     bWorld_->addRigidBody(
-<<<<<<< HEAD
-        bObjectRigidBody_.get(), int(CollisionGroup::Static),
-        CollisionGroupHelper::getMaskForGroup(CollisionGroup::Static));
-  } else {
-    bWorld_->addRigidBody(
-        bObjectRigidBody_.get(), int(CollisionGroup::FreeObject),
-        CollisionGroupHelper::getMaskForGroup(CollisionGroup::FreeObject));
-=======
         bObjectRigidBody_.get(), int(CollisionGroup::Kinematic),
         uint32_t(
             CollisionGroupHelper::getMaskForGroup(CollisionGroup::Kinematic)));
@@ -433,7 +425,6 @@
     bWorld_->addRigidBody(bObjectRigidBody_.get(), int(CollisionGroup::Dynamic),
                           uint32_t(CollisionGroupHelper::getMaskForGroup(
                               CollisionGroup::Dynamic)));
->>>>>>> 1ede684e
     setActive(true);
     CORRADE_INTERNAL_ASSERT(!bObjectRigidBody_->isStaticObject());
     CORRADE_INTERNAL_ASSERT(!bObjectRigidBody_->isKinematicObject());
@@ -498,22 +489,12 @@
   return com;
 }  // getCOM
 
-bool BulletRigidObject::contactTest(bool staticAsStage) {
+bool BulletRigidObject::contactTest() {
   SimulationContactResultCallback src;
   src.m_collisionFilterGroup =
       bObjectRigidBody_->getBroadphaseHandle()->m_collisionFilterGroup;
   src.m_collisionFilterMask =
       bObjectRigidBody_->getBroadphaseHandle()->m_collisionFilterMask;
-<<<<<<< HEAD
-  if (!staticAsStage && objectMotionType_ == MotionType::STATIC) {
-    // override collision filter for STATIC object to include other STATICs such
-    // as the stage
-    src.m_collisionFilterGroup = int(CollisionGroup::FreeObject);
-    src.m_collisionFilterMask =
-        CollisionGroupHelper::getMaskForGroup(CollisionGroup::FreeObject);
-  }
-=======
->>>>>>> 1ede684e
   bWorld_->getCollisionWorld()->contactTest(bObjectRigidBody_.get(), src);
   return src.bCollision;
 }  // contactTest
@@ -550,17 +531,6 @@
   return (bObjectRigidBody_.get() == collisionObject);
 }
 
-void BulletRigidObject::overrideCollisionGroup(CollisionGroup group) {
-  if (!bObjectRigidBody_->isInWorld()) {
-    LOG(ERROR) << "BulletRigidObject::overrideCollisionGroup failed because "
-                  "the Bullet body hasn't yet been added to the Bullet world.";
-  }
-
-  bWorld_->removeRigidBody(bObjectRigidBody_.get());
-  bWorld_->addRigidBody(bObjectRigidBody_.get(), int(group),
-                        CollisionGroupHelper::getMaskForGroup(group));
-}
-
 void BulletRigidObject::updateNodes(bool force) {
   isDeferringUpdate_ = false;
 
