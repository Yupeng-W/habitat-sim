--- conflicted
+++ resolved
@@ -41,22 +41,10 @@
       MotionState(*rigidBodyNode) {}
 
 BulletRigidObject::~BulletRigidObject() {
-<<<<<<< HEAD
-  if (objectMotionType_ != MotionType::STATIC) {
-    // remove rigid body from the world
-    bWorld_->removeRigidBody(bObjectRigidBody_.get());
-  } else if (objectMotionType_ == MotionType::STATIC) {
-    // remove collision objects from the world
-    for (auto& co : bStaticCollisionObjects_) {
-      bWorld_->removeRigidBody(co.get());
-      collisionObjToObjIds_->erase(co.get());
-    }
-=======
   if (!isActive()) {
     // This object may be supporting other sleeping objects, so wake them before
     // removing.
     activateCollisionIsland();
->>>>>>> daac9bdc
   }
 
   // remove rigid body from the world
@@ -138,42 +126,6 @@
   // create the bObjectRigidBody_
   constructAndAddRigidBody(objectMotionType_);
 
-<<<<<<< HEAD
-  btVector3 bInertia = btVector3(tmpAttr->getInertia());
-
-  if (!usingBBCollisionShape_) {
-    if (bInertia == btVector3{0, 0, 0}) {
-      // allow bullet to compute the inertia tensor if we don't have one
-      bObjectShape_->calculateLocalInertia(tmpAttr->getMass(),
-                                           bInertia);  // overrides bInertia
-    }
-  }
-
-  //! Bullet rigid body setup
-  btRigidBody::btRigidBodyConstructionInfo info =
-      btRigidBody::btRigidBodyConstructionInfo(tmpAttr->getMass(),
-                                               &(btMotionState()),
-                                               bObjectShape_.get(), bInertia);
-  info.m_friction = tmpAttr->getFrictionCoefficient();
-  info.m_restitution = tmpAttr->getRestitutionCoefficient();
-  info.m_linearDamping = tmpAttr->getLinearDamping();
-  info.m_angularDamping = tmpAttr->getAngularDamping();
-
-  //! Create rigid body
-  bObjectRigidBody_ = std::make_unique<btRigidBody>(info);
-
-  //! Add to world
-  bWorld_->addRigidBody(bObjectRigidBody_.get(),
-                        btBroadphaseProxy::DefaultFilter,
-                        btBroadphaseProxy::AllFilter);
-  collisionObjToObjIds_->emplace(bObjectRigidBody_.get(), objectId_);
-  BulletDebugManager::get().mapCollisionObjectTo(bObjectRigidBody_.get(),
-                                                 getCollisionDebugName());
-
-  //! Sync render pose with physics
-  syncPose();
-=======
->>>>>>> daac9bdc
   return true;
 }  // initialization_LibSpecific
 
@@ -251,64 +203,6 @@
   return obj;
 }  // buildPrimitiveCollisionObject
 
-<<<<<<< HEAD
-=======
-// recursively create the convex mesh shapes and add them to the compound in a
-// flat manner by accumulating transformations down the tree
-void BulletRigidObject::constructBulletCompoundFromMeshes(
-    const Magnum::Matrix4& transformFromParentToWorld,
-    const std::vector<assets::CollisionMeshData>& meshGroup,
-    const assets::MeshTransformNode& node,
-    bool join) {
-  Magnum::Matrix4 transformFromLocalToWorld =
-      transformFromParentToWorld * node.transformFromLocalToParent;
-  if (node.meshIDLocal != ID_UNDEFINED) {
-    // This node has a mesh, so add it to the compound
-
-    const assets::CollisionMeshData& mesh = meshGroup[node.meshIDLocal];
-
-    if (join) {
-      // add all points to a single convex instead of compounding (more
-      // stable)
-      if (bObjectConvexShapes_.empty()) {
-        // create the convex if it does not exist
-        bObjectConvexShapes_.emplace_back(
-            std::make_unique<btConvexHullShape>());
-      }
-
-      // add points
-      for (auto& v : mesh.positions) {
-        bObjectConvexShapes_.back()->addPoint(
-            btVector3(transformFromLocalToWorld.transformPoint(v)), false);
-      }
-
-    } else {
-      bObjectConvexShapes_.emplace_back(std::make_unique<btConvexHullShape>());
-      // transform points into world space, including any scale/shear in
-      // transformFromLocalToWorld.
-      for (auto& v : mesh.positions) {
-        bObjectConvexShapes_.back()->addPoint(
-            btVector3(transformFromLocalToWorld.transformPoint(v)), false);
-      }
-      // bObjectConvexShapes_.back()->optimizeConvexHull();
-      // bObjectConvexShapes_.back()->initializePolyhedralFeatures();
-      // Remove local convex margin in favor of margin on the containing
-      // compound
-      bObjectConvexShapes_.back()->setMargin(0.0);
-      bObjectConvexShapes_.back()->recalcLocalAabb();
-      //! Add to compound shape stucture
-      bObjectShape_->addChildShape(btTransform::getIdentity(),
-                                   bObjectConvexShapes_.back().get());
-    }
-  }
-
-  for (auto& child : node.children) {
-    constructBulletCompoundFromMeshes(transformFromLocalToWorld, meshGroup,
-                                      child, join);
-  }
-}  // constructBulletCompoundFromMeshes
-
->>>>>>> daac9bdc
 void BulletRigidObject::setCollisionFromBB() {
   btVector3 dim(node().getCumulativeBB().size() / 2.0);
 
@@ -342,78 +236,15 @@
   }
 
   // remove the existing object from the world to change its type
-<<<<<<< HEAD
-  if (objectMotionType_ == MotionType::STATIC) {
-    bWorld_->removeRigidBody(bStaticCollisionObjects_.back().get());
-    collisionObjToObjIds_->erase(bStaticCollisionObjects_.back().get());
-    bStaticCollisionObjects_.clear();
-  } else if (objectMotionType_ != MotionType::RENDER_ONLY) {
+  if (objectMotionType_ != MotionType::RENDER_ONLY) {
     bWorld_->removeRigidBody(bObjectRigidBody_.get());
   }
 
-  if (mt == MotionType::KINEMATIC) {
-    bObjectRigidBody_->setCollisionFlags(
-        bObjectRigidBody_->getCollisionFlags() |
-        btCollisionObject::CF_KINEMATIC_OBJECT);
-    bObjectRigidBody_->setCollisionFlags(
-        bObjectRigidBody_->getCollisionFlags() &
-        ~btCollisionObject::CF_STATIC_OBJECT);
-    objectMotionType_ = MotionType::KINEMATIC;
-    bWorld_->addRigidBody(bObjectRigidBody_.get(),
-                          btBroadphaseProxy::KinematicFilter,
-                          btBroadphaseProxy::DefaultFilter);
-    return true;
-  } else if (mt == MotionType::STATIC) {
-    bObjectRigidBody_->setCollisionFlags(
-        bObjectRigidBody_->getCollisionFlags() |
-        btCollisionObject::CF_STATIC_OBJECT);
-    bObjectRigidBody_->setCollisionFlags(
-        bObjectRigidBody_->getCollisionFlags() &
-        ~btCollisionObject::CF_KINEMATIC_OBJECT);
-    objectMotionType_ = MotionType::STATIC;
-
-    // mass == 0 to indicate static. See isStaticObject assert below. See also
-    // examples/MultiThreadedDemo/CommonRigidBodyMTBase.h
-    btVector3 localInertia(0, 0, 0);
-    btRigidBody::btRigidBodyConstructionInfo cInfo(
-        /*mass*/ 0.0, nullptr, bObjectShape_.get(), localInertia);
-    cInfo.m_startWorldTransform = bObjectRigidBody_->getWorldTransform();
-    std::unique_ptr<btRigidBody> staticCollisionObject =
-        std::make_unique<btRigidBody>(cInfo);
-    ASSERT(staticCollisionObject->isStaticObject());
-    bWorld_->addRigidBody(staticCollisionObject.get(),
-                          btBroadphaseProxy::StaticFilter,
-                          btBroadphaseProxy::DefaultFilter);
-    collisionObjToObjIds_->emplace(staticCollisionObject.get(), objectId_);
-    BulletDebugManager::get().mapCollisionObjectTo(staticCollisionObject.get(),
-                                                   getCollisionDebugName());
-    bStaticCollisionObjects_.emplace_back(std::move(staticCollisionObject));
-    return true;
-  } else if (mt == MotionType::DYNAMIC) {
-    bObjectRigidBody_->setCollisionFlags(
-        bObjectRigidBody_->getCollisionFlags() &
-        ~btCollisionObject::CF_STATIC_OBJECT);
-    bObjectRigidBody_->setCollisionFlags(
-        bObjectRigidBody_->getCollisionFlags() &
-        ~btCollisionObject::CF_KINEMATIC_OBJECT);
-    objectMotionType_ = MotionType::DYNAMIC;
-    bWorld_->addRigidBody(bObjectRigidBody_.get(),
-                          btBroadphaseProxy::DefaultFilter,
-                          btBroadphaseProxy::AllFilter);
-    setActive();
-    return true;
-  } else if (mt == MotionType::RENDER_ONLY) {
-    // don't add any collidable back to the world.
-    return true;
-  }
-
-  return false;
-=======
-  bWorld_->removeRigidBody(bObjectRigidBody_.get());
-  constructAndAddRigidBody(mt);
+  if (mt != MotionType::RENDER_ONLY) {
+    constructAndAddRigidBody(mt);
+  }
   objectMotionType_ = mt;
   return true;
->>>>>>> daac9bdc
 }  // setMotionType
 
 void BulletRigidObject::shiftOrigin(const Magnum::Vector3& shift) {
@@ -439,11 +270,11 @@
       btTransform(node().transformationMatrix()));
 }  // syncPose
 
-<<<<<<< HEAD
 std::string BulletRigidObject::getCollisionDebugName() {
   return "RigidObject, " + initializationAttributes_->getHandle() + ", id " +
          std::to_string(objectId_);
-=======
+}
+
 void BulletRigidObject::constructAndAddRigidBody(MotionType mt) {
   // get this object's creation template, appropriately cast
   auto tmpAttr = getInitializationAttributes();
@@ -513,7 +344,6 @@
       colObjs[objIx]->activate();
     }
   }
->>>>>>> daac9bdc
 }
 
 void BulletRigidObject::setCOM(const Magnum::Vector3&) {
