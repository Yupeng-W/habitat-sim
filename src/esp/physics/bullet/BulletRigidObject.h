// Copyright (c) Facebook, Inc. and its affiliates.
// This source code is licensed under the MIT license found in the
// LICENSE file in the root directory of this source tree.

#pragma once

/** @file
 * @brief Class @ref esp::physics::BulletRigidObject
 */

#include <btBulletDynamicsCommon.h>
#include "esp/assets/Asset.h"
#include "esp/assets/BaseMesh.h"
#include "esp/assets/MeshMetaData.h"
#include "esp/core/esp.h"

#include "esp/physics/RigidObject.h"

namespace esp {
namespace physics {

/**
@brief An individual rigid object instance implementing an interface with Bullet
physics to enable @ref MotionType::DYNAMIC objects.

See @ref btCollisionObject for @ref RigidObjectType::SCENE and
@ref btRigidBody for @ref RigidObjectType::OBJECT.

*/
class BulletRigidObject : public RigidObject {
 public:
  /**
   * @brief Constructor for a @ref BulletRigidObject.
   * @param parent The parent @ref scene::SceneNode to this object, likely the
   * @ref PhysicsManager::physicsNode_.
   */
  BulletRigidObject(scene::SceneNode* parent);

  /**
   * @brief Destructor for a @ref BulletRigidObject.
   */
  ~BulletRigidObject();

  /**
   * @brief Initializes this @ref BulletRigidObject as static scene geometry.
   * See @ref PhysicsManager::sceneNode_. Sets @ref rigidObjectType_ to @ref
   * RigidObjectType::SCENE. See @ref btCollisionObject.
   * @param physicsSceneAttributes The template structure defining relevant
   * phyiscal parameters for the physical scene.
   * @param meshGroup The collision mesh data for the scene.
   * @param bWorld The @ref btDiscreteDynamicsWorld to which the scene should
   * belong.
   * @return true if initialized successfully, false otherwise.
   */
  bool initializeScene(
      const assets::PhysicsSceneAttributes& physicsSceneAttributes,
      const assets::MeshMetaData& metaData,
      const std::vector<assets::CollisionMeshData>& meshGroup,
      std::shared_ptr<btDiscreteDynamicsWorld> bWorld);

  /**
   * @brief Initializes this @ref BulletRigidObject as a @ref
   * MotionType::DYNAMIC object. Sets @ref rigidObjectType_ to @ref
   * RigidObjectType::OBJECT. See @ref btRigidBody.
   * @param physicsObjectAttributes The template structure defining relevant
   * phyiscal parameters for the object. See @ref
   * esp::assets::ResourceManager::physicsObjectLibrary_.
   * @param bWorld The @ref btDiscreteDynamicsWorld to which the object should
   * belong.
   * @param metaData Mesh transform hierarchy information for the object.
   * @param meshGroup The collision mesh data for the object.
   * @return true if initialized successfully, false otherwise.
   */
  bool initializeObject(
      const assets::PhysicsObjectAttributes& physicsObjectAttributes,
      std::shared_ptr<btDiscreteDynamicsWorld> bWorld,
      const assets::MeshMetaData& metaData,
      const std::vector<assets::CollisionMeshData>& meshGroup);

  /**
   * @brief Recursively construct a @ref btCompoundShape for collision from
   * loaded mesh assets. A @ref btConvexHullShape is constructed for each
   * sub-component, transformed to object-local space and added to the compound
   * in a flat manner for efficiency.
   * @param bCompound The @ref btCompoundShape being constructed.
   * @param transformFromParentToWorld The cumulative parent-to-world
   * transformation matrix constructed by composition down the @ref
   * MeshTransformNode tree to the current node.
   * @param meshGroup Access structure for collision mesh data.
   * @param node The current @ref MeshTransformNode in the recursion.
   * @param join Whether or not to join sub-meshes into a single con convex
   * shape, rather than creating individual convexes under the compound.
   */
  void constructBulletCompoundFromMeshes(
      const Magnum::Matrix4& transformFromParentToWorld,
      const std::vector<assets::CollisionMeshData>& meshGroup,
      const assets::MeshTransformNode& node,
      bool join);

  /**
   * @brief Check whether object is being actively simulated, or sleeping.
   * See @ref btCollisionObject::isActive.
   * @return true if active, false otherwise.
   */
  bool isActive();

  /**
   * @brief Set an object as being actively simulated rather than sleeping.
   * See @ref btCollisionObject::activate.
   */
  void setActive();

  /**
   * @brief Set the @ref MotionType of the object. If the object is @ref
   * ObjectType::SCENE it can only be @ref MotionType::STATIC. If the object is
   * @ref ObjectType::OBJECT is can also be set to @ref MotionType::KINEMATIC or
   * @ref MotionType::DYNAMIC. See @ref btRigidBody::setCollisionFlags and @ref
   * btCollisionObject::CF_STATIC_OBJECT,CF_KINEMATIC_OBJECT.
   * @param mt The desirved @ref MotionType.
   * @return true if successfully set, false otherwise.
   */
  virtual bool setMotionType(MotionType mt);

  /**
   * @brief Shift the object's local origin by translating all children of this
   * @ref BulletRigidObject and all components of its @ref bObjectShape_.
   * @param shift The translation to apply.
   */
  void shiftOrigin(const Magnum::Vector3& shift) override;

  /**
   * @brief Apply a force to an object.
   * Does nothing for @ref MotionType::STATIC and @ref
   * MotionType::KINEMATIC objects. Calls @ref setActive().
   * See @ref btRigidBody::applyForce.
   * @param force The desired linear force on the object in the global
   * coordinate system.
   * @param relPos The desired location of force application in the global
   * coordinate system relative to the object's center of mass.
   */
  void applyForce(const Magnum::Vector3& force, const Magnum::Vector3& relPos);

  /**
   * @brief Apply an impulse to an object.
   * Directly modifies the object's velocity without requiring
   * integration through simulation. Does nothing for @ref MotionType::STATIC
   * and @ref MotionType::KINEMATIC objects. Calls @ref setActive().
   * See @ref btRigidBody::applyImpulse.
   * @param impulse The desired impulse on the object in the global coordinate
   * system.
   * @param relPos The desired location of impulse application in the global
   * coordinate system relative to the object's center of mass.
   */
  void applyImpulse(const Magnum::Vector3& impulse,
                    const Magnum::Vector3& relPos);

  /**
   * @brief Apply an internal torque to an object.
   * Does nothing for @ref MotionType::STATIC and @ref
   * MotionType::KINEMATIC objects. Calls @ref setActive().
   * See @ref btRigidBody::applyTorque.
   * @param torque The desired torque on the object in the local coordinate
   * system.
   */
  void applyTorque(const Magnum::Vector3& torque);

  /**
   * @brief Apply an internal impulse torque to an object.
   * Does nothing for @ref MotionType::STATIC and @ref
   * MotionType::KINEMATIC objects. Calls @ref setActive().
   * See @ref btRigidBody::applyTorqueImpulse.
   * @param impulse The desired impulse torque on the object in the local
   * coordinate system. Directly modifies the object's angular velocity without
   * requiring integration through simulation.
   */
  void applyImpulseTorque(const Magnum::Vector3& impulse);

  /**
   * @brief Remove the object from the world.
   * See @ref btDiscreteDynamicsWorld::removeRigidBody for @ref
   * RigidObjectType::OBJECT or @ref
   * btDiscreteDynamicsWorld::removeCollisionObject for @ref
   * RigidObjectType::SCENE.
   * @return true if successful, false otherwise.
   */
  bool removeObject();

  //============ Getter/setter function =============

  /** @brief Get the mass of the object. Returns 0.0 for @ref
   * RigidObjectType::SCENE. See @ref btRigidBody::getInvMass.
   * @return The mass of the object.
   */
  double getMass();

  /** @brief Get the center of mass (COM) of the object. For Bullet, COM is
   * always the origin of the local coordinate system. Return [0,0,0] for @ref
   * RigidObjectType::SCENE. See @ref btRigidBody::getCenterOfMassPosition.
   * @return Object 3D center of mass in the global coordinate system.
   */
  Magnum::Vector3 getCOM();

  /** @brief Get the diagonal of the inertia matrix for an object.
   * If an object is aligned with its principle axii of inertia, the 3x3 inertia
   * matrix can be reduced to a diagonal. This is expected for Bullet. See @ref
   * BulletRigidObject::setInertiaVector. See @ref
   * btRigidBody::getInvInertiaDiagLocal.
   * @return The diagonal of the object's inertia matrix.
   */
  Magnum::Vector3 getInertiaVector();

  /** @brief Get the 3x3 inertia matrix for an object.
   * For Bullet, this will be a diagonal matrix. See @ref getInertiaVector.
   * @return The object's 3x3 inertia matrix.
   */
  Magnum::Matrix3 getInertiaMatrix();

  /** @brief Get the uniform scale of the object.
   * @return The scalar uniform scale for the object relative to its
   * initially loaded meshes.
   * @todo !!! not implemented properly!!!
   */
  double getScale();

  /** @brief Get the scalar friction coefficient of the object.
   * See @ref btCollisionObject::getFriction.
   * @return The scalar friction coefficient of the object.
   */
  double getFrictionCoefficient();

  /** @brief Get the scalar coefficient of restitution  of the object.
   * See @ref btCollisionObject::getRestitution.
   * @return The scalar coefficient of restitution  of the object.
   */
  double getRestitutionCoefficient();

  /** @brief Get the scalar linear damping coefficient of the object.
   * See @ref btRigidBody::getLinearDamping.
   * @return The scalar linear damping coefficient of the object. 0.0 for @ref
   * RigidObjectType::SCENE.
   */
  double getLinearDamping();

  /** @brief Get the scalar angular damping coefficient of the object.
   * See @ref btRigidBody::getAngularDamping.
   * @return The scalar angular damping coefficient of the object. 0.0 for @ref
   * RigidObjectType::SCENE.
   */
  double getAngularDamping();

  /** @brief Get the scalar collision margin of an object. Retun 0.0 for a @ref
   * RigidObjectType::SCENE. See @ref btCompoundShape::getMargin.
   * @return The scalar collision margin of the object.
   */
  double getMargin();

  /** @brief Set the mass of the object.
   * See @ref btRigidBody::setMassProps. Note that changing mass should affect
   * inertia, but this is not done automatically. Does not affect @ref
   * RigidObjectType::SCENE.
   * @param mass The new mass of the object.
   */
  void setMass(const double mass);

  /** @brief Set the center of mass (COM) of the object.
   * @param COM Object 3D center of mass in the local coordinate system.
   * !!! Currently not supported !!!
   * All Bullet @ref btRigidBody objects must have a COM located at thier local
   * origins.
   */
  void setCOM(const Magnum::Vector3& COM);

  /** @brief Set the diagonal of the inertia matrix for the object.
   * If an object is aligned with its principle axii of inertia, the 3x3 inertia
   * matrix can be reduced to a diagonal. This is the requirement for Bullet
   * @ref btRigidBody objects. See @ref btRigidBody::setMassProps. Does not
   * affect @ref RigidObjectType::SCENE.
   * @param inertia The new diagonal for the object's inertia matrix.
   */
  void setInertiaVector(const Magnum::Vector3& inertia);

  /** @brief Set the uniform scale of the object.
   * @param scale The new scalar uniform scale for the object relative to its
   * initially loaded meshes.
   * @todo !!! not implemented !!!
   */
  void setScale(const double scale);

  /** @brief Set the scalar friction coefficient of the object.
   * See @ref btCollisionObject::setFriction.
   * @param frictionCoefficient The new scalar friction coefficient of the
   * object.
   */
  void setFrictionCoefficient(const double frictionCoefficient);

  /** @brief Set the scalar coefficient of restitution of the object.
   * See @ref btCollisionObject::setRestitution.
   * @param restitutionCoefficient The new scalar coefficient of restitution of
   * the object.
   */
  void setRestitutionCoefficient(const double restitutionCoefficient);

  /** @brief Set the scalar linear damping coefficient of the object.
   * See @ref btRigidBody::setDamping. Does not affect @ref
   * RigidObjectType::SCENE.
   * @param linearDamping The new scalar linear damping coefficient of the
   * object.
   */
  void setLinearDamping(const double linearDamping);

  /** @brief Set the scalar angular damping coefficient for the object.
   * See @ref btRigidBody::setDamping. Does not affect @ref
   * RigidObjectType::SCENE.
   * @param angularDamping The new scalar angular damping coefficient for the
   * object.
   */
  void setAngularDamping(const double angularDamping);

  /** @brief Set the scalar collision margin of an object. Does not affect @ref
   * RigidObjectType::SCENE. See @ref btCompoundShape::setMargin.
   * @param margin The new scalar collision margin of the object.
   */
  void setMargin(const double margin);

  /**
   * @brief Query the Aabb from bullet physics for the root compound shape of
   * the rigid body in its local space. See @ref btCompoundShape::getAabb.
<<<<<<< HEAD
   * @return A Magnum vector pair (AabbMin, AabbMax).
   */
  const std::pair<Magnum::Vector3, Magnum::Vector3> getCollisionShapeAabb()
      const;
=======
   * @return The Aabb.
   */
  const Magnum::Range3D getCollisionShapeAabb() const;
>>>>>>> 94f0c539

 protected:
  /** @brief Used to synchronize Bullet's notion of the object state
   * after it was changed kinematically. Called automatically on kinematic
   * updates. See @ref btRigidBody::setWorldTransform. */
  void syncPose();

 private:
  /** @brief A pointer to the Bullet world to which this object belongs. See
   * @ref btDiscreteDynamicsWorld.*/
  std::shared_ptr<btDiscreteDynamicsWorld> bWorld_;

  // === Physical scene ===

  //! Scene data: Bullet triangular mesh vertices
  std::unique_ptr<btTriangleIndexVertexArray> bSceneArray_;

  //! Scene data: Bullet triangular mesh shape
  std::vector<std::unique_ptr<btBvhTriangleMeshShape>> bSceneShapes_;

  /** @brief Scene data: All components of a @ref RigidObjectType::SCENE are
   * stored here. See @ref btCollisionObject.
   */
  std::vector<std::unique_ptr<btCollisionObject>> bSceneCollisionObjects_;

  // === Physical object ===

  //! Object data: Composite convex collision shape
  std::vector<std::unique_ptr<btConvexHullShape>> bObjectConvexShapes_;

  //! Object data: All components of the collision shape
  std::unique_ptr<btCompoundShape> bObjectShape_;

  /** @brief Object data: All components of a @ref RigidObjectType::OBJECT are
   * wrapped into one @ref btRigidBody.
   */
  std::unique_ptr<btRigidBody> bObjectRigidBody_;

  /** @brief The shared @ref Magnum::BulletIntegration::MotionState (transform)
   * of the object.
   */
  Magnum::BulletIntegration::MotionState* bObjectMotionState_;

  ESP_SMART_POINTERS(BulletRigidObject)
};

}  // namespace physics
}  // namespace esp<|MERGE_RESOLUTION|>--- conflicted
+++ resolved
@@ -325,16 +325,9 @@
   /**
    * @brief Query the Aabb from bullet physics for the root compound shape of
    * the rigid body in its local space. See @ref btCompoundShape::getAabb.
-<<<<<<< HEAD
-   * @return A Magnum vector pair (AabbMin, AabbMax).
-   */
-  const std::pair<Magnum::Vector3, Magnum::Vector3> getCollisionShapeAabb()
-      const;
-=======
    * @return The Aabb.
    */
   const Magnum::Range3D getCollisionShapeAabb() const;
->>>>>>> 94f0c539
 
  protected:
   /** @brief Used to synchronize Bullet's notion of the object state
