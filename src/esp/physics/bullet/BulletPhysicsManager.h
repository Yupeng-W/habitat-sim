// Copyright (c) Facebook, Inc. and its affiliates.
// This source code is licensed under the MIT license found in the
// LICENSE file in the root directory of this source tree.

#pragma once

/** @file
 * @brief Class @ref esp::physics::BulletPhysicsManager
 */

/* Bullet Physics Integration */
#include <Magnum/BulletIntegration/DebugDraw.h>
#include <Magnum/BulletIntegration/Integration.h>
#include <Magnum/BulletIntegration/MotionState.h>
#include <btBulletDynamicsCommon.h>

#include "BulletRigidObject.h"
#include "esp/physics/PhysicsManager.h"
#include "esp/physics/bullet/BulletRigidObject.h"

namespace esp {
namespace physics {

/**
@brief Dynamic scene and object manager interfacing with Bullet physics engine:
https://github.com/bulletphysics/bullet3.

See @ref btDiscreteDynamicsWorld.

Enables @ref RigidObject simulation with @ref MotionType::DYNAMIC.

This class handles initialization and stepping of the world as well as getting
and setting global simulation parameters. The @ref BulletRigidObject class
handles most of the specific implementations for object interactions with
Bullet.
*/
class BulletPhysicsManager : public PhysicsManager {
 public:
  /**
   * @brief Construct a @ref BulletPhysicsManager with access to specific
   * resourse assets.
   *
   * @param _resourceManager The @ref esp::assets::ResourceManager which
   * tracks the assets this
   * @ref BulletPhysicsManager will have access to.
   */
  explicit BulletPhysicsManager(assets::ResourceManager* _resourceManager)
      : PhysicsManager(_resourceManager){};

  /** @brief Destructor which destructs necessary Bullet physics structures.*/
  virtual ~BulletPhysicsManager();

  //============ Initialization =============

  /**
   * @brief Initialization: load physical properties and setup the world.
   * @param node The scene graph node which will act as the parent of all
   * physical scene and object nodes.
   * @param physicsManagerAttributes A structure containing values for physical
   * parameters necessary to initialize the physical scene and simulator.
   */
  bool initPhysics(
      scene::SceneNode* node,
      const assets::PhysicsManagerAttributes& physicsManagerAttributes);

  //============ Object/Scene Instantiation =============

  /**
   * @brief Initialize static scene collision geometry from loaded mesh data.
   * Only one 'scene' may be initialized per simulated world, but this scene may
   * contain several components (e.g. GLB heirarchy). Checks that the collision
   * mesh can be used by Bullet. See @ref BulletRigidObject::initializeScene.
   * Bullet mesh conversion adapted from:
   * https://github.com/mosra/magnum-integration/issues/20
   * @param physicsSceneAttributes a structure defining physical properties of
   * the scene.
   * @param meshGroup collision meshs for the scene.
   * @return true if successful and false otherwise
   */
  bool addScene(const assets::PhysicsSceneAttributes& physicsSceneAttributes,
                const std::vector<assets::CollisionMeshData>& meshGroup);

  virtual int addObject(const int objectLibIndex,
                        DrawableGroup* drawables) override;

  //============ Simulator functions =============

  /** @brief Step the physical world forward in time. Time may only advance in
   * increments of @ref fixedTimeStep_. See @ref
   * btDiscreteDynamicsWorld::stepSimulation.
   * @param dt The desired amount of time to advance the physical world.
   */
  void stepPhysics(double dt);

  /** @brief Set the gravity of the physical world.
   * @param gravity The desired gravity force of the physical world.
   */
  void setGravity(const Magnum::Vector3& gravity);

  /** @brief Get the current gravity in the physical world.
   * @return The current gravity vector in the physical world.
   */
  Magnum::Vector3 getGravity() const;

  //============ Interacting with objects =============
  // NOTE: engine specifics for interaction are handled by the objects
  // themselves...

  //============ Bullet-specific Object Setter functions =============

  /** @brief Set the scalar collision margin of an object.
   * See @ref BulletRigidObject::setMargin.
   * @param  physObjectID The object ID and key identifying the object in @ref
   * PhysicsManager::existingObjects_.
   * @param  margin The desired collision margin for the object.
   */
  void setMargin(const int physObjectID, const double margin);

  /** @brief Set the friction coefficient of the scene collision geometry. See
   * @ref sceneNode_. See @ref BulletRigidObject::setFrictionCoefficient.
   * @param frictionCoefficient The scalar friction coefficient of the scene
   * geometry.
   */
  void setSceneFrictionCoefficient(const double frictionCoefficient);

  /** @brief Set the coefficient of restitution for the scene collision
   * geometry. See @ref sceneNode_. See @ref
   * BulletRigidObject::setRestitutionCoefficient.
   * @param restitutionCoefficient The scalar coefficient of restitution to set.
   */
  void setSceneRestitutionCoefficient(const double restitutionCoefficient);

  //============ Bullet-specific Object Getter functions =============

  /** @brief Get the scalar collision margin of an object.
   * See @ref BulletRigidObject::getMargin.
   * @param  physObjectID The object ID and key identifying the object in @ref
   * PhysicsManager::existingObjects_.
   * @return The scalar collision margin of the object or @ref
   * esp::PHYSICS_ATTR_UNDEFINED if failed..
   */
  double getMargin(const int physObjectID) const;

  /** @brief Get the current friction coefficient of the scene collision
   * geometry. See @ref sceneNode_ and @ref
   * BulletRigidObject::getFrictionCoefficient.
   * @return The scalar friction coefficient of the scene geometry.
   */
  double getSceneFrictionCoefficient() const;

  /** @brief Get the current coefficient of restitution for the scene collision
   * geometry. This determines the ratio of initial to final relative velocity
   * between the scene and collidiing object. See @ref sceneNode_ and
   * BulletRigidObject::getRestitutionCoefficient.
   * @return The scalar coefficient of restitution for the scene geometry.
   */
  double getSceneRestitutionCoefficient() const;

  /**
   * @brief Query the Aabb from bullet physics for the root compound shape of a
   * rigid body in its local space. See @ref btCompoundShape::getAabb.
   * @param physObjectID The object ID and key identifying the object in @ref
   * PhysicsManager::existingObjects_.
<<<<<<< HEAD
   * @return A Magnum vector pair (AabbMin, AabbMax).
   */
  const std::pair<Magnum::Vector3, Magnum::Vector3> getCollisionShapeAabb(
      const int physObjectID) const;
=======
   * @return The Aabb.
   */
  const Magnum::Range3D getCollisionShapeAabb(const int physObjectID) const;
>>>>>>> 94f0c539

  /**
   * @brief Query the Aabb from bullet physics for the root compound shape of
   * the static scene in its local space. See @ref btCompoundShape::getAabb.
<<<<<<< HEAD
   * @return A Magnum vector pair (AabbMin, AabbMax).
   */
  const std::pair<Magnum::Vector3, Magnum::Vector3> getSceneCollisionShapeAabb()
      const;
=======
   * @return The scene collision Aabb.
   */
  const Magnum::Range3D getSceneCollisionShapeAabb() const;
>>>>>>> 94f0c539

  /** @brief Render the debugging visualizations provided by @ref
   * Magnum::BulletIntegration::DebugDraw. This draws wireframes for all
   * collision objects.
   * @param projTrans The composed projection and transformation matrix for the
   * render camera.
   */
  virtual void debugDraw(const Magnum::Matrix4& projTrans) const override;

 protected:
  btDbvtBroadphase bBroadphase_;
  btDefaultCollisionConfiguration bCollisionConfig_;
  btSequentialImpulseConstraintSolver bSolver_;
  btCollisionDispatcher bDispatcher_{&bCollisionConfig_};

  /** @brief A pointer to the Bullet world. See @ref btDiscreteDynamicsWorld.*/
  std::shared_ptr<btDiscreteDynamicsWorld> bWorld_;

  mutable Magnum::BulletIntegration::DebugDraw debugDrawer_;

 private:
  /** @brief Check if a particular mesh can be used as a collision mesh for
   * Bullet.
   * @param meshData The mesh to validate. Only a triangle mesh is valid. Checks
   * that the only #ref Magnum::MeshPrimitive are @ref
   * Magnum::MeshPrimitive::Triangles.
   * @return true if valid, false otherwise.
   */
  bool isMeshPrimitiveValid(const assets::CollisionMeshData& meshData);

  /** @brief Create and initialize an @ref RigidObject and assign it an ID. See
   * @ref allocateObjectID and @ref BulletRigidObject::initializeObject.
   * @param meshGroup The object's mesh.
   * @param physicsObjectAttributes The physical object's template defining its
   * physical parameters.
   */
  int makeRigidObject(
      const std::vector<assets::CollisionMeshData>& meshGroup,
      assets::PhysicsObjectAttributes physicsObjectAttributes) override;

  ESP_SMART_POINTERS(BulletPhysicsManager)

};  // end class BulletPhysicsManager
}  // end namespace physics
}  // end namespace esp<|MERGE_RESOLUTION|>--- conflicted
+++ resolved
@@ -161,30 +161,16 @@
    * rigid body in its local space. See @ref btCompoundShape::getAabb.
    * @param physObjectID The object ID and key identifying the object in @ref
    * PhysicsManager::existingObjects_.
-<<<<<<< HEAD
-   * @return A Magnum vector pair (AabbMin, AabbMax).
-   */
-  const std::pair<Magnum::Vector3, Magnum::Vector3> getCollisionShapeAabb(
-      const int physObjectID) const;
-=======
    * @return The Aabb.
    */
   const Magnum::Range3D getCollisionShapeAabb(const int physObjectID) const;
->>>>>>> 94f0c539
 
   /**
    * @brief Query the Aabb from bullet physics for the root compound shape of
    * the static scene in its local space. See @ref btCompoundShape::getAabb.
-<<<<<<< HEAD
-   * @return A Magnum vector pair (AabbMin, AabbMax).
-   */
-  const std::pair<Magnum::Vector3, Magnum::Vector3> getSceneCollisionShapeAabb()
-      const;
-=======
    * @return The scene collision Aabb.
    */
   const Magnum::Range3D getSceneCollisionShapeAabb() const;
->>>>>>> 94f0c539
 
   /** @brief Render the debugging visualizations provided by @ref
    * Magnum::BulletIntegration::DebugDraw. This draws wireframes for all
