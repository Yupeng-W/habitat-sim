// Copyright (c) Facebook, Inc. and its affiliates.
// This source code is licensed under the MIT license found in the
// LICENSE file in the root directory of this source tree.

#ifndef ESP_PHYSICS_BULLET_BULLETPHYSICSMANAGER_H_
#define ESP_PHYSICS_BULLET_BULLETPHYSICSMANAGER_H_

/** @file
 * @brief Class @ref esp::physics::BulletPhysicsManager
 */

/* Bullet Physics Integration */
#include <Magnum/BulletIntegration/DebugDraw.h>
#include <Magnum/BulletIntegration/Integration.h>
#include <Magnum/BulletIntegration/MotionState.h>
#include <btBulletDynamicsCommon.h>

#include "BulletDynamics/ConstraintSolver/btPoint2PointConstraint.h"
#include "BulletDynamics/Featherstone/btMultiBodyConstraintSolver.h"
#include "BulletDynamics/Featherstone/btMultiBodyFixedConstraint.h"
#include "BulletDynamics/Featherstone/btMultiBodyJointMotor.h"
#include "BulletDynamics/Featherstone/btMultiBodyPoint2Point.h"

#include "BulletDynamics/Featherstone/btMultiBodyDynamicsWorld.h"
#include "BulletRigidObject.h"
#include "BulletRigidStage.h"
#include "esp/physics/PhysicsManager.h"
#include "esp/physics/bullet/BulletRigidObject.h"

namespace esp {
namespace physics {

/**
@brief Dynamic stage and object manager interfacing with Bullet physics
engine: https://github.com/bulletphysics/bullet3.

See @ref btMultiBodyDynamicsWorld.

Enables @ref RigidObject simulation with @ref MotionType::DYNAMIC.

This class handles initialization and stepping of the world as well as getting
and setting global simulation parameters. The @ref BulletRigidObject class
handles most of the specific implementations for object interactions with
Bullet.
*/
class BulletPhysicsManager : public PhysicsManager {
 public:
  /**
   * @brief Construct a @ref BulletPhysicsManager with access to specific
   * resources assets.
   *
   * @param _resourceManager The @ref esp::assets::ResourceManager which
   * tracks the assets this
   * @ref BulletPhysicsManager will have access to.
   */
  explicit BulletPhysicsManager(
      assets::ResourceManager& _resourceManager,
      const metadata::attributes::PhysicsManagerAttributes::cptr&
<<<<<<< HEAD
          _physicsManagerAttributes)
      : PhysicsManager(_resourceManager, _physicsManagerAttributes) {
    collisionObjToObjIds_ =
        std::make_shared<std::map<const btCollisionObject*, int>>();
    if (_resourceManager.getCreateRenderer()) {
      debugDrawer_ = std::make_unique<Magnum::BulletIntegration::DebugDraw>();
    }
  };
=======
          _physicsManagerAttributes);
>>>>>>> 60381e7c

  /** @brief Destructor which destructs necessary Bullet physics structures.*/
  ~BulletPhysicsManager() override;

  //============ Simulator functions =============

  /**
   * @brief Load, parse, and import a URDF file instantiating an @ref
   * BulletArticulatedObject in the world.  This version does not require
   * drawables to be specified.
   * @param filepath The fully-qualified filename for the URDF file describing
   * the model the articulated object is to be built from.
   * @param fixedBase Whether the base of the @ref ArticulatedObject should be
   * fixed.
   * @param globalScale A scale multiplier to be applied uniformly in 3
   * dimensions to the entire @ref ArticulatedObject.
   * @param massScale A scale multiplier to be applied to the mass of the all
   * the components of the @ref ArticulatedObject.
   * @param forceReload If true, reload the source URDF from file, replacing the
   * cached model.
   * @param lightSetup The string name of the desired lighting setup to use.
   *
   * @return A unique id for the @ref ArticulatedObject, allocated from the same
   * id set as rigid objects.
   */
  int addArticulatedObjectFromURDF(
      const std::string& filepath,
      bool fixedBase = false,
      float globalScale = 1.0,
      float massScale = 1.0,
      bool forceReload = false,
      const std::string& lightSetup = DEFAULT_LIGHTING_KEY) override;

  /**
   * @brief Load, parse, and import a URDF file instantiating an @ref
   * BulletArticulatedObject in the world.
   * @param filepath The fully-qualified filename for the URDF file describing
   * the model the articulated object is to be built from.
   * @param drawables Reference to the scene graph drawables group to enable
   * rendering of the newly initialized @ref ArticulatedObject.
   * @param fixedBase Whether the base of the @ref ArticulatedObject should be
   * fixed.
   * @param globalScale A scale multiplier to be applied uniformly in 3
   * dimensions to the entire @ref ArticulatedObject.
   * @param massScale A scale multiplier to be applied to the mass of the all
   * the components of the @ref ArticulatedObject.
   * @param forceReload If true, reload the source URDF from file, replacing the
   * cached model.
   * @param lightSetup The string name of the desired lighting setup to use.
   *
   * @return A unique id for the @ref ArticulatedObject, allocated from the same
   * id set as rigid objects.
   */
  int addArticulatedObjectFromURDF(
      const std::string& filepath,
      DrawableGroup* drawables,
      bool fixedBase = false,
      float globalScale = 1.0,
      float massScale = 1.0,
      bool forceReload = false,
      const std::string& lightSetup = DEFAULT_LIGHTING_KEY) override;

  /**
   * @brief Use the metadata stored in io::URDF::Link to instance all visual
   * shapes for a link into the SceneGraph.
   *
   * @param linkObject The Habitat-side ArticulatedLink to which visual shapes
   * will be attached.
   * @param link The io::URDF::Model's link with visual shape and transform
   * metadata.
   * @param drawables The SceneGraph's DrawableGroup with which the visual
   * shapes will be rendered.
   * @param lightSetup The string name of the desired lighting setup to use.
   *
   * @return Whether or not the render shape instancing was successful.
   */
  bool attachLinkGeometry(ArticulatedLink* linkObject,
                          const std::shared_ptr<io::URDF::Link>& link,
                          gfx::DrawableGroup* drawables,
                          const std::string& lightSetup);

  /**
   * @brief Override of @ref PhysicsManager::removeObject to also remove any
   * active Bullet physics constraints for the object.
   */
  void removeObject(const int physObjectID,
                    bool deleteObjectNode = true,
                    bool deleteVisualNode = true) override;

  /**
   * @brief Override of @ref PhysicsManager::removeArticulatedObject to also
   * remove any active Bullet physics constraints for the object.
   */
  void removeArticulatedObject(int id) override;

  /** @brief Step the physical world forward in time. Time may only advance in
   * increments of @ref fixedTimeStep_. See @ref
   * btMultiBodyDynamicsWorld::stepSimulation.
   * @param dt The desired amount of time to advance the physical world.
   */
  void stepPhysics(double dt) override;

  /** @brief Set the gravity of the physical world.
   * @param gravity The desired gravity force of the physical world.
   */
  void setGravity(const Magnum::Vector3& gravity) override;

  /** @brief Get the current gravity in the physical world.
   * @return The current gravity vector in the physical world.
   */
  Magnum::Vector3 getGravity() const override;

  //============ Interacting with objects =============
  // NOTE: engine specifics for interaction are handled by the objects
  // themselves...

  //============ Bullet-specific Object Setter functions =============

  /** @brief Set the friction coefficient of the stage collision geometry. See
   * @ref staticStageObject_. See @ref
   * BulletRigidObject::setFrictionCoefficient.
   * @param frictionCoefficient The scalar friction coefficient of the stage
   * geometry.
   */
  void setStageFrictionCoefficient(const double frictionCoefficient) override;

  /** @brief Set the coefficient of restitution for the stage collision
   * geometry. See @ref staticStageObject_. See @ref
   * BulletRigidObject::setRestitutionCoefficient.
   * @param restitutionCoefficient The scalar coefficient of restitution to set.
   */
  void setStageRestitutionCoefficient(
      const double restitutionCoefficient) override;

  //============ Bullet-specific Object Getter functions =============
  /** @brief Get the current friction coefficient of the stage collision
   * geometry. See @ref staticStageObject_ and @ref
   * BulletRigidObject::getFrictionCoefficient.
   * @return The scalar friction coefficient of the stage geometry.
   */
  double getStageFrictionCoefficient() const override;

  /** @brief Get the current coefficient of restitution for the stage
   * collision geometry. This determines the ratio of initial to final relative
   * velocity between the stage and collidiing object. See @ref
   * staticStageObject_ and BulletRigidObject::getRestitutionCoefficient.
   * @return The scalar coefficient of restitution for the stage geometry.
   */
  double getStageRestitutionCoefficient() const override;

  /**
   * @brief Query the Aabb from bullet physics for the root compound shape of a
   * rigid body in its local space. See @ref btCompoundShape::getAabb.
   * @param physObjectID The object ID and key identifying the object in @ref
   * PhysicsManager::existingObjects_.
   * @return The Aabb.
   */
  Magnum::Range3D getCollisionShapeAabb(const int physObjectID) const;

  /**
   * @brief Query the Aabb from bullet physics for the root compound shape of
   * the static stage in its local space. See @ref btCompoundShape::getAabb.
   * @return The stage collision Aabb.
   */
  Magnum::Range3D getStageCollisionShapeAabb() const;

  /** @brief Render the debugging visualizations provided by @ref
   * Magnum::BulletIntegration::DebugDraw. This draws wireframes for all
   * collision objects.
   * @param projTrans The composed projection and transformation matrix for the
   * render camera.
   */
  void debugDraw(const Magnum::Matrix4& projTrans) const override;

  /**
   * @brief Return ContactPointData objects describing the contacts from the
   * most recent physics substep.
   *
   * This implementation is roughly identical to PyBullet's getContactPoints.
   * @return a vector with each entry corresponding to a single contact point.
   */
  std::vector<ContactPointData> getContactPoints() const override;

  /**
   * @brief Cast a ray into the collision world and return a @ref RaycastResults
   * with hit information.
   *
   * @param ray The ray to cast. Need not be unit length, but returned hit
   * distances will be in units of ray length.
   * @param maxDistance The maximum distance along the ray direction to search.
   * In units of ray length.
   * @return The raycast results sorted by distance.
   */
  RaycastResults castRay(const esp::geo::Ray& ray,
                         double maxDistance = 100.0) override;

  /**
   * @brief Query the number of contact points that were active during the
   * collision detection check.
   *
   * An object resting on another object will involve several active contact
   * points. Once both objects are asleep, the contact points are inactive. This
   * count can be used as a metric for the complexity/cost of collision-handling
   * in the current scene.
   *
   * @return the number of active contact points.
   */
  int getNumActiveContactPoints() override;

  /**
   * @brief Perform discrete collision detection for the scene.
   */
  void performDiscreteCollisionDetection() override {
    bWorld_->getCollisionWorld()->performDiscreteCollisionDetection();
    recentNumSubStepsTaken_ = -1;  // TODO: handle this more gracefully
  }

  /**
   * @brief utilize PhysicsManager's enable shared
   */
  BulletPhysicsManager::ptr shared_from_this() {
    return esp::shared_from(this);
  }

 protected:
  //============ Initialization =============
  /**
   * @brief Finalize physics initialization: Setup staticStageObject_ and
   * initialize any other physics-related values.
   */
  bool initPhysicsFinalize() override;

  /**
   * @brief Create an object wrapper appropriate for this physics manager.
   * Overridden if called by dynamics-library-enabled PhysicsManager
   */
  esp::physics::ManagedRigidObject::ptr getRigidObjectWrapper() override;

  /**
   * @brief Create an articulated object wrapper appropriate for this physics
   * manager. Overridden if called by dynamics-library-enabled PhysicsManager
   */
  esp::physics::ManagedArticulatedObject::ptr getArticulatedObjectWrapper()
      override;

  //============ Object/Stage Instantiation =============
  /**
   * @brief Finalize stage initialization. Checks that the collision
   * mesh can be used by Bullet. See @ref BulletRigidObject::initializeStage.
   * Bullet mesh conversion adapted from:
   * https://github.com/mosra/magnum-integration/issues/20
   * @param initAttributes The attributes structure defining physical
   * properties of the stage.
   * @return true if successful and false otherwise
   */
  bool addStageFinalize(const metadata::attributes::StageAttributes::ptr&
                            initAttributes) override;

  /** @brief Create and initialize an @ref RigidObject and add
   * it to existingObjects_ map keyed with newObjectID
   * @param newObjectID valid object ID for the new object
   * @param objectAttributes The object's template
   * @param objectNode Valid, existing scene node
   * @return whether the object has been successfully initialized and added to
   * existingObjects_ map
   */
  bool makeAndAddRigidObject(
      int newObjectID,
      const esp::metadata::attributes::ObjectAttributes::ptr& objectAttributes,
      scene::SceneNode* objectNode) override;

  btDbvtBroadphase bBroadphase_;
  btDefaultCollisionConfiguration bCollisionConfig_;

  btMultiBodyConstraintSolver bSolver_;
  btCollisionDispatcher bDispatcher_{&bCollisionConfig_};

  /** @brief A pointer to the Bullet world. See @ref btMultiBodyDynamicsWorld.*/
  std::shared_ptr<btMultiBodyDynamicsWorld> bWorld_;

  mutable std::unique_ptr<Magnum::BulletIntegration::DebugDraw> debugDrawer_;

  //! keep a map of collision objects to object ids for quick lookups from
  //! Bullet collision checking.
  std::shared_ptr<std::map<const btCollisionObject*, int>>
      collisionObjToObjIds_;

  //! necessary to acquire forces from impulses
  double recentTimeStep_ = fixedTimeStep_;
  //! for recent call to stepPhysics
  int recentNumSubStepsTaken_ = -1;

 private:
  /** @brief Check if a particular mesh can be used as a collision mesh for
   * Bullet.
   * @param meshData The mesh to validate. Only a triangle mesh is valid. Checks
   * that the only #ref Magnum::MeshPrimitive are @ref
   * Magnum::MeshPrimitive::Triangles.
   * @return true if valid, false otherwise.
   */
  bool isMeshPrimitiveValid(const assets::CollisionMeshData& meshData) override;

  /**
   * @brief Helper function for getting object and link unique ids from
   * btCollisionObject cache
   *
   * @param colObj The query collision object for which a corresponding id is
   * desired.
   * @param objectId write found RigidObject or ArticulatedObject id or -1 if
   * failed.
   * @param linkId write found linkId or -1 if failed or not an ArticulatedLink.
   */
  void lookUpObjectIdAndLinkId(const btCollisionObject* colObj,
                               int* objectId,
                               int* linkId) const;

 public:
  ESP_SMART_POINTERS(BulletPhysicsManager)

};  // end class BulletPhysicsManager
}  // end namespace physics
}  // end namespace esp

#endif  // ESP_PHYSICS_BULLET_BULLETPHYSICSMANAGER_H_<|MERGE_RESOLUTION|>--- conflicted
+++ resolved
@@ -56,18 +56,12 @@
   explicit BulletPhysicsManager(
       assets::ResourceManager& _resourceManager,
       const metadata::attributes::PhysicsManagerAttributes::cptr&
-<<<<<<< HEAD
           _physicsManagerAttributes)
       : PhysicsManager(_resourceManager, _physicsManagerAttributes) {
-    collisionObjToObjIds_ =
-        std::make_shared<std::map<const btCollisionObject*, int>>();
     if (_resourceManager.getCreateRenderer()) {
       debugDrawer_ = std::make_unique<Magnum::BulletIntegration::DebugDraw>();
     }
   };
-=======
-          _physicsManagerAttributes);
->>>>>>> 60381e7c
 
   /** @brief Destructor which destructs necessary Bullet physics structures.*/
   ~BulletPhysicsManager() override;
