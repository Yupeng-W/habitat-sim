--- conflicted
+++ resolved
@@ -31,45 +31,7 @@
 
 namespace physics {
 
-<<<<<<< HEAD
-/**
-@brief Motion type of a @ref RigidObject.
-Defines its treatment by the simulator and operations which can be performed on
-it.
-*/
-enum class MotionType {
-  /**
-   * Refers to an error (such as a query to non-existing object) or an
-   * unknown/unspecified value.
-   */
-  UNDEFINED = -1,
-
-  /**
-   * The object is not expected to move and should not allow kinematic updates.
-   * Likely treated as static collision geometry. See @ref
-   * RigidObjectType::SCENE.
-   */
-  STATIC,
-
-  /**
-   * The object is expected to move kinematically, but is not simulated. Default
-   * behavior of @ref RigidObject with no physics simulator defined.
-   */
-  KINEMATIC,
-
-  /**
-   * The object is simulated and can, but should not be, updated kinematically.
-   * Default behavior of @ref RigidObject with a physics simulator defined. See
-   * @ref BulletRigidObject.
-   */
-  DYNAMIC
-
-};
-
-class RigidBase : public Magnum::SceneGraph::AbstractFeature3D {
-=======
 class RigidBase : public esp::physics::PhysicsObjectBase {
->>>>>>> 30a8e290
  public:
   RigidBase(scene::SceneNode* rigidBodyNode,
             int objectId,
