--- conflicted
+++ resolved
@@ -639,16 +639,12 @@
   void applyImpulseTorque(const int physObjectID,
                           const Magnum::Vector3& impulse);
 
-<<<<<<< HEAD
-  //! Set drawing of the object bounding box.
-=======
   /** @brief Set bounding box rendering for the object true or false.
    * @param physObjectID The object ID and key identifying the object in @ref
    * PhysicsManager::existingObjects_.
    * @param drawables The drawables group with which to render the bounding box.
    * @param drawBB Set rendering of the bounding box to true or false.
    */
->>>>>>> a72ba435
   void setObjectBBDraw(int physObjectID, DrawableGroup* drawables, bool drawBB);
 
   /** @brief Render any debugging visualizations provided by the underlying
