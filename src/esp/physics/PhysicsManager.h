// Copyright (c) Facebook, Inc. and its affiliates.
// This source code is licensed under the MIT license found in the
// LICENSE file in the root directory of this source tree.

#ifndef ESP_PHYSICS_PHYSICSMANAGER_H_
#define ESP_PHYSICS_PHYSICSMANAGER_H_

/** @file
 * @brief Class @ref esp::physics::PhysicsManager, enum @ref
 * esp::physics::PhysicsManager::PhysicsSimulationLibrary
 */

#include <map>
#include <memory>
#include <string>
#include <vector>

/* Bullet Physics Integration */

#include "ArticulatedObject.h"
#include "CollisionGroupHelper.h"
#include "RigidObject.h"
#include "RigidStage.h"
#include "URDFImporter.h"
#include "esp/assets/Asset.h"
#include "esp/assets/BaseMesh.h"
#include "esp/assets/CollisionMeshData.h"
#include "esp/assets/GenericInstanceMeshData.h"
#include "esp/assets/MeshData.h"
#include "esp/assets/MeshMetaData.h"
#include "esp/assets/ResourceManager.h"
#include "esp/gfx/DrawableGroup.h"
#include "esp/io/URDFParser.h"
#include "esp/physics/objectWrappers/ManagedArticulatedObject.h"
#include "esp/physics/objectWrappers/ManagedRigidObject.h"
#include "esp/scene/SceneNode.h"

namespace esp {
//! core physics simulation namespace
namespace sim {
class Simulator;
}
namespace physics {

//! Holds information about one ray hit instance.
struct RayHitInfo {
  //! The id of the object hit by this ray. Stage hits are -1.
  int objectId{};
  //! The first impact point of the ray in world space.
  Magnum::Vector3 point;
  //! The collision object normal at the point of impact.
  Magnum::Vector3 normal;
  //! Distance along the ray direction from the ray origin (in units of ray
  //! length).
  double rayDistance{};

  ESP_SMART_POINTERS(RayHitInfo)
};

//! Holds information about all ray hit instances from a ray cast.
struct RaycastResults {
  std::vector<RayHitInfo> hits;
  esp::geo::Ray ray;

  bool hasHits() const { return hits.size() > 0; }

  void sortByDistance() {
    std::sort(hits.begin(), hits.end(),
              [](const RayHitInfo& A, const RayHitInfo& B) {
                return A.rayDistance < B.rayDistance;
              });
  }

  ESP_SMART_POINTERS(RaycastResults)
};

// based on Bullet b3ContactPointData
struct ContactPointData {
  int objectIdA = -2;  // stage is -1
  int objectIdB = -2;
  int linkIndexA = -1;  // -1 if not a multibody
  int linkIndexB = -1;

  Magnum::Vector3 positionOnAInWS;  // contact point location on object A, in
                                    // world space coordinates
  Magnum::Vector3 positionOnBInWS;  // contact point location on object B, in
                                    // world space coordinates
  Magnum::Vector3
      contactNormalOnBInWS;  // the separating contact normal, pointing from
                             // object B towards object A
  double contactDistance =
      0.0;  // negative number is penetration, positive is distance.

  double normalForce = 0.0;

  double linearFrictionForce1 = 0.0;
  double linearFrictionForce2 = 0.0;
  Magnum::Vector3 linearFrictionDirection1;
  Magnum::Vector3 linearFrictionDirection2;

  // the contact is considered active if at least one object is active (not
  // asleep)
  bool isActive = false;

  ESP_SMART_POINTERS(ContactPointData)
};

class RigidObjectManager;
class ArticulatedObjectManager;

/**
@brief Kinematic and dynamic scene and object manager.

Responsible for tracking, updating, and synchronizing the state of the physical
world and all non-static geometry in the scene as well as interfacing with
specific physical simulation implementations.

The physical world in this case consists of any objects which can be manipulated
(kinematically or dynamically) or simulated and anything such objects must be
aware of (e.g. static scene collision geometry).

Will later manager multiple physical scenes, but currently assumes only one
unique physical world can exist.
*/
class PhysicsManager : public std::enable_shared_from_this<PhysicsManager> {
 public:
  //! ==== physics engines ====

  /**
  @brief The specific physics implementation used by the current @ref
  PhysicsManager. Each entry suggests a derived class of @ref PhysicsManager and
  @ref RigidObject implementing the specific interface to a simulation library.
  */
  enum class PhysicsSimulationLibrary {

    /**
     * The default implemenation of kineamtics through the base @ref
     * PhysicsManager class. Supports @ref esp::physics::MotionType::STATIC and
     * @ref esp::physics::MotionType::KINEMATIC objects of base class @ref
     * RigidObject. If the derived @ref PhysicsManager class for a desired @ref
     * PhysicsSimulationLibrary fails to initialize, it will default to @ref
     * PhysicsSimulationLibrary::NoPhysics.
     */
    NoPhysics,

    /**
     * An implemenation of dynamics through the Bullet Physics library.
     * Supports @ref esp::physics::MotionType::STATIC, @ref
     * esp::physics::MotionType::KINEMATIC, and @ref
     * esp::physics::MotionType::DYNAMIC objects of @ref RigidObject derived
     * class @ref BulletRigidObject. Suggests the use of @ref PhysicsManager
     * derived class
     * @ref BulletPhysicsManager
     */
    Bullet
  };

  /**
   * @brief Construct a #ref PhysicsManager with access to specific resource
   * assets.
   *
   * @param _resourceManager The @ref esp::assets::ResourceManager which
   * tracks the assets this
   * @param _physicsManagerAttributes The PhysicsManagerAttributes template used
   * to instantiate this physics manager.
   * @ref PhysicsManager will have access to.
   */
  explicit PhysicsManager(
      assets::ResourceManager& _resourceManager,
      const metadata::attributes::PhysicsManagerAttributes::cptr&
          _physicsManagerAttributes);

  /** @brief Destructor*/
  virtual ~PhysicsManager();

  /**
   * @brief Set a pointer to this physics manager's owning simulator.
   * */
  void setSimulator(esp::sim::Simulator* _simulator) {
    simulator_ = _simulator;
  }

  /**
   * @brief Initialization: load physical properties and setup the world.
   * @param node  The scene graph node which will act as the parent of all
   * physical scene and object nodes.
   */
  bool initPhysics(scene::SceneNode* node);

  /**
   * @brief Reset the simulation and physical world.
   * Sets the @ref worldTime_ to 0.0, does not change physical state.
   */
  virtual void reset() {
    /* TODO: reset object states or clear them? Other? */
    worldTime_ = 0.0;
  }

  /** @brief Stores references to a set of drawable elements. */
  using DrawableGroup = gfx::DrawableGroup;

  /**
   * @brief Initialize static scene collision geometry from loaded mesh data.
   * Only one 'scene' may be initialized per simulated world, but this scene may
   * contain several components (e.g. GLB hierarchy).
   *
   * @param initAttributes The attributes structure defining physical
   * properties of the scene.  Must be a copy of the attributes stored in the
   * Attributes Manager.
   * @param meshGroup collision meshs for the scene.
   * @return true if successful and false otherwise
   */
  bool addStage(
      const metadata::attributes::StageAttributes::ptr& initAttributes,
      const std::vector<assets::CollisionMeshData>& meshGroup);

  /**
   * @brief Instance and place a physics object from a @ref
   * esp::metadata::attributes::SceneObjectInstanceAttributes file.
   * @param objInstAttributes The attributes that describe the desired state to
   * set this object.
   * @param attributesHandle The handle of the object attributes used as the key
   * to query @ref esp::metadata::managers::ObjectAttributesManager.
   * @param defaultCOMCorrection The default value of whether COM-based
   * translation correction needs to occur.
   * @param attachmentNode If supplied, attach the new physical object to an
   * existing SceneNode.
   * @param lightSetup The string name of the desired lighting setup to use.
   * @return the instanced object's ID, mapping to it in @ref
   * PhysicsManager::existingObjects_ if successful, or @ref esp::ID_UNDEFINED.
   */
  int addObjectInstance(
      const esp::metadata::attributes::SceneObjectInstanceAttributes::ptr&
          objInstAttributes,
      const std::string& attributesHandle,
      bool defaultCOMCorrection = false,
      scene::SceneNode* attachmentNode = nullptr,
      const std::string& lightSetup = DEFAULT_LIGHTING_KEY);

  /** @brief Instance a physical object from an object properties template in
   * the @ref esp::metadata::managers::ObjectAttributesManager.  This method
   * will query for a drawable group from simulator.
   *
   * @param attributesHandle The handle of the object attributes used as the key
   * to query @ref esp::metadata::managers::ObjectAttributesManager.
   * @param attachmentNode If supplied, attach the new physical object to an
   * existing SceneNode.
   * @param lightSetup The string name of the desired lighting setup to use.
   * @return the instanced object's ID, mapping to it in @ref
   * PhysicsManager::existingObjects_ if successful, or @ref esp::ID_UNDEFINED.
   */
  int addObject(const std::string& attributesHandle,
                scene::SceneNode* attachmentNode = nullptr,
                const std::string& lightSetup = DEFAULT_LIGHTING_KEY);

  /** @brief Instance a physical object from an object properties template in
   * the @ref esp::metadata::managers::ObjectAttributesManager by template
   * ID.  This method will query for a drawable group from simulator.
   *
   * @param attributesID The ID of the object's template in @ref
   * esp::metadata::managers::ObjectAttributesManager
   * @param attachmentNode If supplied, attach the new physical object to an
   * existing SceneNode.
   * @param lightSetup The string name of the desired lighting setup to use.
   * @return the instanced object's ID, mapping to it in @ref
   * PhysicsManager::existingObjects_ if successful, or @ref esp::ID_UNDEFINED.
   */
  int addObject(int attributesID,
                scene::SceneNode* attachmentNode = nullptr,
                const std::string& lightSetup = DEFAULT_LIGHTING_KEY);

  /** @brief Instance a physical object from an object properties template in
   * the @ref esp::metadata::managers::ObjectAttributesManager.
   *
   * @param attributesHandle The handle of the object attributes used as the key
   * to query @ref esp::metadata::managers::ObjectAttributesManager.
   * @param drawables Reference to the scene graph drawables group to enable
   * rendering of the newly initialized object.
   * @param attachmentNode If supplied, attach the new physical object to an
   * existing SceneNode.
   * @param lightSetup The string name of the desired lighting setup to use.
   * @return the instanced object's ID, mapping to it in @ref
   * PhysicsManager::existingObjects_ if successful, or @ref esp::ID_UNDEFINED.
   */
  int addObject(const std::string& attributesHandle,
                DrawableGroup* drawables,
                scene::SceneNode* attachmentNode = nullptr,
                const std::string& lightSetup = DEFAULT_LIGHTING_KEY) {
    esp::metadata::attributes::ObjectAttributes::ptr attributes =
        resourceManager_.getObjectAttributesManager()->getObjectCopyByHandle(
            attributesHandle);
    if (!attributes) {
      LOG(ERROR)
          << "::addObject : Object creation failed due to unknown attributes "
          << attributesHandle;
      return ID_UNDEFINED;
    }

    return addObject(attributes, drawables, attachmentNode, lightSetup);
  }  // addObject

  /** @brief Instance a physical object from an object properties template in
   * the @ref esp::metadata::managers::ObjectAttributesManager by template
   * ID.
   * @param attributesID The ID of the object's template in @ref
   * esp::metadata::managers::ObjectAttributesManager
   * @param drawables Reference to the scene graph drawables group to enable
   * rendering of the newly initialized object.
   * @param attachmentNode If supplied, attach the new physical object to an
   * existing SceneNode.
   * @param lightSetup The string name of the desired lighting setup to use.
   * @return the instanced object's ID, mapping to it in @ref
   * PhysicsManager::existingObjects_ if successful, or @ref esp::ID_UNDEFINED.
   */
  int addObject(const int attributesID,
                DrawableGroup* drawables,
                scene::SceneNode* attachmentNode = nullptr,
                const std::string& lightSetup = DEFAULT_LIGHTING_KEY) {
    const esp::metadata::attributes::ObjectAttributes::ptr attributes =
        resourceManager_.getObjectAttributesManager()->getObjectCopyByID(
            attributesID);
    if (!attributes) {
      LOG(ERROR) << "::addObject : Object creation failed due to unknown "
                    "attributes ID "
                 << attributesID;
      return ID_UNDEFINED;
    }
    return addObject(attributes, drawables, attachmentNode, lightSetup);
  }  // addObject

  /** @brief Instance a physical object from an object properties template in
   * the @ref esp::metadata::managers::ObjectAttributesManager by template
   * handle.
   * @param objectAttributes The object's template in @ref
   * esp::metadata::managers::ObjectAttributesManager.
   * @param drawables Reference to the scene graph drawables group to enable
   * rendering of the newly initialized object.
   * @param attachmentNode If supplied, attach the new physical object to an
   * existing SceneNode.
   * @param lightSetup The string name of the desired lighting setup to use.
   * @return the instanced object's ID, mapping to it in @ref
   * PhysicsManager::existingObjects_ if successful, or @ref esp::ID_UNDEFINED.
   */
  int addObject(
      const esp::metadata::attributes::ObjectAttributes::ptr& objectAttributes,
      DrawableGroup* drawables,
      scene::SceneNode* attachmentNode = nullptr,
      const std::string& lightSetup = DEFAULT_LIGHTING_KEY);

  /**
   * @brief Create an object wrapper appropriate for this physics manager.
   * Overridden if called by dynamics-library-enabled PhysicsManager
   */
  virtual esp::physics::ManagedRigidObject::ptr getRigidObjectWrapper();

  /**
   * @brief Create an articulated object wrapper appropriate for this physics
   * manager. Overridden if called by dynamics-library-enabled PhysicsManager
   */
  virtual esp::physics::ManagedArticulatedObject::ptr
  getArticulatedObjectWrapper();

  /** @brief Remove an object instance from the pysical scene by ID, destroying
   * its scene graph node and removing it from @ref
   * PhysicsManager::existingObjects_.
   *  @param physObjectID The ID (key) of the object instance in @ref
   * PhysicsManager::existingObjects_.
   * @param deleteObjectNode If true, deletes the object's scene node. Otherwise
   * detaches the object from simulation.
   * @param deleteVisualNode If true, deletes the object's visual node.
   * Otherwise detaches the object from simulation. Is not considered if
   * deleteObjectNode==true.
   */
  virtual void removeObject(int physObjectID,
                            bool deleteObjectNode = true,
                            bool deleteVisualNode = true);

  /** @brief Get the number of objects mapped in @ref
   * PhysicsManager::existingObjects_.
   *  @return The size of @ref PhysicsManager::existingObjects_.
   */
  int getNumRigidObjects() const { return existingObjects_.size(); }

  /** @brief Get a list of existing object IDs (i.e., existing keys in @ref
   * PhysicsManager::existingObjects_.)
   *  @return List of object ID keys from @ref PhysicsManager::existingObjects_.
   */
  std::vector<int> getExistingObjectIDs() const {
    std::vector<int> v;
    v.reserve(existingObjects_.size());
    for (const auto& bro : existingObjects_) {
      v.push_back(bro.first);
    }
    return v;
  }

  /** @brief Get a list of existing object IDs for articulated objects (i.e.,
   * existing keys in @ref PhysicsManager::existingArticulatedObjects_.)
   *  @return List of object ID keys from @ref
   * PhysicsManager::existingArticulatedObjects_.
   */
  std::vector<int> getExistingArticulatedObjectIds() const {
    std::vector<int> v;
    v.reserve(existingArticulatedObjects_.size());
    for (const auto& bro : existingArticulatedObjects_) {
      v.push_back(bro.first);
    }
    return v;
  }

  //============= ArticulatedObject functions =============

  /**
   * @brief Add an instance of an  @ref ArticulatedObject in the world.
   *
   * @param filepath the file location for the articulated object's model
   * @param aObjInstAttributes the relevant instancing values for the
   * articulated object
   * @param lightSetup The string name of the desired lighting setup to use.
   *
   * @return A unique id for the @ref ArticulatedObject, allocated from the same
   * id set as rigid objects.
   */

  int addArticulatedObjectInstance(
      const std::string& filepath,
      const std::shared_ptr<
          esp::metadata::attributes::SceneAOInstanceAttributes>&
          aObjInstAttributes,
      const std::string& lightSetup = DEFAULT_LIGHTING_KEY);

  /**
   * @brief Load, parse, and import a URDF file instantiating an @ref
   * ArticulatedObject in the world.  This version will query an existing
   * simulator for drawables and therefore does not require drawables to be
   * specified.
   *
   * Not implemented in base PhysicsManager.
   * @param filepath The fully-qualified filename for the URDF file describing
   * the model the articulated object is to be built from.
   * @param fixedBase Whether the base of the @ref ArticulatedObject should be
   * fixed.
   * @param globalScale A scale multiplier to be applied uniformly in 3
   * dimensions to the entire @ref ArticulatedObject.
   * @param massScale A scale multiplier to be applied to the mass of the all
   * the components of the @ref ArticulatedObject.
   * @param forceReload If true, reload the source URDF from file, replacing the
   * cached model.
   * @param lightSetup The string name of the desired lighting setup to use.
   *
   * @return A unique id for the @ref BulletArticulatedObject, allocated from
   * the same id set as rigid objects.
   */
  virtual int addArticulatedObjectFromURDF(
      CORRADE_UNUSED const std::string& filepath,
      CORRADE_UNUSED bool fixedBase = false,
      CORRADE_UNUSED float globalScale = 1.0,
      CORRADE_UNUSED float massScale = 1.0,
      CORRADE_UNUSED bool forceReload = false,
      CORRADE_UNUSED const std::string& lightSetup = DEFAULT_LIGHTING_KEY) {
    Magnum::Debug{} << "addArticulatedObjectFromURDF not implemented in base "
                       "PhysicsManager.";
    return ID_UNDEFINED;
  }

  /**
   * @brief Load, parse, and import a URDF file instantiating an @ref
   * ArticulatedObject in the world.
   *
   * Not implemented in base PhysicsManager.
   * @param filepath The fully-qualified filename for the URDF file describing
   * the model the articulated object is to be built from.
   * @param drawables Reference to the scene graph drawables group to enable
   * rendering of the newly initialized @ref ArticulatedObject.
   * @param fixedBase Whether the base of the @ref ArticulatedObject should be
   * fixed.
   * @param globalScale A scale multiplier to be applied uniformly in 3
   * dimensions to the entire @ref ArticulatedObject.
   * @param massScale A scale multiplier to be applied to the mass of the all
   * the components of the @ref ArticulatedObject.
   * @param forceReload If true, reload the source URDF from file, replacing the
   * cached model.
   * @param lightSetup The string name of the desired lighting setup to use.
   *
   * @return A unique id for the @ref ArticulatedObject, allocated from the same
   * id set as rigid objects.
   */
  virtual int addArticulatedObjectFromURDF(
      CORRADE_UNUSED const std::string& filepath,
      CORRADE_UNUSED DrawableGroup* drawables,
      CORRADE_UNUSED bool fixedBase = false,
      CORRADE_UNUSED float globalScale = 1.0,
      CORRADE_UNUSED float massScale = 1.0,
      CORRADE_UNUSED bool forceReload = false,
      CORRADE_UNUSED const std::string& lightSetup = DEFAULT_LIGHTING_KEY) {
    Magnum::Debug{} << "addArticulatedObjectFromURDF not implemented in base "
                       "PhysicsManager.";
    return ID_UNDEFINED;
  }

  //! Remove an @ref ArticulatedObject from the world by unique id.
  virtual void removeArticulatedObject(int id);

  //! Get the current number of instanced articulated objects in the world.
  int getNumArticulatedObjects() { return existingArticulatedObjects_.size(); }

  ArticulatedObject& getArticulatedObject(int objectId) {
    CHECK(existingArticulatedObjects_.count(objectId));
    return *existingArticulatedObjects_.at(objectId).get();
  }

  //============ Simulator functions =============

  /** @brief Step the physical world forward in time. Time may only advance in
   * increments of @ref fixedTimeStep_.
   * @param dt The desired amount of time to advance the physical world.
   */
  virtual void stepPhysics(double dt = 0.0);

<<<<<<< HEAD
  /** @brief Defers the update of the scene graph nodes until updateNodes is
   * called This is needed to do ownership transfer of the scene graph to a
   * background thread.
   */
  virtual void deferNodesUpdate();

  /** @brief Syncs the state of physics simulation to the rendering scene graph.
   */
=======
  // Defers the update of the scene graph nodes until updateNodes is called
  // This is needed to do ownership transfer of the scene graph to a
  // background thread
  virtual void deferNodesUpdate();

  // Syncs the state of the bullet scene graph to the rendering scene graph
>>>>>>> 741fb445
  virtual void updateNodes();

  // =========== Global Setter functions ===========

  /** @brief Set the @ref fixedTimeStep_ of the physical world. See @ref
   * stepPhysics.
   * @param dt The increment of time by which the physical world will advance.
   */
  virtual void setTimestep(double dt);

  /** @brief Set the gravity of the physical world if the world is dyanmic and
   * therefore has a notion of force. By default does nothing since the world is
   * kinematic. Exact implementations of gravity will depend on the specific
   * dynamics of the derived physical simulator class.
   * @param gravity The desired gravity force of the physical world.
   */
  virtual void setGravity(const Magnum::Vector3& gravity);

  // =========== Global Getter functions ===========

  /** @brief Get the @ref fixedTimeStep_ of the physical world. See @ref
   * stepPhysics.
   * @return The increment of time, @ref fixedTimeStep_, by which the physical
   * world will advance.
   */
  virtual double getTimestep() const { return fixedTimeStep_; }

  /** @brief Get the current @ref worldTime_ of the physical world. See @ref
   * stepPhysics.
   * @return The amount of time, @ref worldTime_, by which the physical world
   * has advanced.
   */
  virtual double getWorldTime() const { return worldTime_; }

  /** @brief Get the current gravity in the physical world. By default returns
   * [0,0,0] since their is no notion of force in a kinematic world.
   * @return The current gravity vector in the physical world.
   */
  virtual Magnum::Vector3 getGravity() const;

  // =========== Stage Getter/Setter functions ===========

  /** @brief Get the current friction coefficient of the scene collision
   * geometry. See @ref staticStageObject_.
   * @return The scalar friction coefficient of the scene geometry.
   */
  virtual double getStageFrictionCoefficient() const { return 0.0; }

  /** @brief Set the friction coefficient of the scene collision geometry. See
   * @ref staticStageObject_.
   * @param frictionCoefficient The scalar friction coefficient of the scene
   * geometry.
   */
  virtual void setStageFrictionCoefficient(
      CORRADE_UNUSED const double frictionCoefficient) {}

  /** @brief Get the current coefficient of restitution for the scene collision
   * geometry. This determines the ratio of initial to final relative velocity
   * between the scene and collidiing object. See @ref staticStageObject_. By
   * default this will always return 0, since kinametic scenes have no dynamics.
   * @return The scalar coefficient of restitution for the scene geometry.
   */
  virtual double getStageRestitutionCoefficient() const { return 0.0; }

  /** @brief Set the coefficient of restitution for the scene collision
   * geometry. See @ref staticStageObject_. By default does nothing since
   * kinametic scenes have no dynamics.
   * @param restitutionCoefficient The scalar coefficient of restitution to set.
   */
  virtual void setStageRestitutionCoefficient(
      CORRADE_UNUSED const double restitutionCoefficient) {}

#ifdef ESP_BUILD_WITH_VHACD
  /** @brief Initializes a new VoxelWrapper with a boundary voxelization using
   * VHACD's voxelization library and assigns it to a rigid body.
   * @param  physObjectID The object ID and key identifying the object in @ref
   * PhysicsManager::existingObjects_.
   * @param resolution Represents the approximate number of voxels in the new
   * voxelization.
   */
  void generateVoxelization(int physObjectID, int resolution = 1000000);

  /** @brief Initializes a new VoxelWrapper with a boundary voxelization using
   * VHACD's voxelization library and assigns it to the stage's rigid body.
   * @param resolution Represents the approximate number of voxels in the new
   * voxelization.
   */
  void generateStageVoxelization(int resolution = 1000000);
#endif

  /** @brief Gets the VoxelWrapper associated with a rigid object.
   * @param physObjectID The object ID and key identifying the object in @ref
   * PhysicsManager::existingObjects_.
   * @return A pointer to the object's Voxel Wrapper.
   */
  std::shared_ptr<esp::geo::VoxelWrapper> getObjectVoxelization(
      int physObjectID) const;

  /** @brief Gets the VoxelWrapper associated with the scene.
   * @return A pointer to the scene's Voxel Wrapper.
   */
  std::shared_ptr<esp::geo::VoxelWrapper> getStageVoxelization() const;

  // =========== Debug functions ===========

  /** @brief Get the number of objects in @ref PhysicsManager::existingObjects_
   * considered active by the physics simulator currently in use. See @ref
   * RigidObject::isActive.
   * @return  The number of active @ref RigidObject instances.
   */
  int checkActiveObjects();

  /** @brief Set bounding box rendering for the object true or false.
   * @param physObjectID The object ID and key identifying the object in @ref
   * PhysicsManager::existingObjects_.
   * @param drawables The drawables group with which to render the bounding box.
   * @param drawBB Set rendering of the bounding box to true or false.
   */
  void setObjectBBDraw(int physObjectID, DrawableGroup* drawables, bool drawBB);

  /** @brief Set the voxelization visualization for the object true or false.
   * @param physObjectID The object ID and key identifying the object in @ref
   * PhysicsManager::existingObjects_.
   * @param gridName The voxel grid to be visualized.
   * @param drawables The drawables group with which to render the voxelization.
   * @param drawVoxelization Set rendering of the voxelization to true or false.
   */
  void setObjectVoxelizationDraw(int physObjectID,
                                 const std::string& gridName,
                                 DrawableGroup* drawables,
                                 bool drawVoxelization);

  /** @brief Set the voxelization visualization for the scene true or false.
   * @param gridName The voxel grid to be visualized.
   * @param drawables The drawables group with which to render the voxelization.
   * @param drawVoxelization Set rendering of the voxelization to true or false.
   */
  void setStageVoxelizationDraw(const std::string& gridName,
                                DrawableGroup* drawables,
                                bool drawVoxelization);

  /**
   * @brief Get the root node of an object's visual SceneNode subtree.
   *
   * @param physObjectID The object ID and key identifying the object in @ref
   * PhysicsManager::existingObjects_.
   * @return The visual root node.
   */
  const scene::SceneNode& getObjectVisualSceneNode(int physObjectID) const {
    assertRigidIdValidity(physObjectID);
    return *existingObjects_.at(physObjectID)->visualNode_;
  }

  /** @brief Render any debugging visualizations provided by the underlying
   * physics simulator implementation. By default does nothing. See @ref
   * BulletPhysicsManager::debugDraw.
   * @param projTrans The composed projection and transformation matrix for the
   * render camera.
   */
  virtual void debugDraw(
      CORRADE_UNUSED const Magnum::Matrix4& projTrans) const {}

  /**
   * @brief Check whether an object is in contact with any other objects or the
   * scene.
   *
   * @param physObjectID The object ID and key identifying the object in @ref
   * PhysicsManager::existingObjects_.
   * @return Whether or not the object is in contact with any other collision
   * enabled objects.
   */
  virtual bool contactTest(const int physObjectID) {
    CHECK((existingObjects_.count(physObjectID) > 0) ||
          (existingArticulatedObjects_.count(physObjectID) > 0));
    if (existingObjects_.count(physObjectID) > 0) {
      return existingObjects_.at(physObjectID)->contactTest();
    } else {
      return existingArticulatedObjects_.at(physObjectID)->contactTest();
    }
    return false;
  }

  /**
   * @brief Perform discrete collision detection for the scene with the derived
   * PhysicsManager implementation. Not implemented for default @ref
   * PhysicsManager. See @ref BulletPhysicsManager.
   */
  virtual void performDiscreteCollisionDetection() {
    /*Does nothing in base PhysicsManager.*/
  }

  /**
   * @brief Query the number of contact points that were active during the
   * collision detection check.
   *
   * Not implemented for default PhysicsManager.
   * @return the number of active contact points.
   */
  virtual int getNumActiveContactPoints() { return -1; }

  /**
   * @brief Query physics simulation implementation for contact point data from
   * the most recent collision detection cache.
   *
   * Not implemented for default PhysicsManager implementation.
   * @return a vector with each entry corresponding to a single contact point.
   */
  virtual std::vector<ContactPointData> getContactPoints() const { return {}; }

  /**
   * @brief Set the stage to collidable or not.
   *
   * @param collidable Whether or not the object should be collision active
   */
  void setStageIsCollidable(bool collidable) {
    staticStageObject_->setCollidable(collidable);
  }

  /**
   * @brief Get whether or not the stage is collision active.
   *
   * @return Whether or not the stage is set to be collision active
   */
  bool getStageIsCollidable() { return staticStageObject_->getCollidable(); }

  /** @brief Return the library implementation type for the simulator
   * currently in use. Use to check for a particular implementation.
   * @return The implementation type of this simulator.
   */
  const PhysicsSimulationLibrary& getPhysicsSimulationLibrary() const {
    return activePhysSimLib_;
  }

  /**
   * @brief Get a copy of the template used to initialize the stage.
   *
   * @return The initialization settings of the stage or nullptr if the
   * stage is not initialized.
   */
  metadata::attributes::StageAttributes::ptr getStageInitAttributes() const {
    return staticStageObject_->getInitializationAttributes();
  }

  /**
   * @brief Get a copy of the template used to initialize this physics
   * manager
   *
   * @return The initialization settings for this physics manager
   */
  metadata::attributes::PhysicsManagerAttributes::ptr
  getInitializationAttributes() const {
    return metadata::attributes::PhysicsManagerAttributes::create(
        *physicsManagerAttributes_.get());
  }

  /**
   * @brief Cast a ray into the collision world and return a @ref
   * RaycastResults with hit information.
   *
   * Note: not implemented here in default PhysicsManager as there are no
   * collision objects without a simulation implementation.
   *
   * @param ray The ray to cast. Need not be unit length, but returned hit
   * distances will be in units of ray length.
   * @param maxDistance The maximum distance along the ray direction to
   * search. In units of ray length.
   * @return The raycast results sorted by distance.
   */
  virtual RaycastResults castRay(const esp::geo::Ray& ray,
                                 CORRADE_UNUSED double maxDistance = 100.0) {
    RaycastResults results;
    results.ray = ray;
    return results;
  }

  /**
   * @brief returns the wrapper manager for the currently created rigid
   * objects.
   * @return RigidObject wrapper manager.
   */
  std::shared_ptr<RigidObjectManager> getRigidObjectManager() const {
    return rigidObjectManager_;
  }

  /**
   * @brief returns the wrapper manager for the currently created articulated
   * objects.
   * @return ArticulatedObject wrapper manager
   */
  std::shared_ptr<ArticulatedObjectManager> getArticulatedObjectManager() {
    return articulatedObjectManager_;
  }

  /**
   * @brief Check if @p physObjectID represents an existing rigid object.
   * @param physObjectID Object ID to check
   * @return Whether rigid object exists with this id or not.
   */
  inline bool isValidRigidObjectId(const int physObjectID) const {
    return (existingObjects_.count(physObjectID) > 0);
  }

  /**
   * @brief Check if @p physObjectID represents an existing articulated object.
   * @param physObjectID Object ID to check
   * @return Whether articulated object exists with this id or not.
   */
  inline bool isValidArticulatedObjectId(const int physObjectID) const {
    return (existingArticulatedObjects_.count(physObjectID) > 0);
  }

 protected:
  /** @brief Check that a given object ID is valid (i.e. it refers to an
   * existing rigid object). Terminate the program and report an error if not.
   * This function is intended to unify object ID checking for @ref
   * PhysicsManager functions.
   * @param physObjectID The object ID to validate.
   */
  virtual void assertRigidIdValidity(const int physObjectID) const {
    CHECK(isValidRigidObjectId(physObjectID));
  }

  /** @brief Check if a particular mesh can be used as a collision mesh for
   * a particular physics implemenation. Always True for base @ref
   * PhysicsManager class, since the mesh has already been successfully
   * loaded by @ref esp::assets::ResourceManager.
   * @param meshData The mesh to validate.
   * @return true if valid, false otherwise.
   */
  virtual bool isMeshPrimitiveValid(const assets::CollisionMeshData& meshData);

  /** @brief Acquire a new ObjectID by recycling the ID of an object removed
   * with @ref removeObject or by incrementing @ref nextObjectID_. See @ref
   * addObject.
   * @return The newly allocated ObjectID.
   */
  int allocateObjectID();

  /** @brief Recycle the ID of an object removed with @ref removeObject by
   * adding it to the list of available IDs: @ref recycledObjectIDs_.
   * @param physObjectID The ID to recycle.
   * @return The recycled object ID.
   */
  int deallocateObjectID(int physObjectID);

  /**
   * @brief Finalize physics initialization. Setup staticStageObject_ and
   * initialize any other physics-related values for physics-based scenes.
   * Overidden by instancing class if physics is supported.
   */
  virtual bool initPhysicsFinalize();

  /**
   * @brief Finalize stage initialization for kinematic stage.  Overidden by
   * instancing class if physics is supported.
   *
   * @param initAttributes the attributes structure defining physical
   * properties of the stage.
   * @return true if successful and false otherwise
   */

  virtual bool addStageFinalize(
      const metadata::attributes::StageAttributes::ptr& initAttributes);

  /** @brief Create and initialize a @ref RigidObject, assign it an ID and
   * add it to existingObjects_ map keyed with newObjectID
   * @param newObjectID valid object ID for the new object
   * @param objectAttributes The physical object's template
   * @param objectNode Valid, existing scene node
   * @return whether the object has been successfully initialized and added
   * to existingObjects_ map
   */
  virtual bool makeAndAddRigidObject(
      int newObjectID,
      const esp::metadata::attributes::ObjectAttributes::ptr& objectAttributes,
      scene::SceneNode* objectNode);

  /** @brief Set the voxelization visualization for a scene node to be true
   * or false.
   * @param gridName The name of the grid to be drawn.
   * @param rigidBase The rigidBase of the object or scene.
   * @param drawables The drawables group with which to render the
   * voxelization.
   * @param drawVoxelization Set rendering of the voxelization to true or
   * false.
   */
  void setVoxelizationDraw(const std::string& gridName,
                           esp::physics::RigidBase* rigidBase,
                           DrawableGroup* drawables,
                           bool drawVoxelization);

  /** @brief A reference to a @ref esp::assets::ResourceManager which holds
   * assets that can be accessed by this @ref PhysicsManager*/
  assets::ResourceManager& resourceManager_;

  //! URDF importer implementation and model cache.
  std::unique_ptr<URDFImporter> urdfImporter_;

  /**@brief A pointer to this physics manager's owning simulator.
   */
  esp::sim::Simulator* simulator_ = nullptr;

  /** @brief A pointer to the @ref
   * esp::metadata::attributes::PhysicsManagerAttributes describing
   * this physics manager
   */
  const metadata::attributes::PhysicsManagerAttributes::cptr
      physicsManagerAttributes_;

  /** @brief The current physics library implementation used by this
   * @ref PhysicsManager. Can be used to correctly cast the @ref PhysicsManager
   * to its derived type if necessary.
   */
  PhysicsSimulationLibrary activePhysSimLib_ =
      PhysicsSimulationLibrary::NoPhysics;  // default

  /**
   * @brief The @ref scene::SceneNode which is the parent of all members of the
   * scene graph which exist in the physical world. Used to keep track of all
   * SceneNode's that have physical properties.
   */
  scene::SceneNode* physicsNode_ = nullptr;

  /**
   * @brief The @ref scene::SceneNode which represents the static collision
   * geometry of the physical world. Only one @ref staticStageObject_ may
   * exist in a physical world. This @ref RigidStage can only have @ref
   * MotionType::STATIC as it is loaded as static geometry with simulation
   * efficiency in mind. See
   * @ref addStage.
   */
  physics::RigidStage::ptr staticStageObject_ = nullptr;

  //! ==== Rigid object memory management ====

  /** @brief This manager manages the wrapper objects used to provide safe,
   * direct user access to all existing physics objects.
   */
  std::shared_ptr<RigidObjectManager> rigidObjectManager_;

  /** @brief This manager manages the wrapper objects used to provide safe,
   * direct user access to all existing physics objects.
   */
  std::shared_ptr<ArticulatedObjectManager> articulatedObjectManager_;

  /** @brief Maps object IDs to all existing physical object instances in
   * the world.
   */
  std::map<int, RigidObject::ptr> existingObjects_;

  // TODO: should these be separate maps or somehow combined? What about
  // ids?
  /** @brief Maps articulated object IDs to all existing physical object
   * instances in the world.
   */
  std::map<int, ArticulatedObject::ptr> existingArticulatedObjects_;

  /** @brief A counter of unique object ID's allocated thus far. Used to
   * allocate new IDs when  @ref recycledObjectIDs_ is empty without needing
   * to check @ref existingObjects_ explicitly.*/
  int nextObjectID_ = 0;

  /** @brief A list of available object IDs tracked by @ref
   * deallocateObjectID which were previously used by objects since removed
   * from the world with
   * @ref removeObject. These IDs will be re-allocated with @ref
   * allocateObjectID before new IDs are acquired with @ref nextObjectID_.
   */
  std::vector<int> recycledObjectIDs_;

  //! Utilities

  /** @brief Tracks whether or not this @ref PhysicsManager has already been
   * initialized with @ref initPhysics. */
  bool initialized_ = false;

  /** @brief The fixed amount of time over which to integrate the simulation
   * in discrete steps within @ref stepPhysics. Lower values result in
   * better stability at the cost of worse efficiency and vice versa. */
  double fixedTimeStep_ = 1.0 / 240.0;

  /** @brief The current simulation time. Tracks the total amount of time
   * simulated with @ref stepPhysics up to this point. */
  double worldTime_ = 0.0;

 public:
  ESP_SMART_POINTERS(PhysicsManager)
};

}  // namespace physics

}  // namespace esp

#endif  // ESP_PHYSICS_PHYSICSMANAGER_H_<|MERGE_RESOLUTION|>--- conflicted
+++ resolved
@@ -517,7 +517,6 @@
    */
   virtual void stepPhysics(double dt = 0.0);
 
-<<<<<<< HEAD
   /** @brief Defers the update of the scene graph nodes until updateNodes is
    * called This is needed to do ownership transfer of the scene graph to a
    * background thread.
@@ -526,14 +525,6 @@
 
   /** @brief Syncs the state of physics simulation to the rendering scene graph.
    */
-=======
-  // Defers the update of the scene graph nodes until updateNodes is called
-  // This is needed to do ownership transfer of the scene graph to a
-  // background thread
-  virtual void deferNodesUpdate();
-
-  // Syncs the state of the bullet scene graph to the rendering scene graph
->>>>>>> 741fb445
   virtual void updateNodes();
 
   // =========== Global Setter functions ===========
