// Copyright (c) Facebook, Inc. and its affiliates.
// This source code is licensed under the MIT license found in the
// LICENSE file in the root directory of this source tree.

#ifndef ESP_PHYSICS_PHYSICSMANAGER_H_
#define ESP_PHYSICS_PHYSICSMANAGER_H_

/** @file
 * @brief Class @ref esp::physics::PhysicsManager, enum @ref
 * esp::physics::PhysicsManager::PhysicsSimulationLibrary
 */

#include <map>
#include <memory>
#include <string>
#include <vector>

/* Bullet Physics Integration */

#include "ArticulatedObject.h"
#include "RigidObject.h"
#include "RigidStage.h"
#include "esp/assets/Asset.h"
#include "esp/assets/BaseMesh.h"
#include "esp/assets/CollisionMeshData.h"
#include "esp/assets/GenericInstanceMeshData.h"
#include "esp/assets/MeshData.h"
#include "esp/assets/MeshMetaData.h"
#include "esp/assets/ResourceManager.h"
#include "esp/gfx/DrawableGroup.h"
#include "esp/scene/SceneNode.h"

namespace esp {

//! core physics simulation namespace
namespace physics {

namespace Attrs = esp::assets::attributes;
//! Holds information about one ray hit instance.
struct RayHitInfo {
  //! The id of the object hit by this ray. Stage hits are -1.
  int objectId;
  //! The first impact point of the ray in world space.
  Magnum::Vector3 point;
  //! The collision object normal at the point of impact.
  Magnum::Vector3 normal;
  //! Distance along the ray direction from the ray origin (in units of ray
  //! length).
  double rayDistance;

  ESP_SMART_POINTERS(RayHitInfo)
};

//! Holds information about all ray hit instances from a ray cast.
struct RaycastResults {
  std::vector<RayHitInfo> hits;
  esp::geo::Ray ray;

  bool hasHits() { return hits.size() > 0; }

  void sortByDistance() {
    std::sort(hits.begin(), hits.end(),
              [](const RayHitInfo& A, const RayHitInfo& B) {
                return A.rayDistance < B.rayDistance;
              });
  }

  ESP_SMART_POINTERS(RaycastResults)
};

// TODO: repurpose to manage multiple physical worlds. Currently represents
// exactly one world.

/**
@brief Kinematic and dynamic scene and object manager.

Responsible for tracking, updating, and synchronizing the state of the physical
world and all non-static geometry in the scene as well as interfacing with
specific physical simulation implementations.

The physical world in this case consists of any objects which can be manipulated
(kinematically or dynamically) or simulated and anything such objects must be
aware of (e.g. static scene collision geometry).

Will later manager multiple physical scenes, but currently assumes only one
unique physical world can exist.
*/
class PhysicsManager {
 public:
  //! ==== physics engines ====

  /**
  @brief The specific physics implementation used by the current @ref
  PhysicsManager. Each entry suggests a derived class of @ref PhysicsManager and
  @ref RigidObject implementing the specific interface to a simulation library.
  */
  enum PhysicsSimulationLibrary {

    /**
     * The default implemenation of kineamtics through the base @ref
     * PhysicsManager class. Supports @ref MotionType::STATIC and @ref
     * MotionType::KINEMATIC objects of base class @ref RigidObject. If the
     * derived @ref PhysicsManager class for a desired @ref
     * PhysicsSimulationLibrary fails to initialize, it will default to @ref
     * PhysicsSimulationLibrary::NONE.
     */
    NONE,

    /**
     * An implemenation of dynamics through the Bullet Physics library.
     * Supports @ref MotionType::STATIC, @ref MotionType::KINEMATIC, and @ref
     * MotionType::DYNAMIC objects of @ref RigidObject derived class @ref
     * BulletRigidObject. Suggests the use of @ref PhysicsManager derived class
     * @ref BulletPhysicsManager
     */
    BULLET
  };

  /**
   * @brief Construct a #ref PhysicsManager with access to specific resource
   * assets.
   *
   * @param _resourceManager The @ref esp::assets::ResourceManager which
   * tracks the assets this
   * @ref PhysicsManager will have access to.
   */
  explicit PhysicsManager(
      assets::ResourceManager& _resourceManager,
      const Attrs::PhysicsManagerAttributes::cptr _physicsManagerAttributes)
      : resourceManager_(_resourceManager),
        physicsManagerAttributes_(_physicsManagerAttributes){};

  /** @brief Destructor*/
  virtual ~PhysicsManager();

  /**
   * @brief Initialization: load physical properties and setup the world.
   *
   *
   * @param node    The scene graph node which will act as the parent of all
   * physical scene and object nodes.
   */
  bool initPhysics(scene::SceneNode* node);

  /**
   * @brief Reset the simulation and physical world.
   * Sets the @ref worldTime_ to 0.0, does not change physical state.
   */
  virtual void reset() {
    /* TODO: reset object states or clear them? Other? */
    worldTime_ = 0.0;
  }

  /** @brief Stores references to a set of drawable elements. */
  using DrawableGroup = gfx::DrawableGroup;

  /**
   * @brief Initialize static scene collision geometry from loaded mesh data.
   * Only one 'scene' may be initialized per simulated world, but this scene may
   * contain several components (e.g. GLB heirarchy).
   *
   * @param handle The handle to the attributes structure defining physical
   * properties of the scene.
   * @param meshGroup collision meshs for the scene.
   * @return true if successful and false otherwise
   */
  bool addStage(const std::string& handle,
                const std::vector<assets::CollisionMeshData>& meshGroup);

  /** @brief Instance a physical object from an object properties template in
   * the @ref esp::assets::ResourceManager::physicsObjectLibrary_.
   *  @anchor addObject_string
   *  @param configFile The filename of the object's physical properties file
   * used as the key to query @ref
   * esp::assets::ResourceManager::physicsObjectLibrary_
   *  @param drawables Reference to the scene graph drawables group to enable
   * rendering of the newly initialized object.
   *  @param attachmentNode If supplied, attach the new physical object to an
   * existing SceneNode.
   *  @return the instanced object's ID, mapping to it in @ref
   * PhysicsManager::existingObjects_ if successful, or @ref esp::ID_UNDEFINED.
   */
  int addObject(const std::string& configFile,
                DrawableGroup* drawables,
                scene::SceneNode* attachmentNode = nullptr,
                const Magnum::ResourceKey& lightSetup = Magnum::ResourceKey{
                    assets::ResourceManager::DEFAULT_LIGHTING_KEY});

  /** @brief Instance a physical object from an object properties template in
   * the @ref esp::assets::ResourceManager::physicsObjectLibrary_ by object
   * library index.
   *  @param objectLibIndex The index of the object's template in @ref
   * esp::assets::ResourceManager::physicsObjectLibrary_
   *  @param drawables Reference to the scene graph drawables group to enable
   * rendering of the newly initialized object.
   *  @param attachmentNode If supplied, attach the new physical object to an
   * existing SceneNode.
   *  @return the instanced object's ID, mapping to it in @ref
   * PhysicsManager::existingObjects_ if successful, or @ref esp::ID_UNDEFINED.
   */
  int addObject(const int objectLibIndex,
                DrawableGroup* drawables,
                scene::SceneNode* attachmentNode = nullptr,
                const Magnum::ResourceKey& lightSetup = Magnum::ResourceKey{
                    assets::ResourceManager::DEFAULT_LIGHTING_KEY});

  /** @brief Remove an object instance from the pysical scene by ID, destroying
   * its scene graph node and removing it from @ref
   * PhysicsManager::existingObjects_.
   *  @param physObjectID The ID (key) of the object instance in @ref
   * PhysicsManager::existingObjects_.
   * @param deleteObjectNode If true, deletes the object's scene node. Otherwise
   * detaches the object from simulation.
   * @param deleteVisualNode If true, deletes the object's visual node.
   * Otherwise detaches the object from simulation. Is not considered if
   * deleteObjectNode==true.
   */
  virtual void removeObject(const int physObjectID,
                            bool deleteObjectNode = true,
                            bool deleteVisualNode = true);

  /** @brief Get the number of objects mapped in @ref
   * PhysicsManager::existingObjects_.
   *  @return The size of @ref PhysicsManager::existingObjects_.
   */
  int getNumRigidObjects() const { return existingObjects_.size(); };

  /** @brief Get a list of existing object IDs (i.e., existing keys in @ref
   * PhysicsManager::existingObjects_.)
   *  @return List of object ID keys from @ref PhysicsManager::existingObjects_.
   */
  std::vector<int> getExistingObjectIDs() const {
    std::vector<int> v;
    for (auto& bro : existingObjects_) {
      v.push_back(bro.first);
    }
    return v;
  };

  /** @brief Get a list of existing object IDs for articulated objects (i.e.,
   * existing keys in @ref PhysicsManager::existingArticulatedObjects_.)
   *  @return List of object ID keys from @ref
   * PhysicsManager::existingArticulatedObjects_.
   */
  std::vector<int> getExistingArticulatedObjectIDs() const {
    std::vector<int> v;
    for (auto& bro : existingArticulatedObjects_) {
      v.push_back(bro.first);
    }
    return v;
  };

  /** @brief Set the @ref MotionType of an object, allowing or disallowing its
   * manipulation by dynamic processes or kinematic control.
   * @param  physObjectID The object ID and key identifying the object in @ref
   * PhysicsManager::existingObjects_.
   * @param  mt The desired @ref MotionType of the object to set.
   * @return True if set was successful and False otherwise.
   */
  bool setObjectMotionType(const int physObjectID, MotionType mt);

  /** @brief Get the @ref MotionType of an object.
   * @param  physObjectID The object ID and key identifying the object in @ref
   * PhysicsManager::existingObjects_.
   * @return The object's @ref MotionType
   */
  MotionType getObjectMotionType(const int physObjectID) const;

  //============= ArticulatedObject functions =============
  // TODO: think more about how these should be incorporated into the existing
  // framework
  /**
   * @brief Load, parse, and import a URDF file instantiating an @ref
   * ArticulatedObject in the world.
   *
   * Not implemented in base PhysicsManager.
   *
   * @return A unique id for the @ref ArticulatedObject, allocated from the same
   * id set as rigid objects.
   */
  virtual int addArticulatedObjectFromURDF(
      std::string filepath,
      CORRADE_UNUSED DrawableGroup* drawables,
      CORRADE_UNUSED bool fixedBase = false) {
    return ID_UNDEFINED;
  };

  //! remove an @ref ArticulatedObject from the world by unique id.
  virtual void removeArticulatedObject(int id);

  int getNumArticulatedObjects() { return existingArticulatedObjects_.size(); };

  //! return a list of ids for all existing @ref ArticulatedObjects in the world
  std::vector<int> getArticulatedObjectIds() {
    std::vector<int> ids;
    for (auto it = existingArticulatedObjects_.begin();
         it != existingArticulatedObjects_.end(); ++it) {
      ids.push_back(it->first);
    }
    return ids;
  };

  ArticulatedObject& getArticulatedObject(int objectId) {
    CHECK(existingArticulatedObjects_.count(objectId));
    return *existingArticulatedObjects_.at(objectId).get();
  };

  //============= ArticulatedObject JointMotor API =============

  /**
   * @brief Create a new JointMotor for a dof in an ArticulatedObject from a
   * JointMotorSettings.
   *
   * @return The motorId for the new joint motor or ID_UNDEFINED (-1) if failed.
   */
  int createJointMotor(const int objectId,
                       const int dof,
                       const JointMotorSettings& settings) {
    CHECK(existingArticulatedObjects_.count(objectId));
    return existingArticulatedObjects_.at(objectId)->createJointMotor(dof,
                                                                      settings);
  }

  /**
   * @brief Remove and destroy a JointMotor for an ArticulatedObject.
   */
  void removeJointMotor(const int objectId, const int motorId) {
    CHECK(existingArticulatedObjects_.count(objectId));
    existingArticulatedObjects_.at(objectId)->removeJointMotor(motorId);
  }

  /**
   * @brief Get a copy of the JointMotorSettings for an ArticulatedObject's
   * existing JointMotor .
   */
  JointMotorSettings getJointMotorSettings(const int objectId,
                                           const int motorId) {
    CHECK(existingArticulatedObjects_.count(objectId));
    return existingArticulatedObjects_.at(objectId)->getJointMotorSettings(
        motorId);
  };

  /**
   * @brief Update an ArticulatedObject's JointMotor with new settings.
   */
  void updateJointMotor(const int objectId,
                        const int motorId,
                        const JointMotorSettings& settings) {
    CHECK(existingArticulatedObjects_.count(objectId));
    existingArticulatedObjects_.at(objectId)->updateJointMotor(motorId,
                                                               settings);
  };

  /**
   * @brief Query a map of motorIds -> dofs for all active JointMotors attached
   * to an ArticulatedObject.
   */
  std::map<int, int> getExistingJointMotors(const int objectId) {
    CHECK(existingArticulatedObjects_.count(objectId));
    return existingArticulatedObjects_.at(objectId)->getExistingJointMotors();
  };

  /**
   * @brief Create a new set of default JointMotors for all valid dofs in an
   * ArticulatedObject.
   *
   * Note: No base implementation. See @ref bullet::BulletArticulatedObject.
   *
   * @return A map of dofs -> motorIds for the new motors.
   */
  virtual std::map<int, int> createMotorsForAllDofs(
      const int objectId,
      JointMotorSettings settings = JointMotorSettings()) {
    CHECK(existingArticulatedObjects_.count(objectId));
    return existingArticulatedObjects_.at(objectId)->createMotorsForAllDofs(
        settings);
  };

  //============ Simulator functions =============

  /** @brief Step the physical world forward in time. Time may only advance in
   * increments of @ref fixedTimeStep_.
   * @param dt The desired amount of time to advance the physical world.
   */
  virtual void stepPhysics(double dt = 0.0);

  // =========== Global Setter functions ===========

  /** @brief Set the @ref fixedTimeStep_ of the physical world. See @ref
   * stepPhysics.
   * @param dt The increment of time by which the physical world will advance.
   */
  virtual void setTimestep(double dt);

  /** @brief Set the gravity of the physical world if the world is dyanmic and
   * therefore has a notion of force. By default does nothing since the world is
   * kinematic. Exact implementations of gravity will depend on the specific
   * dynamics of the derived physical simulator class.
   * @param gravity The desired gravity force of the physical world.
   */
  virtual void setGravity(const Magnum::Vector3& gravity);

  // =========== Global Getter functions ===========

  /** @brief Get the @ref fixedTimeStep_ of the physical world. See @ref
   * stepPhysics.
   * @return The increment of time, @ref fixedTimeStep_, by which the physical
   * world will advance.
   */
  virtual double getTimestep() const { return fixedTimeStep_; };

  /** @brief Get the current @ref worldTime_ of the physical world. See @ref
   * stepPhysics.
   * @return The amount of time, @ref worldTime_, by which the physical world
   * has advanced.
   */
  virtual double getWorldTime() const { return worldTime_; };

  /** @brief Get the current gravity in the physical world. By default returns
   * [0,0,0] since their is no notion of force in a kinematic world.
   * @return The current gravity vector in the physical world.
   */
  virtual Magnum::Vector3 getGravity() const;

  // =========== Stage Getter/Setter functions ===========

  /** @brief Get the current friction coefficient of the scene collision
   * geometry. See @ref staticStageObject_.
   * @return The scalar friction coefficient of the scene geometry.
   */
  virtual double getStageFrictionCoefficient() const { return 0.0; };

  /** @brief Set the friction coefficient of the scene collision geometry. See
   * @ref staticStageObject_.
   * @param frictionCoefficient The scalar friction coefficient of the scene
   * geometry.
   */
  virtual void setStageFrictionCoefficient(
      CORRADE_UNUSED const double frictionCoefficient){};

  /** @brief Get the current coefficient of restitution for the scene collision
   * geometry. This determines the ratio of initial to final relative velocity
   * between the scene and collidiing object. See @ref staticStageObject_. By
   * default this will always return 0, since kinametic scenes have no dynamics.
   * @return The scalar coefficient of restitution for the scene geometry.
   */
  virtual double getStageRestitutionCoefficient() const { return 0.0; };

  /** @brief Set the coefficient of restitution for the scene collision
   * geometry. See @ref staticStageObject_. By default does nothing since
   * kinametic scenes have no dynamics.
   * @param restitutionCoefficient The scalar coefficient of restitution to set.
   */
  virtual void setStageRestitutionCoefficient(
      CORRADE_UNUSED const double restitutionCoefficient){};

  // ============ Object Transformation functions =============

  /** @brief Set the 4x4 transformation matrix of an object kinematically.
   * Calling this during simulation of a @ref MotionType::DYNAMIC object is not
   * recommended.
   * @param  physObjectID The object ID and key identifying the object in @ref
   * PhysicsManager::existingObjects_.
   * @param trans The desired 4x4 transform of the object.
   */
  void setTransformation(const int physObjectID, const Magnum::Matrix4& trans);

  /** @brief Set the @ref esp::core::RigidState of an object kinematically.
   * Calling this during simulation of a @ref MotionType::DYNAMIC object is not
   * recommended.
   * @param  physObjectID The object ID and key identifying the object in @ref
   * PhysicsManager::existingObjects_.
   * @param trans The desired @ref esp::core::RigidState of the object.
   */
  void setRigidState(const int physObjectID,
                     const esp::core::RigidState& rigidState);

  /** @brief Set the 3D position of an object kinematically.
   * Calling this during simulation of a @ref MotionType::DYNAMIC object is not
   * recommended.
   * @param  physObjectID The object ID and key identifying the object in @ref
   * PhysicsManager::existingObjects_.
   * @param vector The desired 3D position of the object.
   */
  void setTranslation(const int physObjectID, const Magnum::Vector3& vector);

  /** @brief Set the orientation of an object kinematically.
   * Calling this during simulation of a @ref MotionType::DYNAMIC object is not
   * recommended.
   * @param  physObjectID The object ID and key identifying the object in @ref
   * PhysicsManager::existingObjects_.
   * @param quaternion The desired orientation of the object.
   */
  void setRotation(const int physObjectID,
                   const Magnum::Quaternion& quaternion);

  /** @brief Reset the transformation of the object.
   * !!NOT IMPLEMENTED!!
   * @param  physObjectID The object ID and key identifying the object in @ref
   * PhysicsManager::existingObjects_.
   */
  void resetTransformation(const int physObjectID);

  /** @brief Modify the 3D position of an object kinematically by translation.
   * Calling this during simulation of a @ref MotionType::DYNAMIC object is not
   * recommended.
   * @param  physObjectID The object ID and key identifying the object in @ref
   * PhysicsManager::existingObjects_.
   * @param vector The desired 3D vector by which to translate the object.
   */
  void translate(const int physObjectID, const Magnum::Vector3& vector);

  /** @brief Modify the 3D position of an object kinematically by translation
   * with a vector defined in the object's local coordinate system. Calling this
   * during simulation of a @ref MotionType::DYNAMIC object is not recommended.
   * @param  physObjectID The object ID and key identifying the object in @ref
   * PhysicsManager::existingObjects_.
   * @param vector The desired 3D vector in the object's ocal coordiante system
   * by which to translate the object.
   */
  void translateLocal(const int physObjectID, const Magnum::Vector3& vector);

  /** @brief Modify the orientation of an object kinematically by applying an
   * axis-angle rotation to it. Calling this during simulation of a @ref
   * MotionType::DYNAMIC object is not recommended.
   * @param  physObjectID The object ID and key identifying the object in @ref
   * PhysicsManager::existingObjects_.
   * @param angleInRad The angle of rotation in radians.
   * @param normalizedAxis The desired unit vector axis of rotation.
   */
  void rotate(const int physObjectID,
              const Magnum::Rad angleInRad,
              const Magnum::Vector3& normalizedAxis);

  /** @brief Modify the orientation of an object kinematically by applying an
   * axis-angle rotation to it in the local coordinate system. Calling this
   * during simulation of a @ref MotionType::DYNAMIC object is not recommended.
   * @param  physObjectID The object ID and key identifying the object in @ref
   * PhysicsManager::existingObjects_.
   * @param angleInRad The angle of rotation in radians.
   * @param normalizedAxis The desired unit vector axis of rotation in the local
   * coordinate system.
   */
  void rotateLocal(const int physObjectID,
                   const Magnum::Rad angleInRad,
                   const Magnum::Vector3& normalizedAxis);

  /** @brief Modify the orientation of an object kinematically by applying a
   * rotation to it about the global X axis. Calling this during simulation of a
   * @ref MotionType::DYNAMIC object is not recommended.
   * @param  physObjectID The object ID and key identifying the object in @ref
   * PhysicsManager::existingObjects_.
   * @param angleInRad The angle of rotation in radians.
   */
  void rotateX(const int physObjectID, const Magnum::Rad angleInRad);

  /** @brief Modify the orientation of an object kinematically by applying a
   * rotation to it about the global Y axis. Calling this during simulation of a
   * @ref MotionType::DYNAMIC object is not recommended.
   * @param  physObjectID The object ID and key identifying the object in @ref
   * PhysicsManager::existingObjects_.
   * @param angleInRad The angle of rotation in radians.
   */
  void rotateY(const int physObjectID, const Magnum::Rad angleInRad);

  /** @brief Modify the orientation of an object kinematically by applying a
   * rotation to it about the global Z axis. Calling this during simulation of a
   * @ref MotionType::DYNAMIC object is not recommended.
   * @param  physObjectID The object ID and key identifying the object in @ref
   * PhysicsManager::existingObjects_.
   * @param angleInRad The angle of rotation in radians.
   */
  void rotateZ(const int physObjectID, const Magnum::Rad angleInRad);

  /** @brief Modify the orientation of an object kinematically by applying a
   * rotation to it about the local X axis. Calling this during simulation of a
   * @ref MotionType::DYNAMIC object is not recommended.
   * @param  physObjectID The object ID and key identifying the object in @ref
   * PhysicsManager::existingObjects_.
   * @param angleInRad The angle of rotation in radians.
   */
  void rotateXLocal(const int physObjectID, const Magnum::Rad angleInRad);

  /** @brief Modify the orientation of an object kinematically by applying a
   * rotation to it about the local Y axis. Calling this during simulation of a
   * @ref MotionType::DYNAMIC object is not recommended.
   * @param  physObjectID The object ID and key identifying the object in @ref
   * PhysicsManager::existingObjects_.
   * @param angleInRad The angle of rotation in radians.
   */
  void rotateYLocal(const int physObjectID, const Magnum::Rad angleInRad);

  /** @brief Modify the orientation of an object kinematically by applying a
   * rotation to it about the local Z axis. Calling this during simulation of a
   * @ref MotionType::DYNAMIC object is not recommended.
   * @param  physObjectID The object ID and key identifying the object in @ref
   * PhysicsManager::existingObjects_.
   * @param angleInRad The angle of rotation in radians.
   */
  void rotateZLocal(const int physObjectID, const Magnum::Rad angleInRad);

  /** @brief Get the current 4x4 transformation matrix of an object.
   * @param  physObjectID The object ID and key identifying the object in @ref
   * PhysicsManager::existingObjects_.
   * @return The 4x4 transform of the object.
   */
  Magnum::Matrix4 getTransformation(const int physObjectID) const;

  /** @brief Get the current @ref esp::core::RigidState of an object.
   * @param  physObjectID The object ID and key identifying the object in @ref
   * PhysicsManager::existingObjects_.
   * @return The @ref esp::core::RigidState of the object.
   */
  esp::core::RigidState getRigidState(const int objectID) const;

  /** @brief Get the current 3D position of an object.
   * @param  physObjectID The object ID and key identifying the object in @ref
   * PhysicsManager::existingObjects_.
   * @return The 3D position of the object.
   */
  Magnum::Vector3 getTranslation(const int physObjectID) const;

  /** @brief Get the current orientation of an object.
   * @param  physObjectID The object ID and key identifying the object in @ref
   * PhysicsManager::existingObjects_.
   * @return A quaternion representation of the object's orientation.
   */
  Magnum::Quaternion getRotation(const int physObjectID) const;

  // ============ Object Setter functions =============
  // Setters that interface with physics need to take

  /** @brief Set the mass of an object.
   * See @ref RigidObject::setMass.
   * @param  physObjectID The object ID and key identifying the object in @ref
   * PhysicsManager::existingObjects_.
   * @param mass The new mass of the object.
   */
  void setMass(const int physObjectID, const double mass);

  /** @brief Set the center of mass (COM) of an object.
   * Warning: some physics implementations require that object origins coincide
   * with thier COM. See @ref BulletRigidObject. Therefore, be careful modifying
   * this value. See @ref RigidObject::setCOM.
   * @param  physObjectID The object ID and key identifying the object in @ref
   * PhysicsManager::existingObjects_.
   * @param COM The new 3D center of mass for the object in the local coordinate
   * system.
   */
  void setCOM(const int physObjectID, const Magnum::Vector3& COM);

  /** @brief Set the diagonal of the inertia matrix for an object.
   * If an object is aligned with its principle axii of inertia, the 3x3 inertia
   * matrix can be reduced to a diagonal. See @ref
   * RigidObject::setInertiaVector.
   * @param  physObjectID The object ID and key identifying the object in @ref
   * PhysicsManager::existingObjects_.
   * @param inertia The new diagonal for the object's inertia matrix.
   */
  void setInertiaVector(const int physObjectID, const Magnum::Vector3& inertia);

  /** @brief Set the scalar friction coefficient for an object.
   * See @ref RigidObject::setFrictionCoefficient.
   * @param  physObjectID The object ID and key identifying the object in @ref
   * PhysicsManager::existingObjects_.
   * @param frictionCoefficient The new scalar coefficient of friction for the
   * object.
   */
  void setFrictionCoefficient(const int physObjectID,
                              const double frictionCoefficient);

  /** @brief Set the scalar coefficient of restitution for an object.
   * See @ref RigidObject::setRestitutionCoefficient.
   * @param  physObjectID The object ID and key identifying the object in @ref
   * PhysicsManager::existingObjects_.
   * @param restitutionCoefficient The new scalar coefficient of restitution for
   * the object.
   */
  void setRestitutionCoefficient(const int physObjectID,
                                 const double restitutionCoefficient);

  /** @brief Set the scalar linear damping coefficient for an object.
   * See @ref RigidObject::setLinearDamping.
   * @param  physObjectID The object ID and key identifying the object in @ref
   * PhysicsManager::existingObjects_.
   * @param linDamping The new scalar linear damping coefficient for the object.
   */
  void setLinearDamping(const int physObjectID, const double linDamping);

  /** @brief Set the scalar angular damping coefficient for an object.
   * See @ref RigidObject::setAngularDamping.
   * @param  physObjectID The object ID and key identifying the object in @ref
   * PhysicsManager::existingObjects_.
   * @param angDamping The new scalar angular damping coefficient for the
   * object.
   */
  void setAngularDamping(const int physObjectID, const double angDamping);

  // ============ Object Getter functions =============

  /** @brief Get the mass of an object.
   * See @ref RigidObject::getMass.
   * @param  physObjectID The object ID and key identifying the object in @ref
   * PhysicsManager::existingObjects_.
   * @return Object mass or @ref esp::PHYSICS_ATTR_UNDEFINED if failed.
   */
  double getMass(const int physObjectID) const;

  /** @brief Get the center of mass (COM) of an object.
   * See @ref RigidObject::getCOM.
   * @param  physObjectID The object ID and key identifying the object in @ref
   * PhysicsManager::existingObjects_.
   * @return Object 3D center of mass in the local coordinate system.
   */
  Magnum::Vector3 getCOM(const int physObjectID) const;

  /** @brief Get the diagnoal vector of the inertia matrix of an object.
   * See @ref RigidObject::getInertiaVector.
   * @param  physObjectID The object ID and key identifying the object in @ref
   * PhysicsManager::existingObjects_.
   * @return The diagnoal vector of the inertia matrix of the object.
   */
  Magnum::Vector3 getInertiaVector(const int physObjectID) const;

  /** @brief Get the 3x3 inertia matrix of an object.
   * See @ref RigidObject::getInertiaMatrix.
   * @param  physObjectID The object ID and key identifying the object in @ref
   * PhysicsManager::existingObjects_.
   * @return The 3x3 inertia matrix of the object.
   */
  Magnum::Matrix3 getInertiaMatrix(const int physObjectID) const;

  /** @brief Get the scale of an object set during initialization.
   * See @ref RigidObject::getScale.
   * @param  physObjectID The object ID and key identifying the object in @ref
   * PhysicsManager::existingObjects_.
   * @return The scaling of the object relative to its initialy loaded meshes.
   */
  Magnum::Vector3 getScale(const int physObjectID) const;

  /** @brief Get the scalar coefficient of friction of an object.
   * See @ref RigidObject::getFrictionCoefficient.
   * @param  physObjectID The object ID and key identifying the object in @ref
   * PhysicsManager::existingObjects_.
   * @return The scalar coefficient of friction of the object.
   */
  double getFrictionCoefficient(const int physObjectID) const;

  /** @brief Get the scalar coefficient of restitution of an object.
   * See @ref RigidObject::getRestitutionCoefficient.
   * @param  physObjectID The object ID and key identifying the object in @ref
   * PhysicsManager::existingObjects_.
   * @return The scalar coefficient of restitution of the object.
   */
  double getRestitutionCoefficient(const int physObjectID) const;

  /** @brief Get the scalar linear damping coefficient of an object.
   * See @ref RigidObject::getLinearDamping.
   * @param  physObjectID The object ID and key identifying the object in @ref
   * PhysicsManager::existingObjects_.
   * @return The scalar linear damping coefficient of the object.
   */
  double getLinearDamping(const int physObjectID) const;

  /** @brief Get the scalar angular damping coefficient of an object.
   * See @ref RigidObject::getAngularDamping.
   * @param  physObjectID The object ID and key identifying the object in @ref
   * PhysicsManager::existingObjects_.
   * @return The scalar angular damping coefficient of the object
   */
  double getAngularDamping(const int physObjectID) const;

  // ============= Platform dependent function =============

  /** @brief Get the scalar collision margin of an object.
   * See @ref BulletRigidObject::getMargin.
   * @param  physObjectID The object ID and key identifying the object in @ref
   * PhysicsManager::existingObjects_.
   * @return The scalar collision margin of the object.
   */
  virtual double getMargin(CORRADE_UNUSED const int physObjectID) const {
    return 0.0;
  };

  /** @brief Set the scalar collision margin of an object.
   * See @ref BulletRigidObject::setMargin. Nothing is set if no implementation
   * using a collision margin is in use.
   * @param  physObjectID The object ID and key identifying the object in @ref
   * PhysicsManager::existingObjects_.
   * @param  margin The desired collision margin for the object.
   */
  virtual void setMargin(CORRADE_UNUSED const int physObjectID,
                         CORRADE_UNUSED const double margin){};

  // =========== Debug functions ===========

  /** @brief Get the number of objects in @ref PhysicsManager::existingObjects_
   * considered active by the physics simulator currently in use. See @ref
   * RigidObject::isActive.
   * @return  The number of active @ref RigidObject instances.
   */
  int checkActiveObjects();

  /** @brief True if the object is considered active by the simulator physics
   * simulator currently in use. See @ref RigidObject::isActive.
   * @param physObjectID The object ID and key identifying the object in @ref
   * PhysicsManager::existingObjects_.
   * @return  Whether or not the object is active.
   */
  bool isActive(const int physObjectID) const;

  //============ Interact with objects =============
  // NOTE: engine specifics handled by objects themselves...

  /** @brief Apply a linear 3D force defined in global coordinates to an object.
   * See @ref RigidObject::applyForce.
   * @param physObjectID The object ID and key identifying the object in @ref
   * PhysicsManager::existingObjects_.
   * @param force The linear 3D force to apply to the object.
   * @param relPos The global 3D location relative to the object COM at which to
   * apply the force.
   */
  void applyForce(const int physObjectID,
                  const Magnum::Vector3& force,
                  const Magnum::Vector3& relPos);

  /** @brief Apply a linear 3D impulse defined in global coordinates to an
   * object. See @ref RigidObject::applyImpulse. Impulse is applied instantly to
   * modify object velocity (i.e., not integrated through dynamic equations).
   * @param physObjectID The object ID and key identifying the object in @ref
   * PhysicsManager::existingObjects_.
   * @param impulse The linear 3D impulse to apply to the object.
   * @param relPos The global 3D location relative to the object COM at which to
   * apply the impulse.
   */
  void applyImpulse(const int physObjectID,
                    const Magnum::Vector3& impulse,
                    const Magnum::Vector3& relPos);

  /** @brief Apply an internal angular 3D torque to an object.
   * See @ref RigidObject::applyTorque.
   * @param physObjectID The object ID and key identifying the object in @ref
   * PhysicsManager::existingObjects_.
   * @param torque The angular torque to apply to the object.
   */
  void applyTorque(const int physObjectID, const Magnum::Vector3& torque);

  /** @brief Apply an internal angular 3D impulse torque to an object.
   * See @ref RigidObject::applyImpulseTorque.
   * @param physObjectID The object ID and key identifying the object in @ref
   * PhysicsManager::existingObjects_.
   * @param impulse The angular impulse torque to apply to the object.
   */
  void applyImpulseTorque(const int physObjectID,
                          const Magnum::Vector3& impulse);

  /**
   * @brief Set linear velocity for an object with @ref MotionType::DYNAMIC.
   *
   * Does nothing for @ref MotionType::KINEMATIC or @ref MotionType::STATIC
   * objects.
   * @param physObjectID The object ID and key identifying the object in @ref
   * PhysicsManager::existingObjects_.
   * @param linVel Linear velocity to set.
   */
  void setLinearVelocity(const int physObjectID, const Magnum::Vector3& linVel);

  /**
   * @brief Set angular velocity for an object with @ref MotionType::DYNAMIC.
   *
   * Does nothing for @ref MotionType::KINEMATIC or @ref MotionType::STATIC
   * objects.
   * @param physObjectID The object ID and key identifying the object in @ref
   * PhysicsManager::existingObjects_.
   * @param angVel Angular velocity vector corresponding to world unit axis
   * angles.
   */
  void setAngularVelocity(const int physObjectID,
                          const Magnum::Vector3& angVel);

  /**
   * @brief Get linear velocity of an object with @ref MotionType::DYNAMIC.
   *
   * Always zero for @ref MotionType::KINEMATIC or @ref MotionType::STATIC
   * objects.
   * @param physObjectID The object ID and key identifying the object in @ref
   * PhysicsManager::existingObjects_.
   * @return Linear velocity of the object.
   */
  Magnum::Vector3 getLinearVelocity(const int physObjectID) const;

  /**
   * @brief Get angular velocity of an object with @ref MotionType::DYNAMIC.
   *
   * Always zero for @ref MotionType::KINEMATIC or @ref MotionType::STATIC
   * objects.
   * @param physObjectID The object ID and key identifying the object in @ref
   * PhysicsManager::existingObjects_.
   * @return Angular velocity vector corresponding to world unit axis angles.
   */
  Magnum::Vector3 getAngularVelocity(const int physObjectID) const;

  /**@brief Retrieves a shared pointer to the VelocityControl struct for this
   * object.
   */
  VelocityControl::ptr getVelocityControl(const int physObjectID);

  /** @brief Set bounding box rendering for the object true or false.
   * @param physObjectID The object ID and key identifying the object in @ref
   * PhysicsManager::existingObjects_.
   * @param drawables The drawables group with which to render the bounding box.
   * @param drawBB Set rendering of the bounding box to true or false.
   */
  void setObjectBBDraw(int physObjectID, DrawableGroup* drawables, bool drawBB);

  /**
   * @brief Get a const reference to the specified object's SceneNode for info
   * query purposes.
   * @param physObjectID The object ID and key identifying the object in @ref
   * PhysicsManager::existingObjects_.
   * @return Const reference to the object scene node.
   */
  const scene::SceneNode& getObjectSceneNode(int physObjectID) const;

  /** @overload */
  scene::SceneNode& getObjectSceneNode(int physObjectID);

  /**
   * @brief Get a const reference to the specified object's visual SceneNode for
   * info query purposes.
   * @param physObjectID The object ID and key identifying the object in @ref
   * PhysicsManager::existingObjects_.
   * @return Const reference to the object's visual scene node.
   */
  const scene::SceneNode& getObjectVisualSceneNode(int physObjectID) const;

  /**
   * @brief Get pointers to an object's visual SceneNodes.
   *
   * @param physObjectID The object ID and key identifying the object in @ref
   * PhysicsManager::existingObjects_.
   * @return pointers to the object's visual scene nodes.
   */
  std::vector<scene::SceneNode*> getObjectVisualSceneNodes(
      const int objectID) const;

  /** @brief Render any debugging visualizations provided by the underlying
   * physics simulator implementation. By default does nothing. See @ref
   * BulletPhysicsManager::debugDraw.
   * @param projTrans The composed projection and transformation matrix for the
   * render camera.
   */
  virtual void debugDraw(
      CORRADE_UNUSED const Magnum::Matrix4& projTrans) const {};

  /**
   * @brief Check whether an object is in contact with any other objects or the
   * scene.
   *
   * Not implemented for default @ref PhysicsManager. See @ref
   * BulletPhysicsManager.
   * @param physObjectID The object ID and key identifying the object in @ref
   * PhysicsManager::existingObjects_.
   * @return Whether or not the object is in contact with any other collision
   * enabled objects.
   */
  virtual bool contactTest(CORRADE_UNUSED const int physObjectID) {
    return false;
  };

  /** @brief Return the library implementation type for the simulator currently
   * in use. Use to check for a particular implementation.
   * @return The implementation type of this simulator.
   */
  const PhysicsSimulationLibrary& getPhysicsSimulationLibrary() const {
    return activePhysSimLib_;
  };

  /**
   * @brief Set the @ref esp::scene:SceneNode::semanticId_ for all visual nodes
   * belonging to an object.
   *
   * @param objectID The object ID and key identifying the object in @ref
   * existingObjects_.
   * @param semanticId The desired semantic id for the object.
   */
  void setSemanticId(int physObjectID, uint32_t semanticId);

  /**
   * @brief Get a copy of the template used to initialize an object.
   *
   * @return The initialization settings of the specified object instance.
   */
  Attrs::ObjectAttributes::ptr getObjectInitAttributes(
      const int physObjectID) const {
    assertIDValidity(physObjectID);
    return existingObjects_.at(physObjectID)->getInitializationAttributes();
  }

  /**
   * @brief Get a copy of the template used to initialize this physics manager
   *
   * @return The initialization settings for this physics manager
   */
  Attrs::PhysicsManagerAttributes::ptr getInitializationAttributes() const {
    return Attrs::PhysicsManagerAttributes::create(
        *physicsManagerAttributes_.get());
  }

  /**
   * @brief Cast a ray into the collision world and return a @ref RaycastResults
   * with hit information.
   *
   * Note: not implemented here in default PhysicsManager as there are no
   * collision objects without a simulation implementation.
   *
   * @param ray The ray to cast. Need not be unit length, but returned hit
   * distances will be in units of ray length.
   * @param maxDistance The maximum distance along the ray direction to search.
   * In units of ray length.
   * @return The raycast results sorted by distance.
   */
  virtual RaycastResults castRay(const esp::geo::Ray& ray,
                                 CORRADE_UNUSED double maxDistance = 100.0) {
    RaycastResults results;
    results.ray = ray;
    return results;
  }

  Magnum::Vector3 getArticulatedLinkCOM(int objectId, int linkId) {
    CHECK(existingArticulatedObjects_.count(objectId));
    return existingArticulatedObjects_.at(objectId)
        ->getLink(linkId)
        .node()
        .translation();
  }

  core::RigidState getArticulatedLinkRigidState(int objectId, int linkId) {
    CHECK(existingArticulatedObjects_.count(objectId));
    return existingArticulatedObjects_.at(objectId)
        ->getLink(linkId)
        .getRigidState();
  }

  int getNumArticulatedLinks(int objectId) {
    CHECK(existingArticulatedObjects_.count(objectId));
    return existingArticulatedObjects_.at(objectId)->getNumLinks();
  }

  void addArticulatedLinkForce(int objectId,
                               int linkId,
                               Magnum::Vector3 force) {
    CHECK(existingArticulatedObjects_.count(objectId));
    existingArticulatedObjects_.at(objectId)->addArticulatedLinkForce(linkId,
                                                                      force);
  }

  void setArticulatedObjectRootState(int objectId,
                                     const Magnum::Matrix4& state) {
    CHECK(existingArticulatedObjects_.count(objectId));
    existingArticulatedObjects_.at(objectId)->setRootState(state);
  };

  const Magnum::Matrix4 getArticulatedObjectRootState(int objectId) {
    CHECK(existingArticulatedObjects_.count(objectId));
    return existingArticulatedObjects_.at(objectId)->getRootState();
  };

  void setArticulatedObjectForces(int objectId, std::vector<float> forces) {
    CHECK(existingArticulatedObjects_.count(objectId));
    existingArticulatedObjects_.at(objectId)->setForces(forces);
  };

  void setArticulatedObjectVelocities(int objectId, std::vector<float> vels) {
    CHECK(existingArticulatedObjects_.count(objectId));
    existingArticulatedObjects_.at(objectId)->setVelocities(vels);
  };

  void setArticulatedObjectPositions(int objectId,
                                     std::vector<float> positions) {
    CHECK(existingArticulatedObjects_.count(objectId));
    existingArticulatedObjects_.at(objectId)->setPositions(positions);
  };

  std::vector<float> getArticulatedObjectPositions(int objectId) {
    CHECK(existingArticulatedObjects_.count(objectId));
    return existingArticulatedObjects_.at(objectId)->getPositions();
  };

  std::vector<float> getArticulatedObjectVelocities(int objectId) {
    CHECK(existingArticulatedObjects_.count(objectId));
    return existingArticulatedObjects_.at(objectId)->getVelocities();
  };

  std::vector<float> getArticulatedObjectForces(int objectId) {
    CHECK(existingArticulatedObjects_.count(objectId));
    return existingArticulatedObjects_.at(objectId)->getForces();
  };

  void resetArticulatedObject(int objectId) {
    CHECK(existingArticulatedObjects_.count(objectId));
    return existingArticulatedObjects_.at(objectId)->reset();
  };

  void setArticulatedObjectSleep(int objectId, bool sleep) {
    CHECK(existingArticulatedObjects_.count(objectId));
    existingArticulatedObjects_.at(objectId)->setSleep(sleep);
  };

  bool getArticulatedObjectSleep(int objectId) {
    CHECK(existingArticulatedObjects_.count(objectId));
    return existingArticulatedObjects_.at(objectId)->getSleep();
  }

  void setArticulatedObjectMotionType(int objectId, MotionType mt) {
    CHECK(existingArticulatedObjects_.count(objectId));
    existingArticulatedObjects_.at(objectId)->setMotionType(mt);
  };

  MotionType getArticulatedObjectMotionType(int objectId) {
    CHECK(existingArticulatedObjects_.count(objectId));
    return existingArticulatedObjects_.at(objectId)->getMotionType();
  };

 protected:
  /** @brief Check that a given object ID is valid (i.e. it refers to an
   * existing object). Terminate the program and report an error if not. This
   * function is intended to unify object ID checking for @ref PhysicsManager
   * functions.
   * @param physObjectID The object ID to validate.
   */
  virtual void assertIDValidity(const int physObjectID) const {
    CHECK(existingObjects_.count(physObjectID) > 0);
  };

  /** @brief Check if a particular mesh can be used as a collision mesh for a
   * particular physics implemenation. Always True for base @ref PhysicsManager
   * class, since the mesh has already been successfully loaded by @ref
   * esp::assets::ResourceManager.
   * @param meshData The mesh to validate.
   * @return true if valid, false otherwise.
   */
  virtual bool isMeshPrimitiveValid(const assets::CollisionMeshData& meshData);

  /** @brief Acquire a new ObjectID by recycling the ID of an object removed
   * with @ref removeObject or by incrementing @ref nextObjectID_. See @ref
   * addObject.
   * @return The newly allocated ObjectID.
   */
  int allocateObjectID();

  /** @brief Recycle the ID of an object removed with @ref removeObject by
   * adding it to the list of available IDs: @ref recycledObjectIDs_.
   * @param physObjectID The ID to recycle.
   * @return The recycled object ID.
   */
  int deallocateObjectID(int physObjectID);

  /**
   * @brief Finalize physics initialization. Setup staticStageObject_ and
   * initialize any other physics-related values for physics-based scenes.
   * Overidden by instancing class if physics is supported.
   */
  virtual bool initPhysicsFinalize();

  /**
   * @brief Finalize scene initialization for kinematic scenes.  Overidden by
   * instancing class if physics is supported.
   *
   * @param handle the handle to the attributes structure defining physical
   * properties of the scene.
   * @param meshGroup collision meshs for the scene.
   * @return true if successful and false otherwise
   */

  virtual bool addStageFinalize(const std::string& handle);

  /** @brief Create and initialize a @ref RigidObject, assign it an ID and add
   * it to existingObjects_ map keyed with newObjectID
   * @param newObjectID valid object ID for the new object
   * @param meshGroup The object's mesh.
   * @param handle The handle to the physical object's template defining its
   * physical parameters.
   * @param objectNode Valid, existing scene node
   * @return whether the object has been successfully initialized and added to
   * existingObjects_ map
   */
  virtual bool makeAndAddRigidObject(int newObjectID,
                                     const std::string& handle,
                                     scene::SceneNode* objectNode);

  /** @brief A reference to a @ref esp::assets::ResourceManager which holds
   * assets that can be accessed by this @ref PhysicsManager*/
  assets::ResourceManager& resourceManager_;

  /** @brief A pointer to the @ref assets::PhysicsManagerAttributes describing
   * this physics manager */
  const Attrs::PhysicsManagerAttributes::cptr physicsManagerAttributes_;

  /** @brief The current physics library implementation used by this
   * @ref PhysicsManager. Can be used to correctly cast the @ref PhysicsManager
   * to its derived type if necessary.*/
  PhysicsSimulationLibrary activePhysSimLib_ = NONE;  // default

  /**
   * @brief The @ref scene::SceneNode which is the parent of all members of the
   * scene graph which exist in the physical world. Used to keep track of all
   * SceneNode's that have physical properties.
   * */
  scene::SceneNode* physicsNode_ = nullptr;

  /**
   * @brief The @ref scene::SceneNode which represents the static collision
   * geometry of the physical world. Only one @ref staticStageObject_ may
   * exist in a physical world. This @ref RigidStage can only have @ref
   * MotionType::STATIC as it is loaded as static geometry with simulation
   * efficiency in mind. See
   * @ref addStage.
   * */
<<<<<<< HEAD
  RigidScene::uptr staticSceneObject_ = nullptr;
=======
  physics::RigidStage::uptr staticStageObject_ = nullptr;
>>>>>>> 70a961c7

  //! ==== Rigid object memory management ====

  /** @brief Maps object IDs to all existing physical object instances in the
   * world.
   */
  std::map<int, RigidObject::uptr> existingObjects_;

  // TODO: should these be separate maps or somehow combined? What about ids?
  /** @brief Maps articulated object IDs to all existing physical object
   * instances in the world.
   */
  std::map<int, ArticulatedObject::uptr> existingArticulatedObjects_;

  /** @brief A counter of unique object ID's allocated thus far. Used to
   * allocate new IDs when  @ref recycledObjectIDs_ is empty without needing to
   * check @ref existingObjects_ explicitly.*/
  int nextObjectID_ = 0;

  /** @brief A list of available object IDs tracked by @ref deallocateObjectID
   * which were previously used by objects since removed from the world with
   * @ref removeObject. These IDs will be re-allocated with @ref
   * allocateObjectID before new IDs are acquired with @ref nextObjectID_. */
  std::vector<int> recycledObjectIDs_;

  //! Utilities

  /** @brief Tracks whether or not this @ref PhysicsManager has already been
   * initialized with @ref initPhysics. */
  bool initialized_ = false;

  /** @brief The fixed amount of time over which to integrate the simulation in
   * discrete steps within @ref stepPhysics. Lower values result in better
   * stability at the cost of worse efficiency and vice versa. */
  double fixedTimeStep_ = 1.0 / 240.0;

  /** @brief The current simulation time. Tracks the total amount of time
   * simulated with @ref stepPhysics up to this point. */
  double worldTime_ = 0.0;

  ESP_SMART_POINTERS(PhysicsManager)
};

}  // namespace physics

}  // namespace esp

#endif  // ESP_PHYSICS_PHYSICSMANAGER_H_<|MERGE_RESOLUTION|>--- conflicted
+++ resolved
@@ -1217,11 +1217,7 @@
    * efficiency in mind. See
    * @ref addStage.
    * */
-<<<<<<< HEAD
-  RigidScene::uptr staticSceneObject_ = nullptr;
-=======
   physics::RigidStage::uptr staticStageObject_ = nullptr;
->>>>>>> 70a961c7
 
   //! ==== Rigid object memory management ====
 
