// Copyright (c) Facebook, Inc. and its affiliates.
// This source code is licensed under the MIT license found in the
// LICENSE file in the root directory of this source tree.

#ifndef ESP_PHYSICS_PHYSICSMANAGER_H_
#define ESP_PHYSICS_PHYSICSMANAGER_H_

/** @file
 * @brief Class @ref esp::physics::PhysicsManager, enum @ref
 * esp::physics::PhysicsManager::PhysicsSimulationLibrary
 */

#include <map>
#include <memory>
#include <string>
#include <vector>

/* Bullet Physics Integration */

#include "ArticulatedObject.h"
#include "CollisionGroupHelper.h"
#include "RigidObject.h"
#include "RigidStage.h"
#include "URDFImporter.h"
#include "esp/assets/Asset.h"
#include "esp/assets/BaseMesh.h"
#include "esp/assets/CollisionMeshData.h"
#include "esp/assets/GenericInstanceMeshData.h"
#include "esp/assets/MeshData.h"
#include "esp/assets/MeshMetaData.h"
#include "esp/assets/ResourceManager.h"
#include "esp/gfx/DrawableGroup.h"
#include "esp/io/URDFParser.h"
#include "esp/physics/objectWrappers/ManagedArticulatedObject.h"
#include "esp/physics/objectWrappers/ManagedRigidObject.h"
#include "esp/scene/SceneNode.h"

namespace esp {
//! core physics simulation namespace
namespace sim {
class Simulator;
}
namespace physics {

//! Holds information about one ray hit instance.
struct RayHitInfo {
  //! The id of the object hit by this ray. Stage hits are -1.
  int objectId{};
  //! The first impact point of the ray in world space.
  Magnum::Vector3 point;
  //! The collision object normal at the point of impact.
  Magnum::Vector3 normal;
  //! Distance along the ray direction from the ray origin (in units of ray
  //! length).
  double rayDistance{};

  ESP_SMART_POINTERS(RayHitInfo)
};

//! Holds information about all ray hit instances from a ray cast.
struct RaycastResults {
  std::vector<RayHitInfo> hits;
  esp::geo::Ray ray;

  bool hasHits() const { return hits.size() > 0; }

  void sortByDistance() {
    std::sort(hits.begin(), hits.end(),
              [](const RayHitInfo& A, const RayHitInfo& B) {
                return A.rayDistance < B.rayDistance;
              });
  }

  ESP_SMART_POINTERS(RaycastResults)
};

// based on Bullet b3ContactPointData
struct ContactPointData {
  int objectIdA = -2;  // stage is -1
  int objectIdB = -2;
  int linkIndexA = -1;  // -1 if not a multibody
  int linkIndexB = -1;

  Magnum::Vector3 positionOnAInWS;  // contact point location on object A, in
                                    // world space coordinates
  Magnum::Vector3 positionOnBInWS;  // contact point location on object B, in
                                    // world space coordinates
  Magnum::Vector3
      contactNormalOnBInWS;  // the separating contact normal, pointing from
                             // object B towards object A
  double contactDistance =
      0.0;  // negative number is penetration, positive is distance.

  double normalForce = 0.0;

  double linearFrictionForce1 = 0.0;
  double linearFrictionForce2 = 0.0;
  Magnum::Vector3 linearFrictionDirection1;
  Magnum::Vector3 linearFrictionDirection2;

  // the contact is considered active if at least one object is active (not
  // asleep)
  bool isActive = false;

  ESP_SMART_POINTERS(ContactPointData)
};

//! describes the type of a rigid constraint.
enum class RigidConstraintType {
  //! lock a point in one frame to a point in another with no orientation
  //! constraint
  PointToPoint,
  //! fix one frame to another constraining relative position and orientation
  Fixed
};

/**
 * @brief Stores rigid constraint parameters for creation and updates.
 */
struct RigidConstraintSettings {
 public:
  RigidConstraintSettings() = default;

  //! The type of constraint described by these settings. Determines which
  //! parameters to use for creation and update.
  RigidConstraintType constraintType = RigidConstraintType::PointToPoint;

  //! The maximum impulse applied by this constraint. Should be tuned relative
  //! to physics timestep.
  double maxImpulse = 1000.0;

  //! objectIdA must always be >= 0. For mixed type constraints, objectA must be
  //! the ArticulatedObject.
  int objectIdA = ID_UNDEFINED;
  //! objectIdB == ID_UNDEFINED indicates "world".
  int objectIdB = ID_UNDEFINED;

  //! link of objectA if articulated. ID_UNDEFINED(-1) refers to base.
  int linkIdA = ID_UNDEFINED;
  //! link of objectB if articulated. ID_UNDEFINED(-1) refers to base.
  int linkIdB = ID_UNDEFINED;

  //! constraint point in local space of respective objects
  Mn::Vector3 pivotA{}, pivotB{};

  //! constraint orientation frame in local space of respective objects for
  //! RigidConstraintType::Fixed
  Mn::Matrix3x3 frameA{}, frameB{};

  ESP_SMART_POINTERS(RigidConstraintSettings)
};

class RigidObjectManager;
class ArticulatedObjectManager;

/**
@brief Kinematic and dynamic scene and object manager.

Responsible for tracking, updating, and synchronizing the state of the physical
world and all non-static geometry in the scene as well as interfacing with
specific physical simulation implementations.

The physical world in this case consists of any objects which can be manipulated
(kinematically or dynamically) or simulated and anything such objects must be
aware of (e.g. static scene collision geometry).

Will later manager multiple physical scenes, but currently assumes only one
unique physical world can exist.
*/
class PhysicsManager : public std::enable_shared_from_this<PhysicsManager> {
 public:
  //! ==== physics engines ====

  /**
  @brief The specific physics implementation used by the current @ref
  PhysicsManager. Each entry suggests a derived class of @ref PhysicsManager and
  @ref RigidObject implementing the specific interface to a simulation library.
  */
  enum class PhysicsSimulationLibrary {

    /**
     * The default implemenation of kineamtics through the base @ref
     * PhysicsManager class. Supports @ref esp::physics::MotionType::STATIC and
     * @ref esp::physics::MotionType::KINEMATIC objects of base class @ref
     * RigidObject. If the derived @ref PhysicsManager class for a desired @ref
     * PhysicsSimulationLibrary fails to initialize, it will default to @ref
     * PhysicsSimulationLibrary::NoPhysics.
     */
    NoPhysics,

    /**
     * An implemenation of dynamics through the Bullet Physics library.
     * Supports @ref esp::physics::MotionType::STATIC, @ref
     * esp::physics::MotionType::KINEMATIC, and @ref
     * esp::physics::MotionType::DYNAMIC objects of @ref RigidObject derived
     * class @ref BulletRigidObject. Suggests the use of @ref PhysicsManager
     * derived class
     * @ref BulletPhysicsManager
     */
    Bullet
  };

  /**
   * @brief Construct a #ref PhysicsManager with access to specific resource
   * assets.
   *
   * @param _resourceManager The @ref esp::assets::ResourceManager which
   * tracks the assets this
   * @param _physicsManagerAttributes The PhysicsManagerAttributes template used
   * to instantiate this physics manager.
   * @ref PhysicsManager will have access to.
   */
  explicit PhysicsManager(
      assets::ResourceManager& _resourceManager,
      const metadata::attributes::PhysicsManagerAttributes::cptr&
          _physicsManagerAttributes);

  /** @brief Destructor*/
  virtual ~PhysicsManager();

  /**
   * @brief Set a pointer to this physics manager's owning simulator.
   * */
  void setSimulator(esp::sim::Simulator* _simulator) {
    simulator_ = _simulator;
  }

  /**
   * @brief Initialization: load physical properties and setup the world.
   * @param node  The scene graph node which will act as the parent of all
   * physical scene and object nodes.
   */
  bool initPhysics(scene::SceneNode* node);

  /**
   * @brief Reset the simulation and physical world.
   * Sets the @ref worldTime_ to 0.0, does not change physical state.
   */
  virtual void reset() {
    /* TODO: reset object states or clear them? Other? */
    worldTime_ = 0.0;
  }

  /** @brief Stores references to a set of drawable elements. */
  using DrawableGroup = gfx::DrawableGroup;

  /**
   * @brief Initialize static scene collision geometry from loaded mesh data.
   * Only one 'scene' may be initialized per simulated world, but this scene may
   * contain several components (e.g. GLB hierarchy).
   *
   * @param initAttributes The attributes structure defining physical
   * properties of the scene.  Must be a copy of the attributes stored in the
   * Attributes Manager.
   * @param meshGroup collision meshs for the scene.
   * @return true if successful and false otherwise
   */
  bool addStage(
      const metadata::attributes::StageAttributes::ptr& initAttributes,
      const std::vector<assets::CollisionMeshData>& meshGroup);

  /**
   * @brief Instance and place a physics object from a @ref
   * esp::metadata::attributes::SceneObjectInstanceAttributes file.
   * @param objInstAttributes The attributes that describe the desired state to
   * set this object.
   * @param attributesHandle The handle of the object attributes used as the key
   * to query @ref esp::metadata::managers::ObjectAttributesManager.
   * @param defaultCOMCorrection The default value of whether COM-based
   * translation correction needs to occur.
   * @param attachmentNode If supplied, attach the new physical object to an
   * existing SceneNode.
   * @param lightSetup The string name of the desired lighting setup to use.
   * @return the instanced object's ID, mapping to it in @ref
   * PhysicsManager::existingObjects_ if successful, or @ref esp::ID_UNDEFINED.
   */
  int addObjectInstance(
      const esp::metadata::attributes::SceneObjectInstanceAttributes::ptr&
          objInstAttributes,
      const std::string& attributesHandle,
      bool defaultCOMCorrection = false,
      scene::SceneNode* attachmentNode = nullptr,
      const std::string& lightSetup = DEFAULT_LIGHTING_KEY);

  /** @brief Instance a physical object from an object properties template in
   * the @ref esp::metadata::managers::ObjectAttributesManager.  This method
   * will query for a drawable group from simulator.
   *
   * @param attributesHandle The handle of the object attributes used as the key
   * to query @ref esp::metadata::managers::ObjectAttributesManager.
   * @param attachmentNode If supplied, attach the new physical object to an
   * existing SceneNode.
   * @param lightSetup The string name of the desired lighting setup to use.
   * @return the instanced object's ID, mapping to it in @ref
   * PhysicsManager::existingObjects_ if successful, or @ref esp::ID_UNDEFINED.
   */
  int addObject(const std::string& attributesHandle,
                scene::SceneNode* attachmentNode = nullptr,
                const std::string& lightSetup = DEFAULT_LIGHTING_KEY);

  /** @brief Instance a physical object from an object properties template in
   * the @ref esp::metadata::managers::ObjectAttributesManager by template
   * ID.  This method will query for a drawable group from simulator.
   *
   * @param attributesID The ID of the object's template in @ref
   * esp::metadata::managers::ObjectAttributesManager
   * @param attachmentNode If supplied, attach the new physical object to an
   * existing SceneNode.
   * @param lightSetup The string name of the desired lighting setup to use.
   * @return the instanced object's ID, mapping to it in @ref
   * PhysicsManager::existingObjects_ if successful, or @ref esp::ID_UNDEFINED.
   */
  int addObject(int attributesID,
                scene::SceneNode* attachmentNode = nullptr,
                const std::string& lightSetup = DEFAULT_LIGHTING_KEY);

  /** @brief Instance a physical object from an object properties template in
   * the @ref esp::metadata::managers::ObjectAttributesManager.
   *
   * @param attributesHandle The handle of the object attributes used as the key
   * to query @ref esp::metadata::managers::ObjectAttributesManager.
   * @param drawables Reference to the scene graph drawables group to enable
   * rendering of the newly initialized object.
   * @param attachmentNode If supplied, attach the new physical object to an
   * existing SceneNode.
   * @param lightSetup The string name of the desired lighting setup to use.
   * @return the instanced object's ID, mapping to it in @ref
   * PhysicsManager::existingObjects_ if successful, or @ref esp::ID_UNDEFINED.
   */
  int addObject(const std::string& attributesHandle,
                DrawableGroup* drawables,
                scene::SceneNode* attachmentNode = nullptr,
                const std::string& lightSetup = DEFAULT_LIGHTING_KEY) {
    esp::metadata::attributes::ObjectAttributes::ptr attributes =
        resourceManager_.getObjectAttributesManager()->getObjectCopyByHandle(
            attributesHandle);
    if (!attributes) {
      LOG(ERROR)
          << "::addObject : Object creation failed due to unknown attributes "
          << attributesHandle;
      return ID_UNDEFINED;
    }

    return addObject(attributes, drawables, attachmentNode, lightSetup);
  }  // addObject

  /** @brief Instance a physical object from an object properties template in
   * the @ref esp::metadata::managers::ObjectAttributesManager by template
   * ID.
   * @param attributesID The ID of the object's template in @ref
   * esp::metadata::managers::ObjectAttributesManager
   * @param drawables Reference to the scene graph drawables group to enable
   * rendering of the newly initialized object.
   * @param attachmentNode If supplied, attach the new physical object to an
   * existing SceneNode.
   * @param lightSetup The string name of the desired lighting setup to use.
   * @return the instanced object's ID, mapping to it in @ref
   * PhysicsManager::existingObjects_ if successful, or @ref esp::ID_UNDEFINED.
   */
  int addObject(const int attributesID,
                DrawableGroup* drawables,
                scene::SceneNode* attachmentNode = nullptr,
                const std::string& lightSetup = DEFAULT_LIGHTING_KEY) {
    const esp::metadata::attributes::ObjectAttributes::ptr attributes =
        resourceManager_.getObjectAttributesManager()->getObjectCopyByID(
            attributesID);
    if (!attributes) {
      LOG(ERROR) << "::addObject : Object creation failed due to unknown "
                    "attributes ID "
                 << attributesID;
      return ID_UNDEFINED;
    }
    return addObject(attributes, drawables, attachmentNode, lightSetup);
  }  // addObject

  /** @brief Instance a physical object from an object properties template in
   * the @ref esp::metadata::managers::ObjectAttributesManager by template
   * handle.
   * @param objectAttributes The object's template in @ref
   * esp::metadata::managers::ObjectAttributesManager.
   * @param drawables Reference to the scene graph drawables group to enable
   * rendering of the newly initialized object.
   * @param attachmentNode If supplied, attach the new physical object to an
   * existing SceneNode.
   * @param lightSetup The string name of the desired lighting setup to use.
   * @return the instanced object's ID, mapping to it in @ref
   * PhysicsManager::existingObjects_ if successful, or @ref esp::ID_UNDEFINED.
   */
  int addObject(
      const esp::metadata::attributes::ObjectAttributes::ptr& objectAttributes,
      DrawableGroup* drawables,
      scene::SceneNode* attachmentNode = nullptr,
      const std::string& lightSetup = DEFAULT_LIGHTING_KEY);

  /**
   * @brief Create an object wrapper appropriate for this physics manager.
   * Overridden if called by dynamics-library-enabled PhysicsManager
   */
  virtual esp::physics::ManagedRigidObject::ptr getRigidObjectWrapper();

  /**
   * @brief Create an articulated object wrapper appropriate for this physics
   * manager. Overridden if called by dynamics-library-enabled PhysicsManager
   */
  virtual esp::physics::ManagedArticulatedObject::ptr
  getArticulatedObjectWrapper();

  /** @brief Remove an object instance from the pysical scene by ID, destroying
   * its scene graph node and removing it from @ref
   * PhysicsManager::existingObjects_.
   *  @param objectId The ID (key) of the object instance in @ref
   * PhysicsManager::existingObjects_.
   * @param deleteObjectNode If true, deletes the object's scene node. Otherwise
   * detaches the object from simulation.
   * @param deleteVisualNode If true, deletes the object's visual node.
   * Otherwise detaches the object from simulation. Is not considered if
   * deleteObjectNode==true.
   */
<<<<<<< HEAD
  virtual void removeObject(const int objectId,
=======
  virtual void removeObject(int physObjectID,
>>>>>>> 54910150
                            bool deleteObjectNode = true,
                            bool deleteVisualNode = true);

  /** @brief Get the number of objects mapped in @ref
   * PhysicsManager::existingObjects_.
   *  @return The size of @ref PhysicsManager::existingObjects_.
   */
  int getNumRigidObjects() const { return existingObjects_.size(); }

  /** @brief Get a list of existing object IDs (i.e., existing keys in @ref
   * PhysicsManager::existingObjects_.)
   *  @return List of object ID keys from @ref PhysicsManager::existingObjects_.
   */
  std::vector<int> getExistingObjectIDs() const {
    std::vector<int> v;
    v.reserve(existingObjects_.size());
    for (const auto& bro : existingObjects_) {
      v.push_back(bro.first);
    }
    return v;
  }

  /** @brief Get a list of existing object IDs for articulated objects (i.e.,
   * existing keys in @ref PhysicsManager::existingArticulatedObjects_.)
   *  @return List of object ID keys from @ref
   * PhysicsManager::existingArticulatedObjects_.
   */
  std::vector<int> getExistingArticulatedObjectIds() const {
    std::vector<int> v;
    v.reserve(existingArticulatedObjects_.size());
    for (const auto& bro : existingArticulatedObjects_) {
      v.push_back(bro.first);
    }
    return v;
  }

  //============= ArticulatedObject functions =============

  /**
   * @brief Add an instance of an  @ref ArticulatedObject in the world.
   *
   * @param filepath the file location for the articulated object's model
   * @param aObjInstAttributes the relevant instancing values for the
   * articulated object
   * @param lightSetup The string name of the desired lighting setup to use.
   *
   * @return A unique id for the @ref ArticulatedObject, allocated from the same
   * id set as rigid objects.
   */

  int addArticulatedObjectInstance(
      const std::string& filepath,
      const std::shared_ptr<
          esp::metadata::attributes::SceneAOInstanceAttributes>&
          aObjInstAttributes,
      const std::string& lightSetup = DEFAULT_LIGHTING_KEY);

  /**
   * @brief Load, parse, and import a URDF file instantiating an @ref
   * ArticulatedObject in the world.  This version will query an existing
   * simulator for drawables and therefore does not require drawables to be
   * specified.
   *
   * Not implemented in base PhysicsManager.
   * @param filepath The fully-qualified filename for the URDF file describing
   * the model the articulated object is to be built from.
   * @param fixedBase Whether the base of the @ref ArticulatedObject should be
   * fixed.
   * @param globalScale A scale multiplier to be applied uniformly in 3
   * dimensions to the entire @ref ArticulatedObject.
   * @param massScale A scale multiplier to be applied to the mass of the all
   * the components of the @ref ArticulatedObject.
   * @param forceReload If true, reload the source URDF from file, replacing the
   * cached model.
   * @param lightSetup The string name of the desired lighting setup to use.
   *
   * @return A unique id for the @ref BulletArticulatedObject, allocated from
   * the same id set as rigid objects.
   */
  virtual int addArticulatedObjectFromURDF(
      CORRADE_UNUSED const std::string& filepath,
      CORRADE_UNUSED bool fixedBase = false,
      CORRADE_UNUSED float globalScale = 1.0,
      CORRADE_UNUSED float massScale = 1.0,
      CORRADE_UNUSED bool forceReload = false,
      CORRADE_UNUSED const std::string& lightSetup = DEFAULT_LIGHTING_KEY) {
    Magnum::Debug{} << "addArticulatedObjectFromURDF not implemented in base "
                       "PhysicsManager.";
    return ID_UNDEFINED;
  }

  /**
   * @brief Load, parse, and import a URDF file instantiating an @ref
   * ArticulatedObject in the world.
   *
   * Not implemented in base PhysicsManager.
   * @param filepath The fully-qualified filename for the URDF file describing
   * the model the articulated object is to be built from.
   * @param drawables Reference to the scene graph drawables group to enable
   * rendering of the newly initialized @ref ArticulatedObject.
   * @param fixedBase Whether the base of the @ref ArticulatedObject should be
   * fixed.
   * @param globalScale A scale multiplier to be applied uniformly in 3
   * dimensions to the entire @ref ArticulatedObject.
   * @param massScale A scale multiplier to be applied to the mass of the all
   * the components of the @ref ArticulatedObject.
   * @param forceReload If true, reload the source URDF from file, replacing the
   * cached model.
   * @param lightSetup The string name of the desired lighting setup to use.
   *
   * @return A unique id for the @ref ArticulatedObject, allocated from the same
   * id set as rigid objects.
   */
  virtual int addArticulatedObjectFromURDF(
      CORRADE_UNUSED const std::string& filepath,
      CORRADE_UNUSED DrawableGroup* drawables,
      CORRADE_UNUSED bool fixedBase = false,
      CORRADE_UNUSED float globalScale = 1.0,
      CORRADE_UNUSED float massScale = 1.0,
      CORRADE_UNUSED bool forceReload = false,
      CORRADE_UNUSED const std::string& lightSetup = DEFAULT_LIGHTING_KEY) {
    Magnum::Debug{} << "addArticulatedObjectFromURDF not implemented in base "
                       "PhysicsManager.";
    return ID_UNDEFINED;
  }

  //! Remove an @ref ArticulatedObject from the world by unique id.
  virtual void removeArticulatedObject(int objectId);

  //! Get the current number of instanced articulated objects in the world.
  int getNumArticulatedObjects() { return existingArticulatedObjects_.size(); }

  ArticulatedObject& getArticulatedObject(int objectId) {
    CHECK(existingArticulatedObjects_.count(objectId));
    return *existingArticulatedObjects_.at(objectId).get();
  }

  //============ Simulator functions =============

  /** @brief Step the physical world forward in time. Time may only advance in
   * increments of @ref fixedTimeStep_.
   * @param dt The desired amount of time to advance the physical world.
   */
  virtual void stepPhysics(double dt = 0.0);

  // Defers the update of the scene graph nodes until updateNodes is called
  // This is needed to do ownership transfer of the scene graph to a
  // background thread
  virtual void deferNodesUpdate();

  // Syncs the state of the bullet scene graph to the rendering scene graph
  virtual void updateNodes();

  // =========== Global Setter functions ===========

  /** @brief Set the @ref fixedTimeStep_ of the physical world. See @ref
   * stepPhysics.
   * @param dt The increment of time by which the physical world will advance.
   */
  virtual void setTimestep(double dt);

  /** @brief Set the gravity of the physical world if the world is dyanmic and
   * therefore has a notion of force. By default does nothing since the world is
   * kinematic. Exact implementations of gravity will depend on the specific
   * dynamics of the derived physical simulator class.
   * @param gravity The desired gravity force of the physical world.
   */
  virtual void setGravity(const Magnum::Vector3& gravity);

  // =========== Global Getter functions ===========

  /** @brief Get the @ref fixedTimeStep_ of the physical world. See @ref
   * stepPhysics.
   * @return The increment of time, @ref fixedTimeStep_, by which the physical
   * world will advance.
   */
  virtual double getTimestep() const { return fixedTimeStep_; }

  /** @brief Get the current @ref worldTime_ of the physical world. See @ref
   * stepPhysics.
   * @return The amount of time, @ref worldTime_, by which the physical world
   * has advanced.
   */
  virtual double getWorldTime() const { return worldTime_; }

  /** @brief Get the current gravity in the physical world. By default returns
   * [0,0,0] since their is no notion of force in a kinematic world.
   * @return The current gravity vector in the physical world.
   */
  virtual Magnum::Vector3 getGravity() const;

  // =========== Stage Getter/Setter functions ===========

  /** @brief Get the current friction coefficient of the scene collision
   * geometry. See @ref staticStageObject_.
   * @return The scalar friction coefficient of the scene geometry.
   */
  virtual double getStageFrictionCoefficient() const { return 0.0; }

  /** @brief Set the friction coefficient of the scene collision geometry. See
   * @ref staticStageObject_.
   * @param frictionCoefficient The scalar friction coefficient of the scene
   * geometry.
   */
  virtual void setStageFrictionCoefficient(
      CORRADE_UNUSED const double frictionCoefficient) {}

  /** @brief Get the current coefficient of restitution for the scene collision
   * geometry. This determines the ratio of initial to final relative velocity
   * between the scene and collidiing object. See @ref staticStageObject_. By
   * default this will always return 0, since kinametic scenes have no dynamics.
   * @return The scalar coefficient of restitution for the scene geometry.
   */
  virtual double getStageRestitutionCoefficient() const { return 0.0; }

  /** @brief Set the coefficient of restitution for the scene collision
   * geometry. See @ref staticStageObject_. By default does nothing since
   * kinametic scenes have no dynamics.
   * @param restitutionCoefficient The scalar coefficient of restitution to set.
   */
  virtual void setStageRestitutionCoefficient(
      CORRADE_UNUSED const double restitutionCoefficient) {}

#ifdef ESP_BUILD_WITH_VHACD
  /** @brief Initializes a new VoxelWrapper with a boundary voxelization using
   * VHACD's voxelization library and assigns it to a rigid body.
   * @param  physObjectID The object ID and key identifying the object in @ref
   * PhysicsManager::existingObjects_.
   * @param resolution Represents the approximate number of voxels in the new
   * voxelization.
   */
  void generateVoxelization(int physObjectID, int resolution = 1000000);

  /** @brief Initializes a new VoxelWrapper with a boundary voxelization using
   * VHACD's voxelization library and assigns it to the stage's rigid body.
   * @param resolution Represents the approximate number of voxels in the new
   * voxelization.
   */
  void generateStageVoxelization(int resolution = 1000000);
#endif

  /** @brief Gets the VoxelWrapper associated with a rigid object.
   * @param physObjectID The object ID and key identifying the object in @ref
   * PhysicsManager::existingObjects_.
   * @return A pointer to the object's Voxel Wrapper.
   */
  std::shared_ptr<esp::geo::VoxelWrapper> getObjectVoxelization(
      int physObjectID) const;

  /** @brief Gets the VoxelWrapper associated with the scene.
   * @return A pointer to the scene's Voxel Wrapper.
   */
  std::shared_ptr<esp::geo::VoxelWrapper> getStageVoxelization() const;

  // =========== Debug functions ===========

  /** @brief Get the number of objects in @ref PhysicsManager::existingObjects_
   * considered active by the physics simulator currently in use. See @ref
   * RigidObject::isActive.
   * @return  The number of active @ref RigidObject instances.
   */
  int checkActiveObjects();

  /** @brief Set bounding box rendering for the object true or false.
   * @param physObjectID The object ID and key identifying the object in @ref
   * PhysicsManager::existingObjects_.
   * @param drawables The drawables group with which to render the bounding box.
   * @param drawBB Set rendering of the bounding box to true or false.
   */
  void setObjectBBDraw(int physObjectID, DrawableGroup* drawables, bool drawBB);

  /** @brief Set the voxelization visualization for the object true or false.
   * @param physObjectID The object ID and key identifying the object in @ref
   * PhysicsManager::existingObjects_.
   * @param gridName The voxel grid to be visualized.
   * @param drawables The drawables group with which to render the voxelization.
   * @param drawVoxelization Set rendering of the voxelization to true or false.
   */
  void setObjectVoxelizationDraw(int physObjectID,
                                 const std::string& gridName,
                                 DrawableGroup* drawables,
                                 bool drawVoxelization);

  /** @brief Set the voxelization visualization for the scene true or false.
   * @param gridName The voxel grid to be visualized.
   * @param drawables The drawables group with which to render the voxelization.
   * @param drawVoxelization Set rendering of the voxelization to true or false.
   */
  void setStageVoxelizationDraw(const std::string& gridName,
                                DrawableGroup* drawables,
                                bool drawVoxelization);

  /**
   * @brief Get the root node of an object's visual SceneNode subtree.
   *
   * @param physObjectID The object ID and key identifying the object in @ref
   * PhysicsManager::existingObjects_.
   * @return The visual root node.
   */
  const scene::SceneNode& getObjectVisualSceneNode(int physObjectID) const {
    assertRigidIdValidity(physObjectID);
    return *existingObjects_.at(physObjectID)->visualNode_;
  }

  /** @brief Render any debugging visualizations provided by the underlying
   * physics simulator implementation. By default does nothing. See @ref
   * BulletPhysicsManager::debugDraw.
   * @param projTrans The composed projection and transformation matrix for the
   * render camera.
   */
  virtual void debugDraw(
      CORRADE_UNUSED const Magnum::Matrix4& projTrans) const {}

  /**
   * @brief Check whether an object is in contact with any other objects or the
   * scene.
   *
   * @param physObjectID The object ID and key identifying the object in @ref
   * PhysicsManager::existingObjects_.
   * @return Whether or not the object is in contact with any other collision
   * enabled objects.
   */
  virtual bool contactTest(const int physObjectID) {
    CHECK((existingObjects_.count(physObjectID) > 0) ||
          (existingArticulatedObjects_.count(physObjectID) > 0));
    if (existingObjects_.count(physObjectID) > 0) {
      return existingObjects_.at(physObjectID)->contactTest();
    } else {
      return existingArticulatedObjects_.at(physObjectID)->contactTest();
    }
    return false;
  }

  /**
   * @brief Perform discrete collision detection for the scene with the derived
   * PhysicsManager implementation. Not implemented for default @ref
   * PhysicsManager. See @ref BulletPhysicsManager.
   */
  virtual void performDiscreteCollisionDetection() {
    /*Does nothing in base PhysicsManager.*/
  }

  /**
   * @brief Query the number of contact points that were active during the
   * collision detection check.
   *
   * Not implemented for default PhysicsManager.
   * @return the number of active contact points.
   */
  virtual int getNumActiveContactPoints() { return -1; }

  /**
   * @brief Query physics simulation implementation for contact point data from
   * the most recent collision detection cache.
   *
   * Not implemented for default PhysicsManager implementation.
   * @return a vector with each entry corresponding to a single contact point.
   */
  virtual std::vector<ContactPointData> getContactPoints() const { return {}; }

  /**
   * @brief Set the stage to collidable or not.
   *
   * @param collidable Whether or not the object should be collision active
   */
  void setStageIsCollidable(bool collidable) {
    staticStageObject_->setCollidable(collidable);
  }

  /**
   * @brief Get whether or not the stage is collision active.
   *
   * @return Whether or not the stage is set to be collision active
   */
  bool getStageIsCollidable() { return staticStageObject_->getCollidable(); }

  /** @brief Return the library implementation type for the simulator
   * currently in use. Use to check for a particular implementation.
   * @return The implementation type of this simulator.
   */
  const PhysicsSimulationLibrary& getPhysicsSimulationLibrary() const {
    return activePhysSimLib_;
  }

  /**
   * @brief Get a copy of the template used to initialize the stage.
   *
   * @return The initialization settings of the stage or nullptr if the
   * stage is not initialized.
   */
  metadata::attributes::StageAttributes::ptr getStageInitAttributes() const {
    return staticStageObject_->getInitializationAttributes();
  }

  /**
   * @brief Get a copy of the template used to initialize this physics
   * manager
   *
   * @return The initialization settings for this physics manager
   */
  metadata::attributes::PhysicsManagerAttributes::ptr
  getInitializationAttributes() const {
    return metadata::attributes::PhysicsManagerAttributes::create(
        *physicsManagerAttributes_.get());
  }

  /**
   * @brief Cast a ray into the collision world and return a @ref
   * RaycastResults with hit information.
   *
   * Note: not implemented here in default PhysicsManager as there are no
   * collision objects without a simulation implementation.
   *
   * @param ray The ray to cast. Need not be unit length, but returned hit
   * distances will be in units of ray length.
   * @param maxDistance The maximum distance along the ray direction to
   * search. In units of ray length.
   * @return The raycast results sorted by distance.
   */
  virtual RaycastResults castRay(const esp::geo::Ray& ray,
                                 CORRADE_UNUSED double maxDistance = 100.0) {
    RaycastResults results;
    results.ray = ray;
    return results;
  }

  /**
   * @brief returns the wrapper manager for the currently created rigid
   * objects.
   * @return RigidObject wrapper manager.
   */
  std::shared_ptr<RigidObjectManager> getRigidObjectManager() const {
    return rigidObjectManager_;
  }

  /**
   * @brief returns the wrapper manager for the currently created articulated
   * objects.
   * @return ArticulatedObject wrapper manager
   */
  std::shared_ptr<ArticulatedObjectManager> getArticulatedObjectManager() {
    return articulatedObjectManager_;
  }

  /**
   * @brief Check if @p physObjectID represents an existing rigid object.
   * @param physObjectID Object ID to check
   * @return Whether rigid object exists with this id or not.
   */
  inline bool isValidRigidObjectId(const int physObjectID) const {
    return (existingObjects_.count(physObjectID) > 0);
  }

  /**
   * @brief Check if @p physObjectID represents an existing articulated object.
   * @param physObjectID Object ID to check
   * @return Whether articulated object exists with this id or not.
   */
  inline bool isValidArticulatedObjectId(const int physObjectID) const {
    return (existingArticulatedObjects_.count(physObjectID) > 0);
  }

  //============= Object Rigid Constraint API =============

  /**
   * @brief Create a rigid constraint between two objects or an object and the
   * world.
   *
   * Note: Method not implemented for base PhysicsManager.
   *
   * @param settings The datastructure defining the constraint parameters.
   *
   * @return The id of the newly created constraint or ID_UNDEFINED if failed.
   */
  virtual int createRigidConstraint(
      CORRADE_UNUSED const RigidConstraintSettings& settings) {
    LOG(ERROR)
        << "createRigidConstraint not implemented in base PhysicsManager";
    return ID_UNDEFINED;
  }

  /**
   * @brief Update the settings of a rigid constraint.
   *
   * Note: Method not implemented for base PhysicsManager.
   *
   * @param constraintId The id of the constraint to update.
   * @param settings The new settings of the constraint.
   */
  virtual void updateRigidConstraint(
      CORRADE_UNUSED int constraintId,
      CORRADE_UNUSED const RigidConstraintSettings& settings) {
    LOG(ERROR)
        << "updateRigidConstraint not implemented in base PhysicsManager.";
  }

  /**
   * @brief Remove a rigid constraint by id.
   *
   * Note: Method not implemented for base PhysicsManager.
   *
   * @param constraintId The id of the constraint to remove.
   */
  virtual void removeRigidConstraint(CORRADE_UNUSED int constraintId) {
    LOG(ERROR)
        << "removeRigidConstraint not implemented in base PhysicsManager.";
  }

  /**
   * @brief Get a copy of the settings for an existing rigid constraint.
   *
   * @param constraintId The id of the constraint.
   *
   * @return The settings of the constraint.
   */
  RigidConstraintSettings getRigidConstraintSettings(int constraintId) const {
    ESP_CHECK(rigidConstraintSettings_.count(constraintId) > 0,
              "PhysicsManager::getRigidConstraintSettings - No RigidConstraint "
              "exists with constraintId = "
                  << constraintId);
    return *rigidConstraintSettings_.at(constraintId);
  }

 protected:
  /** @brief Check that a given object ID is valid (i.e. it refers to an
   * existing rigid object). Terminate the program and report an error if not.
   * This function is intended to unify object ID checking for @ref
   * PhysicsManager functions.
   * @param physObjectID The object ID to validate.
   */
  virtual void assertRigidIdValidity(const int physObjectID) const {
    CHECK(isValidRigidObjectId(physObjectID));
  }

  /** @brief Check if a particular mesh can be used as a collision mesh for
   * a particular physics implemenation. Always True for base @ref
   * PhysicsManager class, since the mesh has already been successfully
   * loaded by @ref esp::assets::ResourceManager.
   * @param meshData The mesh to validate.
   * @return true if valid, false otherwise.
   */
  virtual bool isMeshPrimitiveValid(const assets::CollisionMeshData& meshData);

  /** @brief Acquire a new ObjectID by recycling the ID of an object removed
   * with @ref removeObject or by incrementing @ref nextObjectID_. See @ref
   * addObject.
   * @return The newly allocated ObjectID.
   */
  int allocateObjectID();

  /** @brief Recycle the ID of an object removed with @ref removeObject by
   * adding it to the list of available IDs: @ref recycledObjectIDs_.
   * @param physObjectID The ID to recycle.
   * @return The recycled object ID.
   */
  int deallocateObjectID(int physObjectID);

  /**
   * @brief Finalize physics initialization. Setup staticStageObject_ and
   * initialize any other physics-related values for physics-based scenes.
   * Overidden by instancing class if physics is supported.
   */
  virtual bool initPhysicsFinalize();

  /**
   * @brief Finalize stage initialization for kinematic stage.  Overidden by
   * instancing class if physics is supported.
   *
   * @param initAttributes the attributes structure defining physical
   * properties of the stage.
   * @return true if successful and false otherwise
   */

  virtual bool addStageFinalize(
      const metadata::attributes::StageAttributes::ptr& initAttributes);

  /** @brief Create and initialize a @ref RigidObject, assign it an ID and
   * add it to existingObjects_ map keyed with newObjectID
   * @param newObjectID valid object ID for the new object
   * @param objectAttributes The physical object's template
   * @param objectNode Valid, existing scene node
   * @return whether the object has been successfully initialized and added
   * to existingObjects_ map
   */
  virtual bool makeAndAddRigidObject(
      int newObjectID,
      const esp::metadata::attributes::ObjectAttributes::ptr& objectAttributes,
      scene::SceneNode* objectNode);

  /** @brief Set the voxelization visualization for a scene node to be true
   * or false.
   * @param gridName The name of the grid to be drawn.
   * @param rigidBase The rigidBase of the object or scene.
   * @param drawables The drawables group with which to render the
   * voxelization.
   * @param drawVoxelization Set rendering of the voxelization to true or
   * false.
   */
  void setVoxelizationDraw(const std::string& gridName,
                           esp::physics::RigidBase* rigidBase,
                           DrawableGroup* drawables,
                           bool drawVoxelization);

  /** @brief A reference to a @ref esp::assets::ResourceManager which holds
   * assets that can be accessed by this @ref PhysicsManager*/
  assets::ResourceManager& resourceManager_;

  //! URDF importer implementation and model cache.
  std::unique_ptr<URDFImporter> urdfImporter_;

  /**@brief A pointer to this physics manager's owning simulator.
   */
  esp::sim::Simulator* simulator_ = nullptr;

  /** @brief A pointer to the @ref
   * esp::metadata::attributes::PhysicsManagerAttributes describing
   * this physics manager
   */
  const metadata::attributes::PhysicsManagerAttributes::cptr
      physicsManagerAttributes_;

  /** @brief The current physics library implementation used by this
   * @ref PhysicsManager. Can be used to correctly cast the @ref PhysicsManager
   * to its derived type if necessary.
   */
  PhysicsSimulationLibrary activePhysSimLib_ =
      PhysicsSimulationLibrary::NoPhysics;  // default

  /**
   * @brief The @ref scene::SceneNode which is the parent of all members of the
   * scene graph which exist in the physical world. Used to keep track of all
   * SceneNode's that have physical properties.
   */
  scene::SceneNode* physicsNode_ = nullptr;

  /**
   * @brief The @ref scene::SceneNode which represents the static collision
   * geometry of the physical world. Only one @ref staticStageObject_ may
   * exist in a physical world. This @ref RigidStage can only have @ref
   * MotionType::STATIC as it is loaded as static geometry with simulation
   * efficiency in mind. See
   * @ref addStage.
   */
  physics::RigidStage::ptr staticStageObject_ = nullptr;

  //! ==== Rigid object memory management ====

  /** @brief This manager manages the wrapper objects used to provide safe,
   * direct user access to all existing physics objects.
   */
  std::shared_ptr<RigidObjectManager> rigidObjectManager_;

  /** @brief This manager manages the wrapper objects used to provide safe,
   * direct user access to all existing physics objects.
   */
  std::shared_ptr<ArticulatedObjectManager> articulatedObjectManager_;

  /** @brief Maps object IDs to all existing physical object instances in
   * the world.
   */
  std::map<int, RigidObject::ptr> existingObjects_;

  /** @brief Maps articulated object IDs to all existing physical object
   * instances in the world.
   */
  std::map<int, ArticulatedObject::ptr> existingArticulatedObjects_;

  /** @brief A counter of unique object ID's allocated thus far. Used to
   * allocate new IDs when  @ref recycledObjectIDs_ is empty without needing
   * to check @ref existingObjects_ explicitly.*/
  int nextObjectID_ = 0;

  /** @brief A list of available object IDs tracked by @ref
   * deallocateObjectID which were previously used by objects since removed
   * from the world with
   * @ref removeObject. These IDs will be re-allocated with @ref
   * allocateObjectID before new IDs are acquired with @ref nextObjectID_.
   */
  std::vector<int> recycledObjectIDs_;

  //! maps constraint ids to their settings
  std::unordered_map<int, RigidConstraintSettings::uptr>
      rigidConstraintSettings_;

  //! Utilities

  /** @brief Tracks whether or not this @ref PhysicsManager has already been
   * initialized with @ref initPhysics. */
  bool initialized_ = false;

  /** @brief The fixed amount of time over which to integrate the simulation
   * in discrete steps within @ref stepPhysics. Lower values result in
   * better stability at the cost of worse efficiency and vice versa. */
  double fixedTimeStep_ = 1.0 / 240.0;

  /** @brief The current simulation time. Tracks the total amount of time
   * simulated with @ref stepPhysics up to this point. */
  double worldTime_ = 0.0;

 public:
  ESP_SMART_POINTERS(PhysicsManager)
};

}  // namespace physics

}  // namespace esp

#endif  // ESP_PHYSICS_PHYSICSMANAGER_H_<|MERGE_RESOLUTION|>--- conflicted
+++ resolved
@@ -416,11 +416,7 @@
    * Otherwise detaches the object from simulation. Is not considered if
    * deleteObjectNode==true.
    */
-<<<<<<< HEAD
   virtual void removeObject(const int objectId,
-=======
-  virtual void removeObject(int physObjectID,
->>>>>>> 54910150
                             bool deleteObjectNode = true,
                             bool deleteVisualNode = true);
 
