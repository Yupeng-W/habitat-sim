--- conflicted
+++ resolved
@@ -1037,7 +1037,6 @@
     return results;
   }
 
-<<<<<<< HEAD
   Magnum::Vector3 getArticulatedLinkCOM(int objectId, int linkId) {
     CHECK(existingArticulatedObjects_.count(objectId));
     return existingArticulatedObjects_.at(objectId)
@@ -1136,9 +1135,6 @@
   virtual int getNumActiveContactPoints() { return -1; }
   virtual int getNumActiveOverlappingPairs() { return -1; }
   virtual std::string getStepCollisionSummary() { return "not implemented"; }
-=======
-  virtual int getNumActiveContactPoints() { return -1; }
->>>>>>> daac9bdc
 
  protected:
   /** @brief Check that a given object ID is valid (i.e. it refers to an
