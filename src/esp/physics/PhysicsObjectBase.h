--- conflicted
+++ resolved
@@ -355,7 +355,6 @@
     }
   }
 
-<<<<<<< HEAD
   /** @brief Activate deferred updates, preventing SceneNode state changes until
    * updateNodes is called to prevent SceneGraph pollution during render.
    */
@@ -369,9 +368,6 @@
     isDeferringUpdate_ = false;
   }
 
-  /** @brief Store whatever object attributes you want here! */
-  esp::core::Configuration::ptr attributes_{};
-=======
   /**
    * @brief Store whatever object attributes you want here!
    */
@@ -399,7 +395,6 @@
   void setSceneInstanceAttr(std::shared_ptr<U> instanceAttr) {
     _sceneInstanceAttributes = std::move(instanceAttr);
   }  // setSceneInstanceAttr
->>>>>>> 84fb8270
 
  protected:
   /**
@@ -408,16 +403,12 @@
    * kinematic updates.*/
   virtual void syncPose() { return; }
 
-<<<<<<< HEAD
   //! if true visual nodes are not updated from physics simulation such that the
   //! SceneGraph is not polluted during render
   bool isDeferringUpdate_ = false;
 
-  /** @brief An assignable name for this object.
-=======
   /**
    * @brief An assignable name for this object.
->>>>>>> 84fb8270
    */
   std::string objectName_;
 
