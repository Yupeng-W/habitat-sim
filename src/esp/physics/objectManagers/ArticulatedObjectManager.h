--- conflicted
+++ resolved
@@ -81,18 +81,14 @@
       const std::string& lightSetup = DEFAULT_LIGHTING_KEY) {
     std::shared_ptr<ManagedArticulatedObject> objPtr =
         addArticulatedObjectFromURDF(filepath, fixedBase, globalScale,
-<<<<<<< HEAD
                                      massScale, forceReload, maintainLinkOrder,
-                                     lightSetup));
-=======
-                                     massScale, forceReload, lightSetup);
+                                     lightSetup);
 
     if (std::shared_ptr<ManagedBulletArticulatedObject> castObjPtr =
             std::dynamic_pointer_cast<ManagedBulletArticulatedObject>(objPtr)) {
       return castObjPtr;
     }
     return objPtr;
->>>>>>> 9563c721
   }
 
   /**
