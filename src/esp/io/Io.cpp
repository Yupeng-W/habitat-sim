// Copyright (c) Meta Platforms, Inc. and its affiliates.
// This source code is licensed under the MIT license found in the
// LICENSE file in the root directory of this source tree.

#include "Io.h"
#include <Corrade/Containers/Pair.h>
#include <Corrade/Containers/StringStl.h>
#include <Corrade/Utility/FormatStl.h>
#include <Corrade/Utility/Path.h>
#include <Corrade/Utility/String.h>
#include <glob.h>

#include "esp/core/Logging.h"

namespace Cr = Corrade;
namespace esp {
namespace io {

std::string changeExtension(const std::string& filename,
                            const std::string& ext) {
  const Cr::Containers::StringView filenameBase =
      Cr::Utility::Path::splitExtension(filename).first();
  return Cr::Utility::formatString(
      ext.empty() || ext[0] == '.' ? "{}{}" : "{}.{}", filenameBase, ext);

}  // changeExtension

std::string normalizePath(const std::string& srcPath) {
  std::size_t ellipsisLoc = srcPath.find("/../");
  if ((ellipsisLoc == std::string::npos) || (ellipsisLoc == 0)) {
    // not found
    return srcPath;
  }
  // ellipsisLoc is location of first instance of "/../"
  // Get rid of ellipsis inside a specified path, and the previous directory
  // it references, so that if the ellisis spans a link, consumers don't get
  // lost.

  // Get end of path/filename after location of ellipsis
  auto suffixString = srcPath.substr(ellipsisLoc + 4);
  // Get beginning of path up to directory before ellipsis
  std::size_t prevLoc = srcPath.find_last_of('/', ellipsisLoc - 1);
  // Get paths leading up to ellipsis-cancelled path
  auto prefixString = srcPath.substr(0, prevLoc);
  // recurses to get subsequent ellipses.
  auto filteredPath =
      Cr::Utility::formatString("{}/{}", prefixString, suffixString);
  return normalizePath(filteredPath);
}  // normalizePath

std::string getPathRelativeToAbsPath(const std::string& toRelPath,
                                     const std::string& absPathArg) {
  // Check if absPath is a path or filename - only use the path if it is a
  // filenaame
  const std::string absPath = Cr::Utility::Path::split(absPathArg).first();

  std::string result = "";
  const char* delim = "/";
  ESP_VERY_VERBOSE(Magnum::Debug::Flag::NoSpace)
      << "Making path `" << toRelPath << "` relative to `" << absPath << "`";
  std::vector<std::string> absDirs =
                               Cr::Utility::String::splitWithoutEmptyParts(
                                   absPath, delim[0]),
                           relDirs =
                               Cr::Utility::String::splitWithoutEmptyParts(
                                   toRelPath, delim[0]);
  ESP_VERY_VERBOSE(Magnum::Debug::Flag::NoSpace)
      << "Size of resultant vectors relDirs : " << relDirs.size()
      << " absDirs : " << absDirs.size();

  auto absIter = absDirs.cbegin();
  auto relIter = relDirs.cbegin();

  // find where both paths diverge - skip shared path components
<<<<<<< HEAD
  int i = 0;
  while (*relIter == *absIter && absIter != absDirs.cend() &&
         relIter != relDirs.cend()) {
    ESP_VERY_VERBOSE(Magnum::Debug::Flag::NoSpace)
        << "Matching iteration : " << ++i << "th entry relIter : `" << *relIter
        << "` absDirs : `" << *absIter << "`";
=======
  while (absIter != absDirs.cend() && relIter != relDirs.cend() &&
         *relIter == *absIter) {
>>>>>>> 1e2a5786
    ++relIter;
    ++absIter;
  }
  ESP_VERY_VERBOSE(Magnum::Debug::Flag::NoSpace) << "Finished matching";
  // Add back-path components for each directory in abspath not found in
  // toRelPath
  i = 0;
  std::string absEndStr("");
  std::string relEndStr("");

  if (absIter == absDirs.cend()) {
    Cr::Utility::formatInto(absEndStr, absEndStr.size(), " | absIter at end");
  } else {
    Cr::Utility::formatInto(absEndStr, absEndStr.size(), " | absIter : `{}`",
                            *absIter);
  }

  if (relIter == relDirs.cend()) {
    Cr::Utility::formatInto(relEndStr, relEndStr.size(), " | relIter at end");
  } else {
    Cr::Utility::formatInto(relEndStr, relEndStr.size(), " | relIter : `{}`",
                            *relIter);
  }
  ESP_VERY_VERBOSE(Magnum::Debug::Flag::NoSpace)
      << "About to do backpath iteration : " << i++
      << "th entry : " << absEndStr << relEndStr;

  // Add back-path components for each directory in abspath not found in
  // toRelPath
  while (absIter != absDirs.cend()) {
    Cr::Utility::formatInto(result, result.size(), "..{}", delim);

    ESP_VERY_VERBOSE(Magnum::Debug::Flag::NoSpace)
        << "Backpath iteration : " << i++ << "th entry absIter : `" << *absIter
        << "` result : `" << result << "`";
    ++absIter;
  }
  // rebuild absIter message
  if (absIter == absDirs.cend()) {
    absEndStr = Cr::Utility::formatString(" | absIter at end");
  } else {
    absEndStr = Cr::Utility::formatString(" | absIter : `{}`", *absIter);
  }

  // Relative tail of path
  std::string relTail = "";
  ESP_VERY_VERBOSE(Magnum::Debug::Flag::NoSpace)
      << "Finished Backpath | Before relative path being built : " << absEndStr
      << relEndStr << "| result : `" << result << "` | relTail : `" << relTail
      << "`";
  // build relative path in relTail
  i = 0;
  while (relIter != relDirs.cend()) {
    std::string checkStr("");
    if (*relIter == *relDirs.crbegin()) {
      Cr::Utility::formatInto(result, result.size(), "{}{}", relTail,
                              *relDirs.crbegin());
      Cr::Utility::formatInto(checkStr, checkStr.size(),
                              "{}ith loop : Reliter : {} points to "
                              "last element, adding relTail : `{}`",
                              i++, *relIter, relTail);
    } else {
      Cr::Utility::formatInto(relTail, relTail.size(), "{}{}", *relIter, delim);
      Cr::Utility::formatInto(checkStr, checkStr.size(),
                              "{}ith loop : relTail : `{}` being "
                              "extended with relIter : `{}` ",
                              i++, relTail, *relIter);
    }
    ESP_VERY_VERBOSE(Magnum::Debug::Flag::NoSpace)
        << "As relative path being built : " << checkStr << " " << absEndStr
        << " | relIter : " << *relIter << " | result : `" << result
        << "` | relTail : `" << relTail << "`";

    ++relIter;
  }
  ESP_VERY_VERBOSE(Magnum::Debug::Flag::NoSpace)
      << "Final result `" << result << "`";
  return result;
}  // getPathRelativeToAbsPath

std::vector<std::string> globDirs(const std::string& pattern) {
  // Check for ellipsis, if so process here.
  glob_t glob_result;

  glob(pattern.c_str(), GLOB_MARK, nullptr, &glob_result);
  std::vector<std::string> ret(glob_result.gl_pathc);
  for (int i = 0; i < glob_result.gl_pathc; ++i) {
    ret[i] = std::string(glob_result.gl_pathv[i]);
  }
  globfree(&glob_result);
  return ret;
}

}  // namespace io
}  // namespace esp<|MERGE_RESOLUTION|>--- conflicted
+++ resolved
@@ -72,17 +72,12 @@
   auto relIter = relDirs.cbegin();
 
   // find where both paths diverge - skip shared path components
-<<<<<<< HEAD
   int i = 0;
-  while (*relIter == *absIter && absIter != absDirs.cend() &&
-         relIter != relDirs.cend()) {
+  while (absIter != absDirs.cend() && relIter != relDirs.cend() &&
+         *relIter == *absIter) {
     ESP_VERY_VERBOSE(Magnum::Debug::Flag::NoSpace)
         << "Matching iteration : " << ++i << "th entry relIter : `" << *relIter
         << "` absDirs : `" << *absIter << "`";
-=======
-  while (absIter != absDirs.cend() && relIter != relDirs.cend() &&
-         *relIter == *absIter) {
->>>>>>> 1e2a5786
     ++relIter;
     ++absIter;
   }
