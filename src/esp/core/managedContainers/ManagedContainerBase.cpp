--- conflicted
+++ resolved
@@ -4,13 +4,10 @@
 
 #include "ManagedContainerBase.h"
 #include <Corrade/Utility/FormatStl.h>
-<<<<<<< HEAD
+#include <algorithm>
 
 namespace Cr = Corrade;
 
-=======
-#include <algorithm>
->>>>>>> 8669883a
 namespace esp {
 namespace core {
 
