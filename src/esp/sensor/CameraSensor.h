// Copyright (c) Facebook, Inc. and its affiliates.
// This source code is licensed under the MIT license found in the
// LICENSE file in the root directory of this source tree.

#ifndef ESP_SENSOR_CAMERASENSOR_H_
#define ESP_SENSOR_CAMERASENSOR_H_

#include <Magnum/Math/ConfigurationValue.h>
#include "VisualSensor.h"
#include "esp/core/esp.h"

namespace esp {
namespace sensor {

struct CameraSensorSpec : public VisualSensorSpec {
<<<<<<< HEAD
  float ortho_scale = 0.1f;
=======
  float orthoScale = 0.1f;
>>>>>>> 57cc4289
  CameraSensorSpec();
  void sanityCheck() override;
  bool operator==(const CameraSensorSpec& a) const;
  ESP_SMART_POINTERS(CameraSensorSpec)
};

class CameraSensor : public VisualSensor {
 public:
  // constructor: the status of the camera sensor is "valid" after
  // construction;
  // user can use them immediately
  explicit CameraSensor(scene::SceneNode& cameraNode,
                        const CameraSensorSpec::ptr& spec);
  ~CameraSensor() override { LOG(INFO) << "Deconstructing CameraSensor"; }

  /** @brief Updates this sensor's CameraSensorSpec cameraSensorSpec_ to reflect
   * the passed new values
   *  @param[in] spec Instance of CameraSensorSpec that sensor will use to
   * update its own SensorSpec
   */
  void setProjectionParameters(const CameraSensorSpec& spec);

  /** @brief Returns pointer to member RenderCamera that CameraSensor will use
   * for rendering
   */
  gfx::RenderCamera* getRenderCamera() const override;

  /**
   * @brief Returns the parameters needed to unproject depth for this sensor's
   * perspective projection model.
   * See @ref gfx::calculateDepthUnprojection
   */
  Corrade::Containers::Optional<Magnum::Vector2> depthUnprojection()
      const override;

  /**
   * @brief Draw an observation to the frame buffer using simulator's renderer
   * @return true if success, otherwise false (e.g., frame buffer is not set)
   * @param[in] sim Instance of Simulator class for which the observation needs
   *                to be drawn
   */
  bool drawObservation(sim::Simulator& sim) override;

  /**
   * @brief Modify the zoom matrix for perspective and ortho cameras
   * @param factor Modification amount.
   */
  void modifyZoom(float factor) {
    zoomMatrix_ =
        Magnum::Matrix4::scaling({factor, factor, 1.0f}) * zoomMatrix_;
    recomputeProjectionMatrix();
  }

  /**
   * @brief Resets the zoom on this CameraSensor to reflect current sensor spec
   * values.
   */
  void resetZoom() {
    zoomMatrix_ = Magnum::Matrix4(Magnum::Math::IdentityInit);
    recomputeProjectionMatrix();
  }

  // ======== Accessors ========

  /**
   * @brief Sets the FOV for this CameraSensor.  Only consumed by
   * pinhole/perspective cameras.
   * @param FOV desired FOV to set.
   */
  void setFOV(Mn::Deg FOV) {
    hfov_ = FOV;
    if (cameraSensorSpec_->sensorSubType != SensorSubType::Pinhole) {
      LOG(INFO)
          << "CameraSensor::setFOV : Only Perspective-base CameraSensors use "
             "FOV. Specified value saved but will not be consumed by this "
             "CameraSensor.";
    }
    recomputeBaseProjectionMatrix();
  }  // CameraSensor::setFOV

  /**
   * @brief Sets camera type and calculates appropriate size vector for
   * display.
   */
  void setCameraType(const SensorSubType& _cameraType) {
    CORRADE_ASSERT(_cameraType == SensorSubType::Pinhole ||
                       _cameraType == SensorSubType::Orthographic,
                   "CameraSensor::setCameraType(): _cameraType is not "
                   "SensorSubType "
                   "Pinhole or Orthographic", );
    cameraSensorSpec_->sensorSubType = _cameraType;
    recomputeBaseProjectionMatrix();
  }  // CameraSensor::setCameraType

  /**
   * @brief Returns the camera type of this Sensor
   */
  SensorSubType getCameraType() const {
    return cameraSensorSpec_->sensorSubType;
  }

  /**
   * @brief Sets width of this sensor's view port
   */
  void setWidth(int width) {
    CORRADE_ASSERT(width > 0,
                   "CameraSensor::setWidth(): resolution height and "
                   "width must be greater than 0", );
    cameraSensorSpec_->resolution[1] = width;
    recomputeBaseProjectionMatrix();
  }

  /**
   * @brief Sets height of this sensor's view port
   */
  void setHeight(int height) {
    CORRADE_ASSERT(height > 0,
                   "CameraSensor::setHeight(): resolution height and "
                   "width must be greater than 0", );
    cameraSensorSpec_->resolution[0] = height;
    recomputeBaseProjectionMatrix();
  }

  /**
   * @brief Sets near plane distance.
   */
  void setNear(float _near) {
    CORRADE_ASSERT(_near > 0,
                   "CameraSensor::setNear(): near plane distance must be "
                   "greater than 0", );
<<<<<<< HEAD
    visualSensorSpec_->near = _near;
=======
    cameraSensorSpec_->near = _near;
>>>>>>> 57cc4289
    recomputeBaseProjectionMatrix();
  }

  /**
   * @brief Sets far plane distance.
   */
  void setFar(float _far) {
    CORRADE_ASSERT(
        _far > 0,
        "CameraSensor::setFar(): Far plane distance must be greater than 0", );
<<<<<<< HEAD
    visualSensorSpec_->far = _far;
=======
    cameraSensorSpec_->far = _far;
>>>>>>> 57cc4289
    recomputeBaseProjectionMatrix();
  }

 protected:
  /**
   * @brief Recalculate the base projection matrix, based on camera type and
   * display size. This should be called only when camera type, size or
   * clipping planes change.
   */
  void recomputeBaseProjectionMatrix();

  /**
   * @brief Recalculate the projection Matrix used by this Camera Sensor,
   * which should be recomputeulated @ref zoomMatrix_ or @ref baseProjMatrix_
   * change.
   */
  void recomputeProjectionMatrix();

  /**
   * @brief This camera's projection matrix. Should be recomputeulated every
   * time size changes.
   */
  Magnum::Matrix4 projectionMatrix_;

  /**
   * @brief A base projection matrix based on camera's type and display size.
   */
  Magnum::Matrix4 baseProjMatrix_;

  /**
   * @brief A matrix to determine the zoom for the projection.
   */
  Magnum::Matrix4 zoomMatrix_;

  /** @brief size of near plane
   */
  Mn::Vector2 nearPlaneSize_;

  /** @brief raw pointer to member RenderCamera that CameraSensor will use for
   * rendering
   */
  gfx::RenderCamera* renderCamera_;

  CameraSensorSpec::ptr cameraSensorSpec_ =
      std::dynamic_pointer_cast<CameraSensorSpec>(spec_);

 public:
  ESP_SMART_POINTERS(CameraSensor)
};

}  // namespace sensor
}  // namespace esp

#endif  // ESP_SENSOR_CAMERASENSOR_H_<|MERGE_RESOLUTION|>--- conflicted
+++ resolved
@@ -13,11 +13,7 @@
 namespace sensor {
 
 struct CameraSensorSpec : public VisualSensorSpec {
-<<<<<<< HEAD
-  float ortho_scale = 0.1f;
-=======
   float orthoScale = 0.1f;
->>>>>>> 57cc4289
   CameraSensorSpec();
   void sanityCheck() override;
   bool operator==(const CameraSensorSpec& a) const;
@@ -148,11 +144,7 @@
     CORRADE_ASSERT(_near > 0,
                    "CameraSensor::setNear(): near plane distance must be "
                    "greater than 0", );
-<<<<<<< HEAD
-    visualSensorSpec_->near = _near;
-=======
     cameraSensorSpec_->near = _near;
->>>>>>> 57cc4289
     recomputeBaseProjectionMatrix();
   }
 
@@ -163,11 +155,7 @@
     CORRADE_ASSERT(
         _far > 0,
         "CameraSensor::setFar(): Far plane distance must be greater than 0", );
-<<<<<<< HEAD
-    visualSensorSpec_->far = _far;
-=======
     cameraSensorSpec_->far = _far;
->>>>>>> 57cc4289
     recomputeBaseProjectionMatrix();
   }
 
