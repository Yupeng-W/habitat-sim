--- conflicted
+++ resolved
@@ -1,9 +1,14 @@
-<<<<<<< HEAD
-file(GLOB_RECURSE sensor_SOURCES "*.cpp")
+set(sensor_SOURCES
+  PinholeCamera.cpp
+  PinholeCamera.h
+  Sensor.cpp
+  Sensor.h
+  RedwoodNoiseModel.cpp
+  RedwoodNoiseModel.h
+)
 
-find_package(CUDA)
 
-if (CUDA_FOUND)
+if(BUILD_WITH_CUDA)
   list(APPEND CUDA_NVCC_FLAGS "-std=c++11;-O2")
 
   cuda_compile(cuda_kernels SHARED "RedwoodNoiseModel.cu")
@@ -13,14 +18,6 @@
 
 
 add_library(sensor STATIC ${sensor_SOURCES})
-=======
-add_library(sensor STATIC
-  PinholeCamera.cpp
-  PinholeCamera.h
-  Sensor.cpp
-  Sensor.h
-)
->>>>>>> b18fe76b
 
 target_link_libraries(sensor
   PUBLIC
@@ -29,14 +26,11 @@
     scene
 )
 
-if (CUDA_FOUND)
+if(BUILD_WITH_CUDA)
+  find_package(CUDA 8.0 REQUIRED)
   target_link_libraries(sensor
     PUBLIC
       ${CUDA_LIBRARIES}
-  )
-  target_compile_definitions(sensor
-      PUBLIC
-        SENSORS_WITH_CUDA
   )
   target_include_directories(sensor
     PRIVATE
