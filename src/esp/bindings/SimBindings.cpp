// Copyright (c) Facebook, Inc. and its affiliates.
// This source code is licensed under the MIT license found in the
// LICENSE file in the root directory of this source tree.

#include "esp/bindings/bindings.h"

#include <Magnum/ImageView.h>
#include <Magnum/Magnum.h>
#include <Magnum/SceneGraph/SceneGraph.h>

#include <Magnum/PythonBindings.h>
#include <Magnum/SceneGraph/PythonBindings.h>

#include "esp/gfx/RenderCamera.h"
#include "esp/gfx/Renderer.h"
#include "esp/gfx/replay/ReplayManager.h"
#include "esp/scene/SemanticScene.h"
#include "esp/sim/Simulator.h"
#include "esp/sim/SimulatorConfiguration.h"

namespace py = pybind11;
using py::literals::operator""_a;

namespace esp {
namespace sim {

void initSimBindings(py::module& m) {
  // ==== SimulatorConfiguration ====
  py::class_<SimulatorConfiguration, SimulatorConfiguration::ptr>(
      m, "SimulatorConfiguration")
      .def(py::init(&SimulatorConfiguration::create<>))
      .def_readwrite(
          "scene_dataset_config_file",
          &SimulatorConfiguration::sceneDatasetConfigFile,
          R"(The location of the scene dataset configuration file that describes the
          dataset to be used.)")
      .def_readwrite(
          "scene_id", &SimulatorConfiguration::activeSceneName,
          R"(Either the name of a stage asset or configuration file, or else the name of a scene
          instance configuration, used to initialize the simulator world.)")
      .def_readwrite("random_seed", &SimulatorConfiguration::randomSeed)
      .def_readwrite("default_agent_id",
                     &SimulatorConfiguration::defaultAgentId)
      .def_readwrite("default_camera_uuid",
                     &SimulatorConfiguration::defaultCameraUuid)
      .def_readwrite("gpu_device_id", &SimulatorConfiguration::gpuDeviceId)
      .def_readwrite("allow_sliding", &SimulatorConfiguration::allowSliding)
      .def_readwrite("create_renderer", &SimulatorConfiguration::createRenderer)
      .def_readwrite("frustum_culling", &SimulatorConfiguration::frustumCulling)
      .def_readwrite("enable_physics", &SimulatorConfiguration::enablePhysics)
      .def_readwrite(
          "enable_gfx_replay_save",
          &SimulatorConfiguration::enableGfxReplaySave,
          R"(Enable replay recording. See sim.gfx_replay.save_keyframe.)")
      .def_readwrite("physics_config_file",
                     &SimulatorConfiguration::physicsConfigFile)
      .def_readwrite(
          "override_scene_light_defaults",
          &SimulatorConfiguration::overrideSceneLightDefaults,
          R"(Override scene lighting setup to use with value specified below.)")
      .def_readwrite("scene_light_setup",
                     &SimulatorConfiguration::sceneLightSetup)
      .def_readwrite("load_semantic_mesh",
                     &SimulatorConfiguration::loadSemanticMesh)
      .def_readwrite(
          "force_separate_semantic_scene_graph",
          &SimulatorConfiguration::forceSeparateSemanticSceneGraph,
          R"(Required to support playback of any gfx replay that includes a
          stage with a semantic mesh. Set to false otherwise.)")
      .def_readwrite("requires_textures",
                     &SimulatorConfiguration::requiresTextures)
      .def(py::self == py::self)
      .def(py::self != py::self);

  // ==== Simulator ====
  py::class_<Simulator, Simulator::ptr>(m, "Simulator")
      // modify constructor to pass MetadataMediator
      .def(py::init<const SimulatorConfiguration&,
                    esp::metadata::MetadataMediator::ptr>())
      .def("get_active_scene_graph", &Simulator::getActiveSceneGraph,
           R"(PYTHON DOES NOT GET OWNERSHIP)",
           py::return_value_policy::reference)
      .def("get_active_semantic_scene_graph",
           &Simulator::getActiveSemanticSceneGraph,
           R"(PYTHON DOES NOT GET OWNERSHIP)",
           py::return_value_policy::reference)
      .def_property_readonly("semantic_scene", &Simulator::getSemanticScene,
                             R"(
        The semantic scene graph

        .. note-warning::

            Not available for all datasets
            )")
      .def_property_readonly("renderer", &Simulator::getRenderer)
      .def_property_readonly(
          "gfx_replay_manager", &Simulator::getGfxReplayManager,
          R"(Use gfx_replay_manager for replay recording and playback.)")
      .def("seed", &Simulator::seed, "new_seed"_a)
      .def("reconfigure", &Simulator::reconfigure, "configuration"_a)
      .def("reset", &Simulator::reset)
      .def("close", &Simulator::close)
      .def_property("pathfinder", &Simulator::getPathFinder,
                    &Simulator::setPathFinder)
      .def_property(
          "navmesh_visualization", &Simulator::isNavMeshVisualizationActive,
          &Simulator::setNavMeshVisualization,
          R"(Enable or disable wireframe visualization of current pathfinder's NavMesh.)")
      .def_property_readonly("gpu_device", &Simulator::gpuDevice)
      .def_property_readonly("random", &Simulator::random)
      .def_property("frustum_culling", &Simulator::isFrustumCullingEnabled,
                    &Simulator::setFrustumCullingEnabled,
                    R"(Enable or disable the frustum culling)")
      .def_property(
          "active_dataset", &Simulator::getActiveSceneDatasetName,
          &Simulator::setActiveSceneDatasetName,
          R"(The currently active dataset being used.  Will attempt to load
            configuration files specified if does not already exist.)")
      /* --- Template Manager accessors --- */
      // We wish a copy of the metadata mediator smart pointer so that we
      // increment its ref counter
      .def_property(
          "metadata_mediator", &Simulator::getMetadataMediator,
          &Simulator::setMetadataMediator, py::return_value_policy::copy,
          R"(This construct manages all configuration template managers
          and the Scene Dataset Configurations)")
      .def("get_asset_template_manager", &Simulator::getAssetAttributesManager,
           pybind11::return_value_policy::reference,
           R"(Get the current dataset's AssetAttributesManager instance
            for configuring primitive asset templates.)")
      .def("get_lighting_template_manager",
           &Simulator::getLightLayoutAttributesManager,
           pybind11::return_value_policy::reference,
           R"(Get the current dataset's LightLayoutAttributesManager instance
            for configuring light templates and layouts.)")
      .def("get_object_template_manager",
           &Simulator::getObjectAttributesManager,
           pybind11::return_value_policy::reference,
           R"(Get the current dataset's ObjectAttributesManager instance
            for configuring object templates.)")
      .def("get_physics_template_manager",
           &Simulator::getPhysicsAttributesManager,
           pybind11::return_value_policy::reference,
           R"(Get the current PhysicsAttributesManager instance
            for configuring PhysicsManager templates.)")
      .def("get_stage_template_manager", &Simulator::getStageAttributesManager,
           pybind11::return_value_policy::reference,
           R"(Get the current dataset's StageAttributesManager instance
            for configuring simulation stage templates.)")
      .def("get_rigid_object_manager", &Simulator::getRigidObjectManager,
           pybind11::return_value_policy::reference,
           R"(Get the manager responsible for organizing and accessing all the
           currently constructed rigid objects.)")
      .def(
          "get_physics_simulation_library",
          &Simulator::getPhysicsSimulationLibrary,
          R"(Query the physics library implementation currently configured by this Simulator instance.)")
      /* --- Object instancing and access --- */
      .def("add_object", &Simulator::addObject, "object_lib_id"_a,
           "attachment_node"_a = nullptr,
           "light_setup_key"_a = DEFAULT_LIGHTING_KEY, "scene_id"_a = 0,
           R"(
          DEPRECATED AND WILL BE REMOVED IN HABITAT-SIM 2.0. Use rigid object manager
          to directly access objects instead.
          Instance an object into the scene via a template referenced by
          library id. Optionally attach the object to an existing SceneNode
          and assign its initial LightSetup key.)")
      .def("add_object_by_handle", &Simulator::addObjectByHandle,
           "object_lib_handle"_a, "attachment_node"_a = nullptr,
           "light_setup_key"_a = DEFAULT_LIGHTING_KEY, "scene_id"_a = 0,
           R"(
          DEPRECATED AND WILL BE REMOVED IN HABITAT-SIM 2.0. Use rigid object manager
          to directly access objects instead.
          Instance an object into the scene via a template referenced by
          its handle. Optionally attach the object to an existing SceneNode
          and assign its initial LightSetup key.)")
      .def("remove_object", &Simulator::removeObject, "object_id"_a,
           "delete_object_node"_a = true, "delete_visual_node"_a = true,
           "scene_id"_a = 0, R"(
        DEPRECATED AND WILL BE REMOVED IN HABITAT-SIM 2.0. Use rigid object manager
        to directly access objects instead.
        Remove an object instance from the scene. Optionally leave its root
        SceneNode and visual SceneNode on the SceneGraph.

        .. note-warning::

            Removing an object which was attached to the SceneNode
            of an Agent expected to continue producing observations
            will likely result in errors if delete_object_node is true.
            )")
      .def("get_object_initialization_template",
           &Simulator::getObjectInitializationTemplate, "object_id"_a,
           "scene_id"_a = 0,
           R"(
          DEPRECATED AND WILL BE REMOVED IN HABITAT-SIM 2.0. Use rigid object manager
          to directly access objects instead.
          Get a copy of the ObjectAttributes template used to instance an
          object.)")
      .def(
          "get_stage_initialization_template",
          &Simulator::getStageInitializationTemplate, "scene_id"_a = 0,
          R"(Get a copy of the StageAttributes template used to instance a scene's stage or None if it does not exist.)")
      .def("get_object_motion_type", &Simulator::getObjectMotionType,
           "object_id"_a, "scene_id"_a = 0,
           R"(
          DEPRECATED AND WILL BE REMOVED IN HABITAT-SIM 2.0. Use rigid object manager
          to directly access objects instead.
          Get the MotionType of an object.)")
      .def(
          "set_object_motion_type", &Simulator::setObjectMotionType,
          "motion_type"_a, "object_id"_a, "scene_id"_a = 0,
          R"(DEPRECATED AND WILL BE REMOVED IN HABITAT-SIM 2.0. Use rigid object manager
          to directly access objects instead. Set the MotionType of an object.)")
      .def("is_object_awake", &Simulator::isObjectAwake, "object_id"_a,
           R"(Get whether an object is being actively simulated or sleeping.)")
      .def("set_object_sleep", &Simulator::setObjectSleep, "object_id"_a,
           "sleep"_a, R"(Get an object to be actively simulated or sleep.)")
      .def(
          "get_existing_object_ids", &Simulator::getExistingObjectIDs,
          "scene_id"_a = 0,
          R"(DEPRECATED AND WILL BE REMOVED IN HABITAT-SIM 2.0. Use rigid object manager
          to directly access objects instead. Get the list of ids for all objects currently instanced in the scene.)")

      /* --- Kinematics and dynamics --- */
      .def(
          "step_world", &Simulator::stepWorld, "dt"_a = 1.0 / 60.0,
          R"(Step the physics simulation by a desired timestep (dt). Note that resulting world time after step may not be exactly t+dt. Use get_world_time to query current simulation time.)")
      .def("get_world_time", &Simulator::getWorldTime,
           R"(Query the current simualtion world time.)")
      .def("get_gravity", &Simulator::getGravity, "scene_id"_a = 0,
           R"(Query the gravity vector for a scene.)")
      .def("set_gravity", &Simulator::setGravity, "gravity"_a, "scene_id"_a = 0,
           R"(Set the gravity vector for a scene.)")
      .def("get_object_scene_node", &Simulator::getObjectSceneNode,
           "object_id"_a, "scene_id"_a = 0,
           R"(
          DEPRECATED AND WILL BE REMOVED IN HABITAT-SIM 2.0. Use rigid object manager
          to directly access objects instead.
          Get a reference to the root SceneNode of an object's SceneGraph
          subtree.)")
      .def("get_object_visual_scene_nodes",
           &Simulator::getObjectVisualSceneNodes, "object_id"_a,
           "scene_id"_a = 0,
           R"(
          DEPRECATED AND WILL BE REMOVED IN HABITAT-SIM 2.0. Use rigid object manager
          to directly access objects instead.
          Get a list of references to the SceneNodes with an object's
          render assets attached. Use this to manipulate the visual state of
          an object. Changes to these nodes will not affect physics
          simulation.)")
      .def("set_transformation", &Simulator::setTransformation, "transform"_a,
           "object_id"_a, "scene_id"_a = 0,
           R"(
          DEPRECATED AND WILL BE REMOVED IN HABITAT-SIM 2.0. Use rigid object manager
          to directly access objects instead.
          Set the transformation matrix of an object's root SceneNode and
          update its simulation state.)")
      .def("get_transformation", &Simulator::getTransformation, "object_id"_a,
           "scene_id"_a = 0,
           R"(
          DEPRECATED AND WILL BE REMOVED IN HABITAT-SIM 2.0. Use rigid object manager
          to directly access objects instead.
          Get the transformation matrix of an object's root SceneNode.)")
      .def("set_rigid_state", &Simulator::setRigidState, "rigid_state"_a,
           "object_id"_a, "scene_id"_a = 0,
           R"(
          DEPRECATED AND WILL BE REMOVED IN HABITAT-SIM 2.0. Use rigid object manager
          to directly access objects instead.
          Set the transformation of an object from a RigidState and update
          its simulation state.)")
      .def("get_rigid_state", &Simulator::getRigidState, "object_id"_a,
           "scene_id"_a = 0,
           R"(
          DEPRECATED AND WILL BE REMOVED IN HABITAT-SIM 2.0. Use rigid object manager
          to directly access objects instead.
          Get an object's transformation as a RigidState (i.e. vector,
          quaternion).)")
      .def("set_translation", &Simulator::setTranslation, "translation"_a,
           "object_id"_a, "scene_id"_a = 0,
           R"(
          DEPRECATED AND WILL BE REMOVED IN HABITAT-SIM 2.0. Use rigid object manager
          to directly access objects instead.
          Set an object's translation and update its simulation state.)")
      .def("get_translation", &Simulator::getTranslation, "object_id"_a,
           "scene_id"_a = 0, R"(
          DEPRECATED AND WILL BE REMOVED IN HABITAT-SIM 2.0. Use rigid object manager
          to directly access objects instead.
          Get an object's translation.)")
      .def("set_rotation", &Simulator::setRotation, "rotation"_a, "object_id"_a,
           "scene_id"_a = 0,
           R"(
          DEPRECATED AND WILL BE REMOVED IN HABITAT-SIM 2.0. Use rigid object manager
          to directly access objects instead.
          Set an object's orientation and update its simulation state.)")
      .def("get_rotation", &Simulator::getRotation, "object_id"_a,
           "scene_id"_a = 0, R"(
          DEPRECATED AND WILL BE REMOVED IN HABITAT-SIM 2.0. Use rigid object manager
          to directly access objects instead.
          Get an object's orientation.)")
      .def("get_object_velocity_control", &Simulator::getObjectVelocityControl,
           "object_id"_a, "scene_id"_a = 0, R"(
          DEPRECATED AND WILL BE REMOVED IN HABITAT-SIM 2.0. Use rigid object manager
          to directly access objects instead.
          Get a reference to an object's VelocityControl struct. Use
          this to set constant control velocities for MotionType::KINEMATIC
          and MotionType::DYNAMIC objects.)")
      .def("set_linear_velocity", &Simulator::setLinearVelocity, "linVel"_a,
           "object_id"_a, "scene_id"_a = 0,
           R"(
          DEPRECATED AND WILL BE REMOVED IN HABITAT-SIM 2.0. Use rigid object manager
          to directly access objects instead.
          Set the linear component of an object's velocity. Only applies
          to MotionType::DYNAMIC objects.)")
      .def("get_linear_velocity", &Simulator::getLinearVelocity, "object_id"_a,
           "scene_id"_a = 0, R"(
          DEPRECATED AND WILL BE REMOVED IN HABITAT-SIM 2.0. Use rigid object manager
          to directly access objects instead.
          Get the linear component of an
          object's velocity. Only non-zero for MotionType::DYNAMIC
          objects.)")
      .def("set_angular_velocity", &Simulator::setAngularVelocity, "angVel"_a,
           "object_id"_a, "scene_id"_a = 0,
           R"(
          DEPRECATED AND WILL BE REMOVED IN HABITAT-SIM 2.0. Use rigid object manager
          to directly access objects instead.
          Set the angular component of an object's velocity. Only applies
          to MotionType::DYNAMIC objects.)")
      .def("get_angular_velocity", &Simulator::getAngularVelocity,
           "object_id"_a, "scene_id"_a = 0, R"(
          DEPRECATED AND WILL BE REMOVED IN HABITAT-SIM 2.0. Use rigid object manager
          to directly access objects instead.
          Get the angular component of an
          object's velocity. Only non-zero for MotionType::DYNAMIC
          objects.)")
      .def("apply_force", &Simulator::applyForce, "force"_a,
           "relative_position"_a, "object_id"_a, "scene_id"_a = 0,
           R"(
          DEPRECATED AND WILL BE REMOVED IN HABITAT-SIM 2.0. Use rigid object manager
          to directly access objects instead.
          Apply an external force to an object at a specific point
          relative to the object's center of mass in global coordinates. Only
          applies to MotionType::DYNAMIC objects.)")
      .def("apply_torque", &Simulator::applyTorque, "torque"_a, "object_id"_a,
           "scene_id"_a = 0,
           R"(
          DEPRECATED AND WILL BE REMOVED IN HABITAT-SIM 2.0. Use rigid object manager
          to directly access objects instead.
          Apply torque to an object. Only applies to MotionType::DYNAMIC
          objects.)")
      .def("get_object_is_collidable", &Simulator::getObjectIsCollidable,
           "object_id"_a, R"(
          DEPRECATED AND WILL BE REMOVED IN HABITAT-SIM 2.0. Use rigid object manager
          to directly access objects instead.
          Get whether or not an object is collidable.)")
      .def("set_object_is_collidable", &Simulator::setObjectIsCollidable,
           "collidable"_a, "object_id"_a,
           R"(
          DEPRECATED AND WILL BE REMOVED IN HABITAT-SIM 2.0. Use rigid object manager
          to directly access objects instead.
          Set whether or not an object is collidable.)")
      .def("get_stage_is_collidable", &Simulator::getStageIsCollidable,
           R"(Get whether or not the static stage is collidable.)")
      .def("set_stage_is_collidable", &Simulator::setStageIsCollidable,
           "collidable"_a,
           R"(Set whether or not the static stage is collidable.)")
      .def(
          "contact_test", &Simulator::contactTest, "object_id"_a,
          "static_as_stage"_a = true, "scene_id"_a = 0,
          R"(Run collision detection and return a binary indicator of contact between the specified object and any other collision object. Physics must be enabled. Setting 'static_as_stage' False will override collision filters such that contacts with other STATICs (such as the stage and articulated fixed bases) will be reported.)")
      .def(
          "get_physics_num_active_contact_points",
          &Simulator::getPhysicsNumActiveContactPoints,
          R"(The number of contact points that were active during the last step. An object resting on another object will involve several active contact points. Once both objects are asleep, the contact points are inactive. This count is a proxy for complexity/cost of collision-handling in the current scene.)")
      .def(
          "get_physics_contact_points", &Simulator::getPhysicsContactPoints,
          R"(Return a list of ContactPointData objects describing the contacts from the most recent physics substep.)")
      .def(
          "perform_discrete_collision_detection",
          &Simulator::performDiscreteCollisionDetection,
          R"(Perform discrete collision detection for the scene. Physics must be enabled. Warning: may break simulation determinism.)")
      .def("override_collision_group", &Simulator::overrideCollisionGroup,
           "object_id"_a, "group"_a,
           R"(see Habitat-Sim CollisionGroupHelper.h)")
      .def(
          "get_physics_contact_points", &Simulator::getPhysicsContactPoints,
          "scene_id"_a = 0,
          R"(Return a list of ContactPointData objects describing the contacts from the most recent physics substep.)")
      .def(
          "cast_ray", &Simulator::castRay, "ray"_a, "max_distance"_a = 100.0,
          "scene_id"_a = 0,
          R"(Cast a ray into the collidable scene and return hit results. Physics must be enabled. max_distance in units of ray length.)")
      .def("set_object_bb_draw", &Simulator::setObjectBBDraw, "draw_bb"_a,
           "object_id"_a, "scene_id"_a = 0,
           R"(Enable or disable bounding box visualization for an object.)")
      .def("set_object_semantic_id", &Simulator::setObjectSemanticId,
           "semantic_id"_a, "object_id"_a, "scene_id"_a = 0,
           R"(
          DEPRECATED AND WILL BE REMOVED IN HABITAT-SIM 2.0. Use rigid object manager
          to directly access objects instead.
          Convenience function to set the semanticId for all visual
          SceneNodes belonging to an object.)")
      .def(
          "recompute_navmesh", &Simulator::recomputeNavMesh, "pathfinder"_a,
          "navmesh_settings"_a, "include_static_objects"_a = false,
          R"(Recompute the NavMesh for a given PathFinder instance using configured NavMeshSettings. Optionally include all MotionType::STATIC objects in the navigability constraints.)")
#ifdef ESP_BUILD_WITH_VHACD
      .def(
          "apply_convex_hull_decomposition",
          &Simulator::convexHullDecomposition, "filename"_a,
          "vhacd_params"_a = assets::ResourceManager::VHACDParameters(),
          "render_chd_result"_a = false, "save_chd_to_obj"_a = false,
          R"(Decomposite an object into its constituent convex hulls with specified VHACD parameters.)")
#endif
      .def("add_trajectory_object", &Simulator::addTrajectoryObject,
           "traj_vis_name"_a, "points"_a, "num_segments"_a = 3,
           "radius"_a = .001, "color"_a = Mn::Color4{0.9, 0.1, 0.1, 1.0},
           "smooth"_a = false, "num_interpolations"_a = 10,
           R"(Build a tube visualization around the passed trajectory of points.
              points : (list of 3-tuples of floats) key point locations to use to create trajectory tube.
              num_segments : (Integer) the number of segments around the tube to be used to make the visualization.
              radius : (Float) the radius of the resultant tube.
              color : (4-tuple of float) the color of the trajectory tube.
              smooth : (Bool) whether or not to smooth trajectory using a Catmull-Rom spline interpolating spline.
              num_interpolations : (Integer) the number of interpolation points to find between successive key points.)")
      .def("get_light_setup", &Simulator::getLightSetup,
           "key"_a = DEFAULT_LIGHTING_KEY,
           R"(Get a copy of the LightSetup registered with a specific key.)")
      .def(
          "set_light_setup", &Simulator::setLightSetup, "light_setup"_a,
          "key"_a = DEFAULT_LIGHTING_KEY,
          R"(Register a LightSetup with a specific key. If a LightSetup is already registered with this key, it will be overriden. All Drawables referencing the key will use the newly registered LightSetup.)")
<<<<<<< HEAD
      .def(
          "set_object_light_setup", &Simulator::setObjectLightSetup,
          "object_id"_a, "light_setup_key"_a, "scene_id"_a = 0,
          R"(DEPRECATED AND WILL BE REMOVED IN HABITAT-SIM 2.0. Use rigid object manager
          to directly access objects instead. Modify the LightSetup used to the render all components of an object by setting the LightSetup key referenced by all Drawables attached to the object's visual SceneNodes.)")

      /* --- URDF and ArticualtedObject API functions --- */
      .def("add_articulated_object_from_urdf",
           &Simulator::addArticulatedObjectFromURDF, "urdf_file"_a,
           "fixed_base"_a = false, "global_scale"_a = 1.0, "mass_scale"_a = 1.0,
           "force_reload"_a = false)
      .def("remove_articulated_object", &Simulator::removeArticulatedObject,
           "object_id"_a)
      .def("get_existing_articulated_object_ids",
           &Simulator::getExistingArticulatedObjectIDs, "scene_id"_a = 0)
      .def("get_articulated_link_scene_node",
           &Simulator::getArticulatedLinkSceneNode, "object_id"_a,
           "link_id"_a = -1)
      .def("get_articulated_link_visual_scene_nodes",
           &Simulator::getArticulatedLinkVisualSceneNodes, "object_id"_a,
           "link_id"_a = -1)
      .def("set_articulated_object_root_state",
           &Simulator::setArticulatedObjectRootState, "object_id"_a, "state"_a)
      .def("get_articulated_object_root_state",
           &Simulator::getArticulatedObjectRootState, "object_id"_a)
      .def("set_articulated_object_forces",
           &Simulator::setArticulatedObjectForces, "object_id"_a, "forces"_a)
      .def("set_articulated_object_velocities",
           &Simulator::setArticulatedObjectVelocities, "object_id"_a, "vels"_a)
      .def("set_articulated_object_positions",
           &Simulator::setArticulatedObjectPositions, "object_id"_a,
           "positions"_a)
      .def("get_articulated_object_positions",
           &Simulator::getArticulatedObjectPositions, "object_id"_a)
      .def("get_articulated_object_velocities",
           &Simulator::getArticulatedObjectVelocities, "object_id"_a)
      .def("get_articulated_object_forces",
           &Simulator::getArticulatedObjectForces, "object_id"_a)
      .def("get_articulated_object_position_limits",
           &Simulator::getArticulatedObjectPositionLimits, "object_id"_a,
           "upper_limits"_a = false)
      .def("get_auto_clamp_joint_limits", &Simulator::getAutoClampJointLimits,
           "object_id"_a)
      .def("set_auto_clamp_joint_limits", &Simulator::setAutoClampJointLimits,
           "object_id"_a, "auto_clamp"_a)
      .def("reset_articulated_object", &Simulator::resetArticulatedObject,
           "object_id"_a)
      .def("set_articulated_object_sleep",
           &Simulator::setArticulatedObjectSleep, "object_id"_a,
           "sleep"_a = true)
      .def("get_articulated_object_sleep",
           &Simulator::getArticulatedObjectSleep, "object_id"_a)
      .def("set_articulated_object_motion_type",
           &Simulator::setArticulatedObjectMotionType, "object_id"_a,
           "motion_type"_a)
      .def("get_articulated_object_motion_type",
           &Simulator::getArticulatedObjectMotionType, "object_id"_a)
      .def("get_num_articulated_links", &Simulator::getNumArticulatedLinks,
           "object_id"_a)
      .def("get_articulated_link_rigid_state",
           &Simulator::getArticulatedLinkRigidState, "object_id"_a, "link_id"_a)
      .def("get_articulated_link_friction",
           &Simulator::getArticulatedLinkFriction, "object_id"_a, "link_id"_a)
      .def("set_articulated_link_friction",
           &Simulator::setArticulatedLinkFriction, "object_id"_a, "link_id"_a,
           "friction"_a)

      /* --- Joint Motor API --- */
      .def("create_joint_motor", &Simulator::createJointMotor, "object_id"_a,
           "dof"_a, "settings"_a)
      .def("remove_joint_motor", &Simulator::removeJointMotor, "object_id"_a,
           "motor_id"_a)
      .def("get_joint_motor_settings", &Simulator::getJointMotorSettings,
           "object_id"_a, "motor_id"_a)
      .def("update_joint_motor", &Simulator::updateJointMotor, "object_id"_a,
           "motor_id"_a, "settings"_a)
      .def("get_existing_joint_motors", &Simulator::getExistingJointMotors,
           "object_id"_a)
      .def("create_motors_for_all_dofs", &Simulator::createMotorsForAllDofs,
           "object_id"_a, "settings"_a = esp::physics::JointMotorSettings())

      /* --- P2P/Fixed Constraints API --- */
      .def(
          "create_rigid_p2p_constraint", &Simulator::createRigidP2PConstraint,
          "object_id"_a, "position"_a, "position_is_local"_a = true,
          R"(add p2p constraint between a rigid object and world point in local coordinates (or global if position_is_local is false)")
      .def(
          "create_articulated_p2p_constraint",
          py::overload_cast<int, int, int, float>(
              &Simulator::createArticulatedP2PConstraint),
          "object_id_a"_a, "link_id"_a, "object_id_b"_a, "max_impulse"_a = 2.0,
          R"(add p2p constraint between articulated object a link and an object; the pivot is at the object's origin)")
      .def(
          "create_articulated_p2p_constraint",
          py::overload_cast<int, int, int, const Magnum::Vector3&,
                            const Magnum::Vector3&, float>(
              &Simulator::createArticulatedP2PConstraint),
          "object_id_a"_a, "link_id"_a, "object_id_b"_a, "pivot_a"_a,
          "pivot_b"_a, "max_impulse"_a = 2.0,
          R"(add p2p constraint between articulated object a link and an object providing local pivots for both.)")
      .def(
          "create_articulated_p2p_constraint",
          py::overload_cast<int, int, const Magnum::Vector3&, int, int,
                            const Magnum::Vector3&, float>(
              &Simulator::createArticulatedP2PConstraint),
          "object_id_a"_a, "link_id_a"_a, "offset_a"_a, "object_id_b"_a,
          "link_id_b"_a, "offset_b"_a, "max_impulse"_a = 2.0,
          R"(add p2p constraint between two articulated objects at two links with local offsets)")
      .def(
          "create_articulated_p2p_constraint",
          py::overload_cast<int, int, int, int, const Magnum::Vector3&, float>(
              &Simulator::createArticulatedP2PConstraint),
          "object_id_a"_a, "link_id_a"_a, "object_id_b"_a, "link_id_b"_a,
          "global_constraint_point"_a, "max_impulse"_a = 2.0,
          R"(add p2p constraint between two articulated objects at two links at a global position)")
      .def(
          "create_articulated_p2p_constraint",
          py::overload_cast<int, int, const Magnum::Vector3&,
                            const Magnum::Vector3&, float>(
              &Simulator::createArticulatedP2PConstraint),
          "object_id"_a, "link_id"_a, "link_offset"_a,
          "global_constraint_point"_a, "max_impulse"_a = 2.0,
          R"(add p2p constraint between an articulated object link at some local offset and a global point.)")
      .def(
          "create_articulated_p2p_constraint",
          py::overload_cast<int, int, const Magnum::Vector3&, float>(
              &Simulator::createArticulatedP2PConstraint),
          "object_id"_a, "link_id"_a, "global_constraint_point"_a,
          "max_impulse"_a = 2.0,
          R"(add p2p constraint between an articulated object link and a global point.)")

      .def(
          "create_articulated_fixed_constraint",
          py::overload_cast<int, int, int, float>(
              &Simulator::createArticulatedFixedConstraint),
          "object_id_a"_a, "link_id"_a, "object_id_b"_a, "max_impulse"_a = 2.0,
          R"(add fixed constraint between articulated object a link and an object; the pivot is at the object's origin; the current relative orientation of the link and the object will be fixed)")
      .def(
          "create_articulated_fixed_constraint",
          py::overload_cast<int, int, int, const Magnum::Vector3&,
                            const Magnum::Vector3&, float>(
              &Simulator::createArticulatedFixedConstraint),
          "object_id_a"_a, "link_id"_a, "object_id_b"_a, "pivot_a"_a,
          "pivot_b"_a, "max_impulse"_a = 2.0,
          R"(add fixed constraint between articulated object link and rigid object; pivots are specified in the link/object's local space; the current relative orientation of the link and the object will be fixed)")
      .def("remove_constraint", &Simulator::removeConstraint, "constraint_id"_a,
           R"(Remove a point-2-point or fixed constraint by id.)")
      /* --- Collision information queries --- */
      .def(
          "get_physics_num_active_contact_points",
          &Simulator::getPhysicsNumActiveContactPoints,
          R"(The number of contact points that were active during the last step. An object resting on another object will involve several active contact points. Once both objects are asleep, the contact points are inactive. This count is a proxy for complexity/cost of collision-handling in the current scene.)")
      .def(
          "get_physics_num_active_overlapping_pairs",
          &Simulator::getPhysicsNumActiveOverlappingPairs,
          R"(The number of active overlapping pairs during the last step. When object bounding boxes overlap and either object is active, additional "narrowphase" collision-detection must be run. This count is a proxy for complexity/cost of collision-handling in the current scene.)")
      .def(
          "get_physics_step_collision_summary",
          &Simulator::getPhysicsStepCollisionSummary,
          R"(Get a summary of collision-processing from the last physics step.)");
=======
      .def("set_object_light_setup", &Simulator::setObjectLightSetup,
           "object_id"_a, "light_setup_key"_a, "scene_id"_a = 0,
           R"(
          DEPRECATED AND WILL BE REMOVED IN HABITAT-SIM 2.0. Use rigid object manager
          to directly access objects instead.
          Modify the LightSetup used to the render all components of an
          object by setting the LightSetup key referenced by all Drawables
          attached to the object's visual SceneNodes.)");
  ;
>>>>>>> 1f5eae89
}

}  // namespace sim
}  // namespace esp<|MERGE_RESOLUTION|>--- conflicted
+++ resolved
@@ -372,9 +372,6 @@
           &Simulator::getPhysicsNumActiveContactPoints,
           R"(The number of contact points that were active during the last step. An object resting on another object will involve several active contact points. Once both objects are asleep, the contact points are inactive. This count is a proxy for complexity/cost of collision-handling in the current scene.)")
       .def(
-          "get_physics_contact_points", &Simulator::getPhysicsContactPoints,
-          R"(Return a list of ContactPointData objects describing the contacts from the most recent physics substep.)")
-      .def(
           "perform_discrete_collision_detection",
           &Simulator::performDiscreteCollisionDetection,
           R"(Perform discrete collision detection for the scene. Physics must be enabled. Warning: may break simulation determinism.)")
@@ -383,7 +380,6 @@
            R"(see Habitat-Sim CollisionGroupHelper.h)")
       .def(
           "get_physics_contact_points", &Simulator::getPhysicsContactPoints,
-          "scene_id"_a = 0,
           R"(Return a list of ContactPointData objects describing the contacts from the most recent physics substep.)")
       .def(
           "cast_ray", &Simulator::castRay, "ray"_a, "max_distance"_a = 100.0,
@@ -429,7 +425,6 @@
           "set_light_setup", &Simulator::setLightSetup, "light_setup"_a,
           "key"_a = DEFAULT_LIGHTING_KEY,
           R"(Register a LightSetup with a specific key. If a LightSetup is already registered with this key, it will be overriden. All Drawables referencing the key will use the newly registered LightSetup.)")
-<<<<<<< HEAD
       .def(
           "set_object_light_setup", &Simulator::setObjectLightSetup,
           "object_id"_a, "light_setup_key"_a, "scene_id"_a = 0,
@@ -583,24 +578,11 @@
           &Simulator::getPhysicsNumActiveContactPoints,
           R"(The number of contact points that were active during the last step. An object resting on another object will involve several active contact points. Once both objects are asleep, the contact points are inactive. This count is a proxy for complexity/cost of collision-handling in the current scene.)")
       .def(
-          "get_physics_num_active_overlapping_pairs",
-          &Simulator::getPhysicsNumActiveOverlappingPairs,
-          R"(The number of active overlapping pairs during the last step. When object bounding boxes overlap and either object is active, additional "narrowphase" collision-detection must be run. This count is a proxy for complexity/cost of collision-handling in the current scene.)")
+          "get_physics_num_active_overlapping_pairs", &Simulator::getPhysicsNumActiveOverlappingPairs, R"(The number of active overlapping pairs during the last step. When object bounding boxes overlap and either object is active, additional "narrowphase" collision-detection must be run. This count is a proxy for complexity/cost of collision-handling in the current scene.)")
       .def(
           "get_physics_step_collision_summary",
           &Simulator::getPhysicsStepCollisionSummary,
           R"(Get a summary of collision-processing from the last physics step.)");
-=======
-      .def("set_object_light_setup", &Simulator::setObjectLightSetup,
-           "object_id"_a, "light_setup_key"_a, "scene_id"_a = 0,
-           R"(
-          DEPRECATED AND WILL BE REMOVED IN HABITAT-SIM 2.0. Use rigid object manager
-          to directly access objects instead.
-          Modify the LightSetup used to the render all components of an
-          object by setting the LightSetup key referenced by all Drawables
-          attached to the object's visual SceneNodes.)");
-  ;
->>>>>>> 1f5eae89
 }
 
 }  // namespace sim
