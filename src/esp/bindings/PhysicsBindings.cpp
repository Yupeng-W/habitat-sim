#include "esp/bindings/bindings.h"
#include "esp/physics/PhysicsManager.h"
#include "esp/physics/RigidObject.h"

namespace py = pybind11;
using py::literals::operator""_a;

namespace esp {
namespace physics {

void initPhysicsBindings(py::module& m) {
  // ==== enum object PhysicsSimulationLibrary ====
  py::enum_<PhysicsManager::PhysicsSimulationLibrary>(
      m, "PhysicsSimulationLibrary")
      .value("NONE", PhysicsManager::PhysicsSimulationLibrary::NONE)
      .value("BULLET", PhysicsManager::PhysicsSimulationLibrary::BULLET);

  // ==== enum object MotionType ====
  py::enum_<MotionType>(m, "MotionType")
      .value("ERROR_MOTIONTYPE", MotionType::ERROR_MOTIONTYPE)
      .value("STATIC", MotionType::STATIC)
      .value("KINEMATIC", MotionType::KINEMATIC)
      .value("DYNAMIC", MotionType::DYNAMIC);

  // ==== struct object VelocityControl ====
  py::class_<VelocityControl, VelocityControl::ptr>(m, "VelocityControl")
      .def(py::init(&VelocityControl::create<>))
      .def_readwrite("linear_velocity", &VelocityControl::linVel)
      .def_readwrite("angular_velocity", &VelocityControl::angVel)
      .def_readwrite("controlling_lin_vel", &VelocityControl::controllingLinVel)
      .def_readwrite("lin_vel_is_local", &VelocityControl::linVelIsLocal)
      .def_readwrite("controlling_ang_vel", &VelocityControl::controllingAngVel)
      .def_readwrite("ang_vel_is_local", &VelocityControl::angVelIsLocal)
      .def("integrate_transform", &VelocityControl::integrateTransform, "dt"_a,
           "rigid_state"_a);

<<<<<<< HEAD
  // ==== struct object JointMotorSettings ====
  py::class_<JointMotorSettings, JointMotorSettings::ptr>(m,
                                                          "JointMotorSettings")
      .def(py::init(&JointMotorSettings::create<>))
      .def(py::init(
          &JointMotorSettings::create<double, double, double, double, double>))
      .def_readwrite("position_target", &JointMotorSettings::positionTarget)
      .def_readwrite("position_gain", &JointMotorSettings::positionGain)
      .def_readwrite("velocity_target", &JointMotorSettings::velocityTarget)
      .def_readwrite("velocity_gain", &JointMotorSettings::velocityGain)
      .def_readwrite("max_impulse", &JointMotorSettings::maxImpulse);
=======
  // ==== struct object RayHitInfo ====
  py::class_<RayHitInfo, RayHitInfo::ptr>(m, "RayHitInfo")
      .def(py::init(&RayHitInfo::create<>))
      .def_readonly("object_id", &RayHitInfo::objectId)
      .def_readonly("point", &RayHitInfo::point)
      .def_readonly("normal", &RayHitInfo::normal)
      .def_readonly("ray_distance", &RayHitInfo::rayDistance);

  // ==== struct object RaycastResults ====
  py::class_<RaycastResults, RaycastResults::ptr>(m, "RaycastResults")
      .def(py::init(&RaycastResults::create<>))
      .def_readonly("hits", &RaycastResults::hits)
      .def_readonly("ray", &RaycastResults::ray)
      .def("has_hits", &RaycastResults::hasHits);
>>>>>>> 70a961c7
}

}  // namespace physics
}  // namespace esp<|MERGE_RESOLUTION|>--- conflicted
+++ resolved
@@ -34,7 +34,6 @@
       .def("integrate_transform", &VelocityControl::integrateTransform, "dt"_a,
            "rigid_state"_a);
 
-<<<<<<< HEAD
   // ==== struct object JointMotorSettings ====
   py::class_<JointMotorSettings, JointMotorSettings::ptr>(m,
                                                           "JointMotorSettings")
@@ -46,7 +45,7 @@
       .def_readwrite("velocity_target", &JointMotorSettings::velocityTarget)
       .def_readwrite("velocity_gain", &JointMotorSettings::velocityGain)
       .def_readwrite("max_impulse", &JointMotorSettings::maxImpulse);
-=======
+
   // ==== struct object RayHitInfo ====
   py::class_<RayHitInfo, RayHitInfo::ptr>(m, "RayHitInfo")
       .def(py::init(&RayHitInfo::create<>))
@@ -61,7 +60,6 @@
       .def_readonly("hits", &RaycastResults::hits)
       .def_readonly("ray", &RaycastResults::ray)
       .def("has_hits", &RaycastResults::hasHits);
->>>>>>> 70a961c7
 }
 
 }  // namespace physics
