--- conflicted
+++ resolved
@@ -46,7 +46,6 @@
              PhysicsObjectAttributes::ptr>(m, "PhysicsObjectAttributes")
       .def(py::init(&PhysicsObjectAttributes::create<>))
       .def(py::init(&PhysicsObjectAttributes::create<const std::string&>))
-<<<<<<< HEAD
       .def_property("com", &PhysicsObjectAttributes::getCOM,
                     &PhysicsObjectAttributes::setCOM)
       .def_property("compute_COM_from_shape",
@@ -107,50 +106,9 @@
       .def_property("restitution_coefficient",
                     &PhysicsManagerAttributes::getRestitutionCoefficient,
                     &PhysicsManagerAttributes::setRestitutionCoefficient);
-=======
-      .def("set_com", &PhysicsObjectAttributes::setCOM, "com"_a)
-      .def("get_com", &PhysicsObjectAttributes::getCOM)
-      .def("set_margin", &PhysicsObjectAttributes::setMargin, "margin"_a)
-      .def("get_margin", &PhysicsObjectAttributes::getMargin)
-      .def("set_mass", &PhysicsObjectAttributes::setMass, "mass"_a)
-      .def("get_mass", &PhysicsObjectAttributes::getMass)
-      .def("set_inertia", &PhysicsObjectAttributes::setInertia, "inertia"_a)
-      .def("get_inertia", &PhysicsObjectAttributes::getInertia)
-
-      .def("set_linear_damping", &PhysicsObjectAttributes::setLinearDamping,
-           "linear_damping"_a)
-      .def("get_linear_damping", &PhysicsObjectAttributes::getLinearDamping)
-      .def("set_angular_damping", &PhysicsObjectAttributes::setAngularDamping,
-           "angular_damping"_a)
-      .def("get_angular_damping", &PhysicsObjectAttributes::getAngularDamping)
-      .def("set_render_asset_handle",
-           &PhysicsObjectAttributes::setRenderAssetHandle,
-           "render_asset_handle"_a)
-      .def("get_render_asset_handle",
-           &PhysicsObjectAttributes::getRenderAssetHandle)
-      .def("set_collision_asset_handle",
-           &PhysicsObjectAttributes::setCollisionAssetHandle,
-           "collision_asset_handle"_a)
-      .def("get_collision_asset_handle",
-           &PhysicsObjectAttributes::getCollisionAssetHandle)
-      .def("set_bounding_box_collisions",
-           &PhysicsObjectAttributes::setBoundingBoxCollisions,
-           "use_bounding_box_for_collision"_a)
-      .def("get_bounding_box_collisions",
-           &PhysicsObjectAttributes::getBoundingBoxCollisions)
-      .def("set_join_collision_meshes",
-           &PhysicsObjectAttributes::setJoinCollisionMeshes,
-           "join_collision_meshes"_a)
-      .def("get_join_collision_meshes",
-           &PhysicsObjectAttributes::getJoinCollisionMeshes)
-      .def("set_requires_lighting",
-           &PhysicsObjectAttributes::setRequiresLighting, "requires_lighting"_a)
-      .def("get_requires_lighting",
-           &PhysicsObjectAttributes::getRequiresLighting)
       .def_property("semantic_id", &PhysicsObjectAttributes::getSemanticId,
                     &PhysicsObjectAttributes::setSemanticId);
->>>>>>> 3fded3d2
-
+  
   // ==== AbstractPrimitiveAttributes ====
   py::class_<AbstractPrimitiveAttributes, AbstractAttributes,
              AbstractPrimitiveAttributes::ptr>(m, "AbstractPrimitiveAttributes")
