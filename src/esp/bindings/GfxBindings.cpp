--- conflicted
+++ resolved
@@ -96,8 +96,13 @@
             self.draw(camera, sceneGraph, RenderCamera::Flags{flags});
           },
           R"(Draw given scene using the camera)", "camera"_a, "scene"_a,
-<<<<<<< HEAD
-          "flags"_a = RenderCamera::Flag{RenderCamera::Flag::FrustumCulling})
+          "flag"_a = RenderCamera::Flag{RenderCamera::Flag::FrustumCulling})
+      .def(
+          "draw",
+          [](Renderer& self, sensor::VisualSensor& visualSensor,
+             sim::Simulator& sim) { self.draw(visualSensor, sim); },
+          R"(Draw the active scene in current simulator using the visual sensor)",
+          "visualSensor"_a, "sim"_a)
       .def(
           "bind_render_target",
           [](Renderer& self, sensor::VisualSensor& visualSensor,
@@ -106,16 +111,6 @@
           },
           R"(Binds a RenderTarget to the sensor)", "visualSensor"_a,
           "flags"_a = Renderer::Flag{});
-=======
-          "flag"_a = RenderCamera::Flag{RenderCamera::Flag::FrustumCulling})
-      .def(
-          "draw",
-          [](Renderer& self, sensor::VisualSensor& visualSensor,
-             sim::Simulator& sim) { self.draw(visualSensor, sim); },
-          R"(Draw the active scene in current simulator using the visual sensor)",
-          "visualSensor"_a, "sim"_a)
-      .def("bind_render_target", &Renderer::bindRenderTarget);
->>>>>>> fc7baba4
 
   py::class_<RenderTarget>(m, "RenderTarget")
       .def("__enter__",
