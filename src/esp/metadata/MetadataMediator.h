--- conflicted
+++ resolved
@@ -370,9 +370,8 @@
         sceneDatasetName);
   }
 
-<<<<<<< HEAD
   bool getCreateRenderer() const;
-=======
+
   /**
    * @brief This function returns a list of all the scene datasets currently
    * loaded, along with some key statistics for each, formatted as a
@@ -389,7 +388,6 @@
    * @return Comma-separated string of data describing the desired dataset.
    */
   std::string createDatasetReport(const std::string& sceneDataset = "") const;
->>>>>>> 741fb445
 
  protected:
   /**
