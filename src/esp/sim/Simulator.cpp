// Copyright (c) Facebook, Inc. and its affiliates.
// This source code is licensed under the MIT license found in the
// LICENSE file in the root directory of this source tree.

#include "Simulator.h"

#include <memory>
#include <string>
#include <utility>

#include <Corrade/Utility/Directory.h>
#include <Corrade/Utility/FormatStl.h>
#include <Corrade/Utility/String.h>
#include <Magnum/EigenIntegration/GeometryIntegration.h>
#include <Magnum/GL/Context.h>
#include <Magnum/GL/Renderer.h>

#include "esp/core/esp.h"
#include "esp/gfx/CubeMapCamera.h"
// #include "esp/gfx/DepthMapDrawable.h"  // XXX
#include "esp/gfx/Drawable.h"
#include "esp/gfx/PbrDrawable.h"
#include "esp/gfx/RenderCamera.h"
#include "esp/gfx/Renderer.h"
#include "esp/gfx/VarianceShadowMapDrawable.h"
#include "esp/gfx/replay/Recorder.h"
#include "esp/gfx/replay/ReplayManager.h"
#include "esp/metadata/attributes/AttributesBase.h"
#include "esp/nav/PathFinder.h"
#include "esp/physics/PhysicsManager.h"
#include "esp/scene/ObjectControls.h"
#include "esp/scene/SemanticScene.h"
#include "esp/sensor/CameraSensor.h"
#include "esp/sensor/SensorFactory.h"
#include "esp/sensor/VisualSensor.h"

namespace Cr = Corrade;

namespace esp {
namespace sim {

using metadata::attributes::PhysicsManagerAttributes;
using metadata::attributes::SceneAOInstanceAttributes;
using metadata::attributes::SceneObjectInstanceAttributes;
using metadata::attributes::StageAttributes;

const char* shadowMapDrawableGroupName = "static-shadow-map";
const char* defaultRenderingGroupName = "";
const int shadowMapSize = 1024;

Simulator::Simulator(const SimulatorConfiguration& cfg,
                     metadata::MetadataMediator::ptr _metadataMediator)
    : metadataMediator_{std::move(_metadataMediator)},
      random_{core::Random::create(cfg.randomSeed)},
      requiresTextures_{Cr::Containers::NullOpt} {
  // initialize members according to cfg
  // NOTE: NOT SO GREAT NOW THAT WE HAVE virtual functions
  //       Maybe better not to do this reconfigure
  reconfigure(cfg);
}

Simulator::~Simulator() {
  LOG(INFO) << "Deconstructing Simulator";
  close(true);
}

void Simulator::close(const bool destroy) {
  if (renderer_)
    renderer_->acquireGlContext();
  pathfinder_ = nullptr;
  navMeshVisPrimID_ = esp::ID_UNDEFINED;
  navMeshVisNode_ = nullptr;
  agents_.clear();

  physicsManager_ = nullptr;
  gfxReplayMgr_ = nullptr;
  semanticScene_ = nullptr;

  sceneID_.clear();
  sceneManager_ = nullptr;

  resourceManager_ = nullptr;

  if (debugLineRender_) {
    // Python may keep around other shared_ptrs to this object, but we need
    // to release GL resources here.
    debugLineRender_->releaseGLResources();
    debugLineRender_ = nullptr;
  }

  // Keeping the renderer and the context only matters when the
  // background renderer was initialized.
  if (destroy || !renderer_->wasBackgroundRendererInitialized()) {
    renderer_ = nullptr;
    context_ = nullptr;
  }

  activeSceneID_ = ID_UNDEFINED;
  activeSemanticSceneID_ = ID_UNDEFINED;
  config_ = SimulatorConfiguration{};

  frustumCulling_ = true;
  requiresTextures_ = Cr::Containers::NullOpt;
}

void Simulator::reconfigure(const SimulatorConfiguration& cfg) {
  // set metadata mediator's cfg  upon creation or reconfigure
  if (!metadataMediator_) {
    metadataMediator_ = metadata::MetadataMediator::create(cfg);
  } else {
    metadataMediator_->setSimulatorConfiguration(cfg);
  }

  // assign MM to RM on create or reconfigure
  if (!resourceManager_) {
    assets::ResourceManager::Flags flags{};
    if (cfg.pbrImageBasedLighting) {
      flags |= assets::ResourceManager::Flag::PbrImageBasedLighting;
    }
    resourceManager_ =
<<<<<<< HEAD
        std::make_unique<assets::ResourceManager>(metadataMediator_, flags);
    if (cfg.createRenderer) {
      // needs to be called after ResourceManager exists but before any assets
      // have been loaded
      reconfigureReplayManager(cfg.enableGfxReplaySave);
    }
=======
        std::make_unique<assets::ResourceManager>(metadataMediator_);
    // needs to be called after ResourceManager exists but before any assets
    // have been loaded
    reconfigureReplayManager(cfg.enableGfxReplaySave);
>>>>>>> b9a7d6ab
  } else {
    resourceManager_->setMetadataMediator(metadataMediator_);
  }

  if (!sceneManager_) {
    sceneManager_ = scene::SceneManager::create_unique();
  }

  // if configuration is unchanged, just reset and return
  if (cfg == config_) {
    reset();
    return;
  }
  // otherwise set current configuration and initialize
  // TODO can optimize to do partial re-initialization instead of from-scratch
  config_ = cfg;

  if (!config_.createRenderer) {
    config_.requiresTextures = false;
  }

  if (requiresTextures_ == Cr::Containers::NullOpt) {
    requiresTextures_ = config_.requiresTextures;
    resourceManager_->setRequiresTextures(config_.requiresTextures);
  } else if (!(*requiresTextures_) && config_.requiresTextures) {
    throw std::runtime_error(
        "requiresTextures was changed to True from False.  Must call close() "
        "before changing this value.");
  } else if ((*requiresTextures_) && !config_.requiresTextures) {
    LOG(WARNING) << "Not changing requiresTextures as the simulator was "
                    "initialized with True.  Call close() to change this.";
  }

  bool success = false;

  if (config_.createRenderer) {
    /* When creating a viewer based app, there is no need to create a
    WindowlessContext since a (windowed) context already exists. */
    if (!context_ && !Magnum::GL::Context::hasCurrent()) {
      context_ = gfx::WindowlessContext::create_unique(config_.gpuDeviceId);
    }

    // reinitialize members
    if (!renderer_) {
      gfx::Renderer::Flags flags;
      if (!(*requiresTextures_))
        flags |= gfx::Renderer::Flag::NoTextures;

#ifdef ESP_BUILD_WITH_BACKGROUND_RENDERER
      if (context_)
        flags |= gfx::Renderer::Flag::BackgroundRenderer;

      if (context_ && config_.leaveContextWithBackgroundRenderer)
        flags |= gfx::Renderer::Flag::LeaveContextWithBackgroundRenderer;
#endif

      renderer_ = gfx::Renderer::create(context_.get(), flags);
    }

    renderer_->acquireGlContext();
  } else {
    CORRADE_ASSERT(
        !Magnum::GL::Context::hasCurrent(),
        "Simulator::reconfigure() : Unexpected existing context when "
        "createRenderer==false", );
  }

  // (re) create scene instance
  success = createSceneInstance(config_.activeSceneName);

  LOG(INFO) << "Simulator::reconfigure() : createSceneInstance success == "
            << (success ? "true" : "false")
            << " for active scene name : " << config_.activeSceneName
            << (config_.createRenderer ? " with" : " without") << " renderer.";

}  // Simulator::reconfigure

metadata::attributes::SceneAttributes::cptr
Simulator::setSceneInstanceAttributes(const std::string& activeSceneName) {
  namespace FileUtil = Cr::Utility::Directory;

  // Get scene instance attributes corresponding to passed active scene name
  // This will retrieve, or construct, an appropriately configured scene
  // instance attributes, depending on what exists in the Scene Dataset library
  // for the current dataset.

  metadata::attributes::SceneAttributes::cptr curSceneInstanceAttributes =
      metadataMediator_->getSceneAttributesByName(activeSceneName);

  // 1. Load navmesh specified in current scene instance attributes.

  const std::string& navmeshFileLoc = metadataMediator_->getNavmeshPathByHandle(
      curSceneInstanceAttributes->getNavmeshHandle());

  LOG(INFO) << "::setSceneInstanceAttributes : Navmesh file location in "
               "scene instance : "
            << navmeshFileLoc;
  // Get name of navmesh and use to create pathfinder and load navmesh
  // create pathfinder and load navmesh if available
  pathfinder_ = nav::PathFinder::create();
  if (FileUtil::exists(navmeshFileLoc)) {
    LOG(INFO) << "::setSceneInstanceAttributes : Loading navmesh from "
              << navmeshFileLoc;
    bool pfSuccess = pathfinder_->loadNavMesh(navmeshFileLoc);
    LOG(INFO) << "::setSceneInstanceAttributes : "
              << (pfSuccess ? "Navmesh Loaded." : "Navmesh load error.");
  } else {
    LOG(WARNING) << "::setSceneInstanceAttributes : Navmesh file not found, "
                    "checked at filename : '"
                 << navmeshFileLoc << "'";
  }
  // Calling to seeding needs to be done after the pathfinder creation but
  // before anything else.
  seed(config_.randomSeed);

  // initialize scene graph CAREFUL! previous scene graph is not deleted!
  // TODO:
  // We need to make a design decision here:
  // when instancing a new scene, shall we delete all of the previous scene
  // graphs?

  activeSceneID_ = sceneManager_->initSceneGraph();
  sceneID_.push_back(activeSceneID_);

  // 2. Load the Semantic Scene Descriptor file appropriate for the current
  // scene instance.
  // get name of desired semantic scene descriptor file
  const std::string semanticSceneDescFilename =
      metadataMediator_->getSemanticSceneDescriptorPathByHandle(
          curSceneInstanceAttributes->getSemanticSceneHandle());

  if (semanticSceneDescFilename != "") {
    bool fileExists = false;
    bool success = false;
    const std::string msgPrefix =
        "::setSceneInstanceAttributes : Attempt to load ";
    // semantic scene descriptor might not exist, so
    semanticScene_ = nullptr;
    semanticScene_ = scene::SemanticScene::create();
    LOG(INFO) << "::setSceneInstanceAttributes : SceneInstance : "
              << activeSceneName
              << " proposed Semantic Scene Descriptor filename : "
              << semanticSceneDescFilename;

    // Attempt to load semantic scene descriptor specified in scene instance
    // file, agnostic to file type inferred by name,
    success = scene::SemanticScene::loadSemanticSceneDescriptor(
        semanticSceneDescFilename, *semanticScene_);
    if (!success) {
      // attempt to look for specified file failed, attempt to build new file
      // name by searching in path specified of specified file for
      // info_semantic.json file for replica dataset
      const std::string tmpFName = FileUtil::join(
          FileUtil::path(semanticSceneDescFilename), "info_semantic.json");
      if (FileUtil::exists(tmpFName)) {
        success =
            scene::SemanticScene::loadReplicaHouse(tmpFName, *semanticScene_);
        LOG(INFO) << msgPrefix
                  << "Replica w/existing constructed file : " << tmpFName
                  << " in directory with " << semanticSceneDescFilename << " : "
                  << (success ? "" : "not ") << "successful";
      }
    }  // if given SSD file name specifiedd exists
    LOG(WARNING) << "::setSceneInstanceAttributes : All attempts to load "
                    "SSD with SceneAttributes-provided name "
                 << semanticSceneDescFilename << " : exist : " << fileExists
                 << " : loaded as expected type : " << success;

  }  // if semantic scene descriptor specified in scene instance

  // 3. Specify frustumCulling based on value from config
  frustumCulling_ = config_.frustumCulling;

  // return a const ptr to the cur scene instance attributes
  return curSceneInstanceAttributes;

}  // Simulator::setSceneInstanceAttributes

bool Simulator::createSceneInstance(const std::string& activeSceneName) {
  if (renderer_)
    renderer_->acquireGlContext();
  // 1. initial setup for scene instancing - sets or creates the
  // current scene instance to correspond to the given name.
  metadata::attributes::SceneAttributes::cptr curSceneInstanceAttributes =
      setSceneInstanceAttributes(activeSceneName);

  // get sceneGraph and rootNode
  auto& sceneGraph = sceneManager_->getSceneGraph(activeSceneID_);
  auto& rootNode = sceneGraph.getRootNode();

  // 2. (re)seat & (re)init physics manager using the physics manager
  // attributes specified in current simulator configuration held in
  // metadataMediator.
  resourceManager_->initPhysicsManager(
      physicsManager_, config_.enablePhysics, &rootNode,
      metadataMediator_->getCurrentPhysicsManagerAttributes());
  // Set PM's reference to this simulator
  physicsManager_->setSimulator(this);

  // 3. Load lighting as specified for scene instance - perform before stage
  // load so lighting key can be set appropriately. get name of light setup
  // for this scene instance
  std::string lightSetupKey;

  if (config_.overrideSceneLightDefaults) {
    lightSetupKey = config_.sceneLightSetup;
    LOG(INFO) << "::createSceneInstance : Using config-specified "
                 "Light key : -"
              << lightSetupKey << "-";
  } else {
    lightSetupKey = metadataMediator_->getLightSetupFullHandle(
        curSceneInstanceAttributes->getLightingHandle());
    LOG(INFO) << "::createSceneInstance : Using scene instance-specified "
                 "Light key : -"
              << lightSetupKey << "-";
    if (lightSetupKey != NO_LIGHT_KEY) {
      // lighting attributes corresponding to this key should exist unless it
      // is empty; if empty, the following does nothing.
      esp::gfx::LightSetup lightingSetup =
          metadataMediator_->getLightLayoutAttributesManager()
              ->createLightSetupFromAttributes(lightSetupKey);
      // set lightsetup in resource manager
      resourceManager_->setLightSetup(lightingSetup,
                                      Mn::ResourceKey{lightSetupKey});
    }
  }
  // set config's sceneLightSetup to track currently specified light setup key
  config_.sceneLightSetup = lightSetupKey;
  metadataMediator_->setSimulatorConfiguration(config_);

  // 4. Load stage specified by Scene Instance Attributes
  // Get Stage Instance Attributes - contains name of stage and initial
  // transformation of stage in scene.
  // TODO : need to support stageInstanceAttributes transformation upon
  // creation.

  const SceneObjectInstanceAttributes::ptr stageInstanceAttributes =
      curSceneInstanceAttributes->getStageInstance();

  // Get full library name of StageAttributes
  const std::string stageAttributesHandle =
      metadataMediator_->getStageAttrFullHandle(
          stageInstanceAttributes->getHandle());
  // Get StageAttributes copy
  auto stageAttributes =
      metadataMediator_->getStageAttributesManager()->getObjectCopyByHandle(
          stageAttributesHandle);

  // set defaults for stage creation

  // set shader type to use for stage - if no valid value is specified in
  // instance attributes, this field will be whatever was specified in the stage
  // attributes.
  int stageShaderType = stageInstanceAttributes->getShaderType();
  if (stageShaderType !=
      static_cast<int>(
          metadata::attributes::ObjectInstanceShaderType::Unknown)) {
    stageAttributes->setShaderType(stageShaderType);
  }
  // set lighting key
  stageAttributes->setLightSetup(lightSetupKey);
  // set frustum culling from simulator config
  stageAttributes->setFrustumCulling(frustumCulling_);
  // set scaling values for this instance of stage attributes
  stageAttributes->setScale(stageAttributes->getScale() *
                            stageInstanceAttributes->getUniformScale());

  // create a structure to manage active scene and active semantic scene ID
  // passing to and from loadStage
  std::vector<int> tempIDs{activeSceneID_, activeSemanticSceneID_};
  LOG(INFO) << "::createSceneInstance : Start to load stage named : "
            << stageAttributes->getHandle() << " with render asset : "
            << stageAttributes->getRenderAssetHandle()
            << " and collision asset : "
            << stageAttributes->getCollisionAssetHandle();

  // Load stage
  bool loadSuccess = resourceManager_->loadStage(
      stageAttributes, physicsManager_, sceneManager_.get(), tempIDs,
      config_.loadSemanticMesh, config_.forceSeparateSemanticSceneGraph);

  if (!loadSuccess) {
    LOG(ERROR) << "::createSceneInstance : Cannot load stage : "
               << stageAttributesHandle;
    // Pass the error to the python through pybind11 allowing graceful exit
    throw std::invalid_argument("::createSceneInstance : Cannot load: " +
                                stageAttributesHandle);
  } else {
    LOG(INFO) << "::createSceneInstance : Successfully loaded stage "
                 "named : "
              << stageAttributes->getHandle();
  }

  // refresh the NavMesh visualization if necessary after loading a new
  // SceneGraph
  if (isNavMeshVisualizationActive()) {
    // if updating pathfinder_ instance, refresh the visualization.
    setNavMeshVisualization(false);  // first clear the old instance
    setNavMeshVisualization(true);
  }

  // set activeSemanticSceneID_ values and push onto sceneID vector if
  // appropriate - tempIDs[1] will either be old activeSemanticSceneID_ (if
  // no semantic mesh was requested in loadStage); ID_UNDEFINED if desired
  // was not found; activeSceneID_, or a unique value, the last of which means
  // the semantic scene mesh is loaded.

  if (activeSemanticSceneID_ != tempIDs[1]) {
    // id has changed so act - if ID has not changed, do nothing
    activeSemanticSceneID_ = tempIDs[1];
    if ((activeSemanticSceneID_ != ID_UNDEFINED) &&
        (activeSemanticSceneID_ != activeSceneID_)) {
      sceneID_.push_back(activeSemanticSceneID_);
    } else {  // activeSemanticSceneID_ = activeSceneID_;
      assets::AssetType stageType =
          static_cast<assets::AssetType>(stageAttributes->getRenderAssetType());
      // instance meshes and suncg houses contain their semantic annotations
      // empty scene has none to worry about
      if (!(stageType == assets::AssetType::SUNCG_SCENE ||
            stageType == assets::AssetType::INSTANCE_MESH ||
            stageAttributesHandle == assets::EMPTY_SCENE)) {
        // TODO: programmatic generation of semantic meshes when no
        // annotations are provided.
        LOG(WARNING) << "\n---\nSimulator::createSceneInstance : The active "
                        "scene does not contain semantic "
                        "annotations. \n---";
      }
    }
  }  // if ID has changed - needs to be reset

  // 5. Load object instances as spceified by Scene Instance Attributes.
  bool success = instanceObjectsForActiveScene();

  if (success) {
    // 6. Load articulated object instances as specified by Scene Instance
    // Attributes.
    success = instanceArticulatedObjectsForActiveScene();
    if (success) {
      // TODO : reset may eventually have all the scene instance instantiation
      // code so that scenes can be reset
      reset();
    }
  }

  return success;
}  // Simulator::createSceneInstance

bool Simulator::instanceObjectsForActiveScene() {
  // Get scene instance attributes corresponding to current active scene name
  // This should always just retrieve an existing, appropriately configured
  // scene instance attributes, depending on what exists in the Scene Dataset
  // library for the current dataset.
  const std::string activeSceneName = config_.activeSceneName;
  metadata::attributes::SceneAttributes::cptr curSceneInstanceAttributes =
      metadataMediator_->getSceneAttributesByName(activeSceneName);

  // get lightSetupKey from the value set when stage was created.
  const std::string lightSetupKey = config_.sceneLightSetup;

  // Load object instances as spceified by Scene Instance Attributes.

  // Get all instances of objects described in scene
  const std::vector<SceneObjectInstanceAttributes::ptr> objectInstances =
      curSceneInstanceAttributes->getObjectInstances();

  // node to attach object to
  scene::SceneNode* attachmentNode = nullptr;
  // vector holding all objects added (for informational purposes)
  std::vector<int> objectsAdded;
  int objID = 0;

  // whether or not to correct for COM shift - only do for blender-sourced
  // scene attributes
  bool defaultCOMCorrection =
      (static_cast<metadata::attributes::SceneInstanceTranslationOrigin>(
           curSceneInstanceAttributes->getTranslationOrigin()) ==
       metadata::attributes::SceneInstanceTranslationOrigin::AssetLocal);

  std::string errMsgTmplt =
      "::createSceneInstance : Error instancing scene : " + activeSceneName +
      " : ";
  // Iterate through instances, create object and implement initial
  // transformation.
  for (const auto& objInst : objectInstances) {
    const std::string objAttrFullHandle =
        metadataMediator_->getObjAttrFullHandle(objInst->getHandle());
    if (objAttrFullHandle == "") {
      LOG(ERROR) << errMsgTmplt
                 << "Unable to find objectAttributes whose handle contains "
                 << objInst->getHandle()
                 << " as specified in object instance attributes.";
      return false;
    }

    objID = physicsManager_->addObjectInstance(objInst, objAttrFullHandle,
                                               defaultCOMCorrection,
                                               attachmentNode, lightSetupKey);

    objectsAdded.push_back(objID);
  }  // for each object attributes
  // objectsAdded holds all ids of added objects.
  return true;
}  // Simulator::instanceObjectsForActiveScene()

bool Simulator::instanceArticulatedObjectsForActiveScene() {
  // Get scene instance attributes corresponding to current active scene name
  // This should always just retrieve an existing, appropriately configured
  // scene instance attributes, depending on what exists in the Scene Dataset
  // library for the current dataset.
  const std::string activeSceneName = config_.activeSceneName;
  metadata::attributes::SceneAttributes::cptr curSceneInstanceAttributes =
      metadataMediator_->getSceneAttributesByName(activeSceneName);

  // get lightSetupKey from the value set when stage was created.
  const std::string lightSetupKey = config_.sceneLightSetup;

  std::string errMsgTmplt =
      "Simulator::instanceArticulatedObjectsForActiveScene : Error instancing "
      "articulated objects : " +
      activeSceneName + " : ";

  // 6. Load all articulated object instances
  // Get all instances of articulated objects described in scene
  const std::vector<SceneAOInstanceAttributes::ptr> artObjInstances =
      curSceneInstanceAttributes->getArticulatedObjectInstances();

  // vector holding all articulated objects added
  std::vector<int> artObjsAdded;
  int aoID = 0;

  auto& drawables = getDrawableGroup();

  // Iterate through instances, create object and implement initial
  // transformation.
  for (const auto& artObjInst : artObjInstances) {
    // get model file name
    const std::string artObjFilePath =
        metadataMediator_->getArticulatedObjModelFullHandle(
            artObjInst->getHandle());

    // create articulated object
    aoID = physicsManager_->addArticulatedObjectInstance(
        artObjFilePath, artObjInst, lightSetupKey);

    // physicsManager_->setArticulatedObjectVelocities(aoID, aoJointVels);
    artObjsAdded.push_back(aoID);
  }  // for each articulated object instance
  return true;
}  // Simulator::instanceArticulatedObjectsForActiveScene

bool Simulator::createSceneInstanceNoRenderer(
    const std::string& activeSceneName) {
  // Initial setup for scene instancing without renderer - sets or creates the
  // current scene instance to correspond to the given name.  Also builds
  // navmesh and semantic scene descriptor file if appropriate.
  metadata::attributes::SceneAttributes::cptr curSceneInstanceAttributes =
      setSceneInstanceAttributes(activeSceneName);

  // TODO : reset may eventually have all the scene instance instantiation
  // code so that scenes can be reset
  reset();
  return true;
}  // Simulator::createSceneInstanceNoRenderer

void Simulator::reset() {
  if (physicsManager_ != nullptr) {
    // Note: only resets time to 0 by default.
    physicsManager_->reset();
  }

  for (auto& agent : agents_) {
    agent->reset();
  }
  const Magnum::Range3D& sceneBB =
      getActiveSceneGraph().getRootNode().computeCumulativeBB();
  // resourceManager_->setLightSetup(gfx::getDefaultLights());
  resourceManager_->setLightSetup(gfx::getDefaultThreePointLights(),
                                  DEFAULT_THREE_POINTS_LIGHTING_KEY);
}  // Simulator::reset()

void Simulator::seed(uint32_t newSeed) {
  random_->seed(newSeed);
  pathfinder_->seed(newSeed);
}

void Simulator::reconfigureReplayManager(bool enableGfxReplaySave) {
  gfxReplayMgr_ = std::make_shared<gfx::replay::ReplayManager>();

  // construct Recorder instance if requested
  gfxReplayMgr_->setRecorder(enableGfxReplaySave
                                 ? std::make_shared<gfx::replay::Recorder>()
                                 : nullptr);
  // assign Recorder to ResourceManager
  CORRADE_INTERNAL_ASSERT(resourceManager_);
  resourceManager_->setRecorder(gfxReplayMgr_->getRecorder());

  // provide Player callback to replay manager
  gfxReplayMgr_->setPlayerCallback(
      [this](const assets::AssetInfo& assetInfo,
             const assets::RenderAssetInstanceCreationInfo& creation)
          -> scene::SceneNode* {
        return loadAndCreateRenderAssetInstance(assetInfo, creation);
      });
}

void Simulator::updateShadowMapDrawableGroup() {
  scene::SceneGraph& sg = getActiveSceneGraph();
  // currently the method is naive: destroy the existing group, and recreate one
  sg.deleteDrawableGroup(shadowMapDrawableGroupName);
  sg.createDrawableGroup(shadowMapDrawableGroupName);
  const gfx::DrawableGroup& sourceGroup = sg.getDrawables();
  gfx::DrawableGroup* shadowMapGroup =
      sg.getDrawableGroup(shadowMapDrawableGroupName);
  CORRADE_INTERNAL_ASSERT(shadowMapGroup);

  for (size_t iDrawable = 0; iDrawable < sourceGroup.size(); ++iDrawable) {
    const gfx::Drawable& currentDrawable =
        static_cast<const gfx::Drawable&>(sourceGroup[iDrawable]);
    gfx::DrawableType type = currentDrawable.getDrawableType();
    // So far no support for the PTex (lighting-baked mesh)
    // SKIP!!!
    if ((type != gfx::DrawableType::Generic) &&
        (type != gfx::DrawableType::Pbr)) {
      continue;
    }

    esp::scene::SceneNode& node = currentDrawable.getSceneNode();
    // XXX
    /*
    node.addFeature<gfx::DepthMapDrawable>(currentDrawable.getMesh(),
                                           resourceManager_->getShaderManager(),
                                           shadowMapGroup);
    */
    node.addFeature<gfx::VarianceShadowMapDrawable>(
        currentDrawable.getMesh(), resourceManager_->getShaderManager(),
        shadowMapGroup);
  }
}

void Simulator::computeShadowMaps(float lightNearPlane, float lightFarPlane) {
  scene::SceneGraph& sg = getActiveSceneGraph();
  auto& shadowManager = resourceManager_->getShadowMapManger();
  auto& shadowMapKeys = resourceManager_->getShadowMapKeys();
  std::vector<Mn::ResourceKey>& keys = shadowMapKeys[activeSceneID_];

  // In the future, TODO:
  // should get the light setup for the scene, and compute the shadow map
  // one by one

  Mn::Vector3 lightPos[3] = {Mn::Vector3{2.77, 2.77, 5.16},
                             Mn::Vector3{-0.69, 2.77, 1.46},
                             Mn::Vector3{2.77, 2.77, -3.73}};

  for (int iLight = 0; iLight < 3; ++iLight) {
    Mn::ResourceKey key(Corrade::Utility::formatString(
        assets::ResourceManager::SHADOW_MAP_KEY_TEMPLATE, activeSceneID_,
        iLight));

    // insert the key to the data base
    keys.push_back(key);

    // create the resource if there is not one
    Mn::Resource<gfx::CubeMap> pointShadowMap =
        shadowManager.get<gfx::CubeMap>(key);
    if (!pointShadowMap) {
      shadowManager.set<gfx::CubeMap>(
          pointShadowMap.key(),
          // For shadowsPCF
          // new gfx::CubeMap{shadowMapSize,
          // {gfx::CubeMap::Flag::DepthTexture}}, For shadowsPCF + visual depths
          /*
          new gfx::CubeMap{shadowMapSize,
                           {gfx::CubeMap::Flag::DepthTexture |
                            gfx::CubeMap::Flag::ColorTexture}},
          */

          new gfx::CubeMap{
              shadowMapSize,
              {gfx::CubeMap::Flag::VarianceShadowMapTexture |
               // gfx::CubeMap::Flag::ColorTexture | // for future visualization
               gfx::CubeMap::Flag::AutoBuildMipmap}},
          Mn::ResourceDataState::Final, Mn::ResourcePolicy::Resident);

      CORRADE_INTERNAL_ASSERT(pointShadowMap && pointShadowMap.key() == key);
    }
    if (pointShadowMap->getCubeMapSize() != shadowMapSize) {
      pointShadowMap->reset(shadowMapSize);
    }

    // setup a CubeMapCamera in the root of scene graph, and set its position to
    // light global position
    // XXX: here we hard coded one for the ReplicaCAD model
    scene::SceneNode& node = sg.getRootNode().createChild();
    // this is the center of the ceiling of the replica cad model
    // this is the light position!!!
    // XXX
    // MUST BE THE SAME AS the one in the scene dataset config!!!!!!!!!
    // node.setTranslation(Mn::Vector3{16.1, 7.0, 4.8});
    // node.setTranslation(Mn::Vector3{16.1, 7.7, 4.8});

    // node.setTranslation(Mn::Vector3{2.77, 3.0, 5.16});
    node.setTranslation(lightPos[iLight]);
    /*
    const Magnum::Range3D& sceneBB =
        getActiveSceneGraph().getRootNode().computeCumulativeBB();
    node.setTranslation(sceneBB.center());
    */

    gfx::CubeMapCamera camera{node};

    camera.setProjectionMatrix(shadowMapSize,   // width of the square
                               lightNearPlane,  // near plane
                               lightFarPlane);  // far plane
    pointShadowMap->renderToTexture(camera, sg, shadowMapDrawableGroupName,
                                    {gfx::RenderCamera::Flag::FrustumCulling |
                                     gfx::RenderCamera::Flag::ClearDepth});

    Mn::ResourceKey helperKey("helper-shadow-cubemap");
    Mn::Resource<gfx::CubeMap> helperShadowMap =
        shadowManager.get<gfx::CubeMap>(helperKey);
    if (!helperShadowMap) {
      shadowManager.set<gfx::CubeMap>(
          helperShadowMap.key(),
          new gfx::CubeMap{shadowMapSize,
                           {gfx::CubeMap::Flag::VarianceShadowMapTexture |
                            gfx::CubeMap::Flag::AutoBuildMipmap}},
          Mn::ResourceDataState::Final, Mn::ResourcePolicy::ReferenceCounted);

      CORRADE_INTERNAL_ASSERT(helperShadowMap &&
                              helperShadowMap.key() == helperKey);
    }

    // for VSM only !!!
    renderer_->applyGaussianFiltering(
        *pointShadowMap, *helperShadowMap,
        gfx::CubeMap::TextureType::VarianceShadowMap);
  }
  /*
  pointShadowMap->visualizeTexture(gfx::CubeMap::TextureType::Depth,
                                   lightNearPlane, lightFarPlane, 1.0f / 512.0f,
                                   1.0f / 20.0f);
  pointShadowMap->saveTexture(gfx::CubeMap::TextureType::Color, "shadowMap");
  */
}

void Simulator::setShadowMapsToDrawables(float lightNearPlane,
                                         float lightFarPlane) {
  scene::SceneGraph& sg = getActiveSceneGraph();
  gfx::DrawableGroup& defaultRenderingGroup = sg.getDrawables();
  auto& shadowManager = resourceManager_->getShadowMapManger();
  auto& shadowMapKeys = resourceManager_->getShadowMapKeys();

  for (size_t iDrawable = 0; iDrawable < defaultRenderingGroup.size();
       ++iDrawable) {
    const gfx::Drawable& currentDrawable =
        static_cast<const gfx::Drawable&>(defaultRenderingGroup[iDrawable]);
    gfx::DrawableType type = currentDrawable.getDrawableType();
    // So far only pbr drawables support shadow
    // SKIP!!!
    if (type != gfx::DrawableType::Pbr) {
      continue;
    }
    auto& pbrDrawable = const_cast<gfx::PbrDrawable&>(
        static_cast<const gfx::PbrDrawable&>(currentDrawable));
    gfx::PbrDrawable::ShadowData shadowData;
    shadowData.shadowMapManger = &shadowManager;
    // Currently we can only do 1 shadow map
    shadowData.shadowMapKeys = &shadowMapKeys[0];
    // the following two only needs to be set for shadowsPCF
    /*
    shadowData.lightNearPlane = lightNearPlane;
    shadowData.lightFarPlane = lightFarPlane;
    pbrDrawable.setShadowData(shadowData,
                              esp::gfx::PbrShader::Flag::ShadowsPCF);
    */
    pbrDrawable.setShadowData(shadowData,
                              esp::gfx::PbrShader::Flag::ShadowsVSM);
  }
}

// === Physics Simulator Functions ===

int Simulator::addObject(const int objectLibId,
                         scene::SceneNode* attachmentNode,
                         const std::string& lightSetupKey,
                         const int sceneID) {
  if (sceneHasPhysics(sceneID)) {
    if (renderer_)
      renderer_->acquireGlContext();
    // TODO: change implementation to support multi-world and physics worlds
    // to own reference to a sceneGraph to avoid this.
    auto& drawables = getDrawableGroup(sceneID);
    return physicsManager_->addObject(objectLibId, &drawables, attachmentNode,
                                      lightSetupKey);
  }
  return ID_UNDEFINED;
}

int Simulator::addObjectByHandle(const std::string& objectLibHandle,
                                 scene::SceneNode* attachmentNode,
                                 const std::string& lightSetupKey,
                                 const int sceneID) {
  if (sceneHasPhysics(sceneID)) {
    if (renderer_)
      renderer_->acquireGlContext();
    // TODO: change implementation to support multi-world and physics worlds
    // to own reference to a sceneGraph to avoid this.
    auto& drawables = getDrawableGroup(sceneID);
    return physicsManager_->addObject(objectLibHandle, &drawables,
                                      attachmentNode, lightSetupKey);
  }
  return ID_UNDEFINED;
}

// remove object objectID instance in sceneID
void Simulator::removeObject(const int objectID,
                             bool deleteObjectNode,
                             bool deleteVisualNode,
                             const int sceneID) {
  if (sceneHasPhysics(sceneID)) {
    physicsManager_->removeObject(objectID, deleteObjectNode, deleteVisualNode);
    if (trajVisNameByID.count(objectID) > 0) {
      std::string trajVisAssetName = trajVisNameByID[objectID];
      trajVisNameByID.erase(objectID);
      trajVisIDByName.erase(trajVisAssetName);
      // TODO : if object is trajectory visualization, remove its assets as
      // well once this is supported.
      // resourceManager_->removeResourceByName(trajVisAssetName);
    }
  }
}

double Simulator::stepWorld(const double dt) {
  if (physicsManager_ != nullptr) {
    physicsManager_->deferNodesUpdate();
    physicsManager_->stepPhysics(dt);
    if (renderer_)
      renderer_->waitSceneGraph();

    physicsManager_->updateNodes();
  }
  return getWorldTime();
}

// get the simulated world time (0 if no physics enabled)
double Simulator::getWorldTime() {
  if (physicsManager_ != nullptr) {
    return physicsManager_->getWorldTime();
  }
  return NO_TIME;
}

bool Simulator::recomputeNavMesh(nav::PathFinder& pathfinder,
                                 const nav::NavMeshSettings& navMeshSettings,
                                 bool includeStaticObjects) {
  CORRADE_ASSERT(config_.createRenderer,
                 "::recomputeNavMesh: "
                 "SimulatorConfiguration::createRenderer is "
                 "false. Scene geometry is required to recompute navmesh. No "
                 "geometry is "
                 "loaded without renderer initialization.",
                 false);

  assets::MeshData::uptr joinedMesh = assets::MeshData::create_unique();
  auto stageInitAttrs = physicsManager_->getStageInitAttributes();
  if (stageInitAttrs != nullptr) {
    joinedMesh = resourceManager_->createJoinedCollisionMesh(
        stageInitAttrs->getRenderAssetHandle());
  }

  // add STATIC collision objects
  if (includeStaticObjects) {
    // update nodes so SceneNode transforms are up-to-date
    if (renderer_)
      renderer_->waitSceneGraph();

    physicsManager_->updateNodes();

    // collect mesh components from all objects and then merge them.
    // Each mesh component could be duplicated multiple times w/ different
    // transforms.
    std::map<std::string,
             std::vector<Eigen::Transform<float, 3, Eigen::Affine>>>
        meshComponentStates;

    // collect RigidObject mesh components
    for (auto objectID : physicsManager_->getExistingObjectIDs()) {
      auto objWrapper = queryRigidObjWrapper(activeSceneID_, objectID);
      if (objWrapper->getMotionType() == physics::MotionType::STATIC) {
        auto objectTransform = Magnum::EigenIntegration::cast<
            Eigen::Transform<float, 3, Eigen::Affine>>(
            physicsManager_->getObjectVisualSceneNode(objectID)
                .absoluteTransformationMatrix());
        const metadata::attributes::ObjectAttributes::cptr
            initializationTemplate = objWrapper->getInitializationAttributes();
        objectTransform.scale(Magnum::EigenIntegration::cast<vec3f>(
            initializationTemplate->getScale()));
        std::string meshHandle =
            initializationTemplate->getCollisionAssetHandle();
        if (meshHandle.empty()) {
          meshHandle = initializationTemplate->getRenderAssetHandle();
        }
        meshComponentStates[meshHandle].push_back(objectTransform);
      }
    }

    // collect ArticulatedObject mesh components
    for (auto& objectID : physicsManager_->getExistingArticulatedObjectIds()) {
      auto articulatedObject =
          getArticulatedObjectManager()->getObjectByID(objectID);
      if (articulatedObject->getMotionType() == physics::MotionType::STATIC) {
        for (int linkIx = -1; linkIx < articulatedObject->getNumLinks();
             ++linkIx) {
          //-1 is baseLink_
          std::vector<std::pair<esp::scene::SceneNode*, std::string>>
              visualAttachments =
                  physicsManager_->getArticulatedObject(objectID)
                      .getLink(linkIx)
                      .visualAttachments_;
          for (auto& visualAttachment : visualAttachments) {
            auto objectTransform = Magnum::EigenIntegration::cast<
                Eigen::Transform<float, 3, Eigen::Affine>>(
                visualAttachment.first->absoluteTransformationMatrix());
            std::string meshHandle = visualAttachment.second;
            meshComponentStates[meshHandle].push_back(objectTransform);
          }
        }
      }
    }

    // merge mesh components into the final mesh
    for (auto& meshComponent : meshComponentStates) {
      assets::MeshData::uptr joinedObjectMesh =
          resourceManager_->createJoinedCollisionMesh(meshComponent.first);
      for (auto& meshTransform : meshComponent.second) {
        int prevNumIndices = joinedMesh->ibo.size();
        int prevNumVerts = joinedMesh->vbo.size();
        joinedMesh->ibo.resize(prevNumIndices + joinedObjectMesh->ibo.size());
        for (size_t ix = 0; ix < joinedObjectMesh->ibo.size(); ++ix) {
          joinedMesh->ibo[ix + prevNumIndices] =
              joinedObjectMesh->ibo[ix] + prevNumVerts;
        }
        joinedMesh->vbo.reserve(joinedObjectMesh->vbo.size() + prevNumVerts);
        for (auto& vert : joinedObjectMesh->vbo) {
          joinedMesh->vbo.push_back(meshTransform * vert);
        }
      }
    }
  }

  if (!pathfinder.build(navMeshSettings, *joinedMesh)) {
    LOG(ERROR) << "Failed to build navmesh";
    return false;
  }

  if (&pathfinder == pathfinder_.get()) {
    if (isNavMeshVisualizationActive()) {
      // if updating pathfinder_ instance, refresh the visualization.
      setNavMeshVisualization(false);  // first clear the old instance
      setNavMeshVisualization(true);
    }
  }

  LOG(INFO) << "reconstruct navmesh successful";
  return true;
}

bool Simulator::setNavMeshVisualization(bool visualize) {
  if (renderer_)
    renderer_->acquireGlContext();
  // clean-up the NavMesh visualization if necessary
  if (!visualize && navMeshVisNode_ != nullptr) {
    delete navMeshVisNode_;
    navMeshVisNode_ = nullptr;
    if (navMeshVisPrimID_ != ID_UNDEFINED)
      resourceManager_->removePrimitiveMesh(navMeshVisPrimID_);
    navMeshVisPrimID_ = ID_UNDEFINED;
  }

  // Create new visualization asset and SceneNode
  if (visualize && pathfinder_ != nullptr && navMeshVisNode_ == nullptr &&
      pathfinder_->isLoaded()) {
    auto& sceneGraph = sceneManager_->getSceneGraph(activeSceneID_);
    auto& rootNode = sceneGraph.getRootNode();
    auto& drawables = sceneGraph.getDrawables();
    navMeshVisNode_ = &rootNode.createChild();
    navMeshVisPrimID_ = resourceManager_->loadNavMeshVisualization(
        *pathfinder_, navMeshVisNode_, &drawables);
    if (navMeshVisPrimID_ == ID_UNDEFINED) {
      LOG(ERROR) << "::toggleNavMeshVisualization : Failed to load "
                    "navmesh visualization.";
      delete navMeshVisNode_;
    }
  }
  return isNavMeshVisualizationActive();
}

bool Simulator::isNavMeshVisualizationActive() {
  return (navMeshVisNode_ != nullptr && navMeshVisPrimID_ != ID_UNDEFINED);
}

int Simulator::addTrajectoryObject(const std::string& trajVisName,
                                   const std::vector<Mn::Vector3>& pts,
                                   int numSegments,
                                   float radius,
                                   const Magnum::Color4& color,
                                   bool smooth,
                                   int numInterp) {
  if (renderer_)
    renderer_->acquireGlContext();

  // 0. Deduplicate sequential points
  std::vector<Magnum::Vector3> uniquePts;
  uniquePts.push_back(pts[0]);
  for (const auto& loc : pts) {
    if (loc != uniquePts.back()) {
      uniquePts.push_back(loc);
    }
  }

  auto& drawables = getDrawableGroup();

  // 1. create trajectory tube asset from points and save it
  bool success = resourceManager_->buildTrajectoryVisualization(
      trajVisName, uniquePts, numSegments, radius, color, smooth, numInterp);
  if (!success) {
    LOG(ERROR) << "::showTrajectoryVisualization : Failed to create "
                  "Trajectory visualization mesh for "
               << trajVisName;
    return ID_UNDEFINED;
  }
  // 2. create object attributes for the trajectory
  auto objAttrMgr = metadataMediator_->getObjectAttributesManager();
  auto trajObjAttr = objAttrMgr->createObject(trajVisName, false);
  // turn off collisions
  trajObjAttr->setIsCollidable(false);
  trajObjAttr->setComputeCOMFromShape(false);
  objAttrMgr->registerObject(trajObjAttr, trajVisName, true);

  // 3. add trajectory object to manager
  auto trajVisID = physicsManager_->addObject(trajVisName, &drawables);
  if (trajVisID == ID_UNDEFINED) {
    // failed to add object - need to delete asset from resourceManager.
    LOG(ERROR) << "::showTrajectoryVisualization : Failed to create "
                  "Trajectory visualization object for "
               << trajVisName;
    // TODO : support removing asset by removing from resourceDict_ properly
    // using trajVisName
    return ID_UNDEFINED;
  }
  auto trajObj = getRigidObjectManager()->getObjectCopyByID(trajVisID);
  LOG(INFO) << "::showTrajectoryVisualization : Trajectory "
               "visualization object created with ID "
            << trajVisID;
  trajObj->setMotionType(esp::physics::MotionType::KINEMATIC);
  // add to internal references of object ID and resourceDict name
  // this is for eventual asset deletion/resource freeing.
  trajVisIDByName[trajVisName] = trajVisID;
  trajVisNameByID[trajVisID] = trajVisName;

  return trajVisID;
}  // Simulator::showTrajectoryVisualization

// Agents
void Simulator::sampleRandomAgentState(agent::AgentState& agentState) {
  if (pathfinder_->isLoaded()) {
    agentState.position = pathfinder_->getRandomNavigablePoint();
    const float randomAngleRad = random_->uniform_float_01() * M_PI;
    quatf rotation(Eigen::AngleAxisf(randomAngleRad, vec3f::UnitY()));
    agentState.rotation = rotation.coeffs();
    // TODO: any other AgentState members should be randomized?
  } else {
    LOG(ERROR) << "No loaded PathFinder, aborting sampleRandomAgentState.";
  }
}

scene::SceneNode* Simulator::loadAndCreateRenderAssetInstance(
    const assets::AssetInfo& assetInfo,
    const assets::RenderAssetInstanceCreationInfo& creation) {
  if (renderer_)
    renderer_->acquireGlContext();
  // Note this pattern of passing the scene manager and two scene ids to
  // resource manager. This is similar to ResourceManager::loadStage.
  std::vector<int> tempIDs{activeSceneID_, activeSemanticSceneID_};
  return resourceManager_->loadAndCreateRenderAssetInstance(
      assetInfo, creation, sceneManager_.get(), tempIDs);
}

#ifdef ESP_BUILD_WITH_VHACD
std::string Simulator::convexHullDecomposition(
    const std::string& filename,
    const assets::ResourceManager::VHACDParameters& params,
    const bool renderChd,
    const bool saveChdToObj) {
  Cr::Utility::Debug() << "VHACD PARAMS RESOLUTION: " << params.m_resolution;

  // generate a unique filename
  std::string chdFilename =
      Cr::Utility::Directory::splitExtension(filename).first + ".chd";
  if (resourceManager_->isAssetDataRegistered(chdFilename)) {
    int nameAttempt = 1;
    chdFilename += "_";
    // Iterate until a unique filename is found.
    while (resourceManager_->isAssetDataRegistered(
        chdFilename + std::to_string(nameAttempt))) {
      nameAttempt++;
    }
    chdFilename += std::to_string(nameAttempt);
  }

  // run VHACD on the given filename mesh with the given params, store the
  // results in the resourceDict_ registered under chdFilename
  resourceManager_->createConvexHullDecomposition(filename, chdFilename, params,
                                                  saveChdToObj);

  // create object attributes for the new chd object
  auto objAttrMgr = metadataMediator_->getObjectAttributesManager();
  auto chdObjAttr = objAttrMgr->createObject(chdFilename, false);

  // specify collision asset handle & other attributes
  chdObjAttr->setCollisionAssetHandle(chdFilename);
  chdObjAttr->setIsCollidable(true);
  chdObjAttr->setCollisionAssetIsPrimitive(false);
  chdObjAttr->setJoinCollisionMeshes(false);

  // if the renderChd flag is set to true, set the convex hull decomposition
  // to be the render asset (useful for testing)

  chdObjAttr->setRenderAssetHandle(renderChd ? chdFilename : filename);

  chdObjAttr->setRenderAssetIsPrimitive(false);

  // register object and return handle
  objAttrMgr->registerObject(chdObjAttr, chdFilename, true);
  return chdObjAttr->getHandle();
}
#endif

agent::Agent::ptr Simulator::addAgent(
    const agent::AgentConfiguration& agentConfig,
    scene::SceneNode& agentParentNode) {
  // initialize the agent, as well as all the sensors on it.

  // attach each agent, each sensor to a scene node, set the local
  // transformation of the sensor w.r.t. the agent (done internally in the
  // constructor of Agent)
  auto& agentNode = agentParentNode.createChild();
  agent::Agent::ptr ag = agent::Agent::create(agentNode, agentConfig);
  esp::sensor::SensorFactory::createSensors(agentNode,
                                            agentConfig.sensorSpecifications);
  agent::AgentState state;
  sampleRandomAgentState(state);
  ag->setInitialState(state);

  // Add a RenderTarget to each of the agent's visual sensors
  for (auto& it : ag->getSubtreeSensors()) {
    if (it.second.get().isVisualSensor()) {
      sensor::VisualSensor& sensor =
          static_cast<sensor::VisualSensor&>(it.second.get());
      renderer_->bindRenderTarget(sensor);
    }
  }

  agents_.push_back(ag);
  // TODO: just do this once
  if (pathfinder_->isLoaded()) {
    scene::ObjectControls::MoveFilterFunc moveFilterFunction;
    if (config_.allowSliding) {
      moveFilterFunction = [&](const vec3f& start, const vec3f& end) {
        return pathfinder_->tryStep(start, end);
      };
    } else {
      moveFilterFunction = [&](const vec3f& start, const vec3f& end) {
        return pathfinder_->tryStepNoSliding(start, end);
      };
    }
    ag->getControls()->setMoveFilterFunction(moveFilterFunction);
  }

  return ag;
}

agent::Agent::ptr Simulator::addAgent(
    const agent::AgentConfiguration& agentConfig) {
  return addAgent(agentConfig, getActiveSceneGraph().getRootNode());
}

agent::Agent::ptr Simulator::getAgent(const int agentId) {
  ASSERT(0 <= agentId && agentId < agents_.size());
  return agents_[agentId];
}

esp::sensor::Sensor& Simulator::addSensorToObject(
    const int objectId,
    const esp::sensor::SensorSpec::ptr& sensorSpec) {
  if (renderer_)
    renderer_->acquireGlContext();
  esp::sensor::SensorSetup sensorSpecifications = {sensorSpec};
  esp::scene::SceneNode& objectNode = *getObjectSceneNode(objectId);
  esp::sensor::SensorFactory::createSensors(objectNode, sensorSpecifications);
  return objectNode.getNodeSensorSuite().get(sensorSpec->uuid);
}

void Simulator::setPathFinder(nav::PathFinder::ptr pathfinder) {
  pathfinder_ = std::move(pathfinder);
}
gfx::RenderTarget* Simulator::getRenderTarget(int agentId,
                                              const std::string& sensorId) {
  agent::Agent::ptr ag = getAgent(agentId);

  if (ag != nullptr) {
    sensor::Sensor& sensor = ag->getSubtreeSensorSuite().get(sensorId);
    if (sensor.isVisualSensor()) {
      return &(static_cast<sensor::VisualSensor&>(sensor).renderTarget());
    }
  }
  return nullptr;
}

bool Simulator::displayObservation(const int agentId,
                                   const std::string& sensorId) {
  agent::Agent::ptr ag = getAgent(agentId);

  if (ag != nullptr) {
    sensor::Sensor& sensor = ag->getSubtreeSensorSuite().get(sensorId);
    return sensor.displayObservation(*this);
  }
  return false;
}

bool Simulator::drawObservation(const int agentId,
                                const std::string& sensorId) {
  agent::Agent::ptr ag = getAgent(agentId);

  if (ag != nullptr) {
    sensor::Sensor& sensor = ag->getSubtreeSensorSuite().get(sensorId);
    if (sensor.isVisualSensor()) {
      return static_cast<sensor::VisualSensor&>(sensor).drawObservation(*this);
    }
  }
  return false;
}

bool Simulator::visualizeObservation(int agentId,
                                     const std::string& sensorId,
                                     float colorMapOffset,
                                     float colorMapScale) {
  agent::Agent::ptr ag = getAgent(agentId);

  if (ag != nullptr) {
    sensor::Sensor& sensor = ag->getSubtreeSensorSuite().get(sensorId);
    if (sensor.isVisualSensor()) {
      renderer_->visualize(static_cast<sensor::VisualSensor&>(sensor),
                           colorMapOffset, colorMapScale);
    }
    return true;
  }
  return false;
}

bool Simulator::getAgentObservation(const int agentId,
                                    const std::string& sensorId,
                                    sensor::Observation& observation) {
  agent::Agent::ptr ag = getAgent(agentId);
  if (ag != nullptr) {
    return ag->getSubtreeSensorSuite().get(sensorId).getObservation(
        *this, observation);
  }
  return false;
}

int Simulator::getAgentObservations(
    const int agentId,
    std::map<std::string, sensor::Observation>& observations) {
  observations.clear();
  agent::Agent::ptr ag = getAgent(agentId);
  if (ag != nullptr) {
    for (auto& s : ag->getSubtreeSensors()) {
      sensor::Observation obs;
      if (s.second.get().getObservation(*this, obs)) {
        observations[s.first] = obs;
      }
    }
  }
  return observations.size();
}

bool Simulator::getAgentObservationSpace(const int agentId,
                                         const std::string& sensorId,
                                         sensor::ObservationSpace& space) {
  agent::Agent::ptr ag = getAgent(agentId);
  if (ag != nullptr) {
    return ag->getSubtreeSensorSuite().get(sensorId).getObservationSpace(space);
  }
  return false;
}

int Simulator::getAgentObservationSpaces(
    const int agentId,
    std::map<std::string, sensor::ObservationSpace>& spaces) {
  spaces.clear();
  agent::Agent::ptr ag = getAgent(agentId);
  if (ag != nullptr) {
    for (auto& s : ag->getSubtreeSensors()) {
      sensor::ObservationSpace space;
      if (s.second.get().getObservationSpace(space)) {
        spaces[s.first] = space;
      }
    }
  }
  return spaces.size();
}
}  // namespace sim
}  // namespace esp<|MERGE_RESOLUTION|>--- conflicted
+++ resolved
@@ -118,19 +118,10 @@
       flags |= assets::ResourceManager::Flag::PbrImageBasedLighting;
     }
     resourceManager_ =
-<<<<<<< HEAD
         std::make_unique<assets::ResourceManager>(metadataMediator_, flags);
-    if (cfg.createRenderer) {
-      // needs to be called after ResourceManager exists but before any assets
-      // have been loaded
-      reconfigureReplayManager(cfg.enableGfxReplaySave);
-    }
-=======
-        std::make_unique<assets::ResourceManager>(metadataMediator_);
     // needs to be called after ResourceManager exists but before any assets
     // have been loaded
     reconfigureReplayManager(cfg.enableGfxReplaySave);
->>>>>>> b9a7d6ab
   } else {
     resourceManager_->setMetadataMediator(metadataMediator_);
   }
@@ -660,12 +651,12 @@
     esp::scene::SceneNode& node = currentDrawable.getSceneNode();
     // XXX
     /*
-    node.addFeature<gfx::DepthMapDrawable>(currentDrawable.getMesh(),
+    node.addFeature<gfx::DepthMapDrawable>(&currentDrawable.getMesh(),
                                            resourceManager_->getShaderManager(),
                                            shadowMapGroup);
     */
     node.addFeature<gfx::VarianceShadowMapDrawable>(
-        currentDrawable.getMesh(), resourceManager_->getShaderManager(),
+        &currentDrawable.getMesh(), resourceManager_->getShaderManager(),
         shadowMapGroup);
   }
 }
