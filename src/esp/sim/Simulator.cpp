// Copyright (c) Facebook, Inc. and its affiliates.
// This source code is licensed under the MIT license found in the
// LICENSE file in the root directory of this source tree.

#include "Simulator.h"

#include <memory>
#include <string>
#include <utility>

#include <Corrade/Utility/Directory.h>
#include <Corrade/Utility/String.h>
#include <Magnum/EigenIntegration/GeometryIntegration.h>
#include <Magnum/GL/Context.h>
#include <Magnum/GL/Renderer.h>

#include "esp/core/esp.h"
#include "esp/gfx/Drawable.h"
#include "esp/gfx/RenderCamera.h"
#include "esp/gfx/Renderer.h"
#include "esp/gfx/replay/Recorder.h"
#include "esp/gfx/replay/ReplayManager.h"
#include "esp/metadata/attributes/AttributesBase.h"
#include "esp/nav/PathFinder.h"
#include "esp/physics/PhysicsManager.h"
#include "esp/scene/ObjectControls.h"
#include "esp/scene/SemanticScene.h"
#include "esp/sensor/CameraSensor.h"
#include "esp/sensor/SensorFactory.h"
#include "esp/sensor/VisualSensor.h"

namespace Cr = Corrade;

namespace esp {
namespace sim {

using metadata::attributes::PhysicsManagerAttributes;
using metadata::attributes::SceneAOInstanceAttributes;
using metadata::attributes::SceneObjectInstanceAttributes;
using metadata::attributes::StageAttributes;

Simulator::Simulator(const SimulatorConfiguration& cfg,
                     metadata::MetadataMediator::ptr _metadataMediator)
    : metadataMediator_{std::move(_metadataMediator)},
      random_{core::Random::create(cfg.randomSeed)},
      requiresTextures_{Cr::Containers::NullOpt} {
  // initialize members according to cfg
  // NOTE: NOT SO GREAT NOW THAT WE HAVE virtual functions
  //       Maybe better not to do this reconfigure
  reconfigure(cfg);
}

Simulator::~Simulator() {
  LOG(INFO) << "Deconstructing Simulator";
  close();
}

void Simulator::close() {
  pathfinder_ = nullptr;
  navMeshVisPrimID_ = esp::ID_UNDEFINED;
  navMeshVisNode_ = nullptr;
  agents_.clear();

  physicsManager_ = nullptr;
  gfxReplayMgr_ = nullptr;
  semanticScene_ = nullptr;

  sceneID_.clear();
  sceneManager_ = nullptr;

  resourceManager_ = nullptr;

  renderer_ = nullptr;
  context_ = nullptr;

  activeSceneID_ = ID_UNDEFINED;
  activeSemanticSceneID_ = ID_UNDEFINED;
  config_ = SimulatorConfiguration{};

  frustumCulling_ = true;
  requiresTextures_ = Cr::Containers::NullOpt;
}

void Simulator::reconfigure(const SimulatorConfiguration& cfg) {
  // set metadata mediator's cfg  upon creation or reconfigure
  if (!metadataMediator_) {
    metadataMediator_ = metadata::MetadataMediator::create(cfg);
  } else {
    metadataMediator_->setSimulatorConfiguration(cfg);
  }

  // assign MM to RM on create or reconfigure
  if (!resourceManager_) {
    resourceManager_ =
        std::make_unique<assets::ResourceManager>(metadataMediator_);
    // needs to be called after ResourceManager exists but before any assets
    // have been loaded
    reconfigureReplayManager(cfg.enableGfxReplaySave);
  } else {
    resourceManager_->setMetadataMediator(metadataMediator_);
  }

  if (!sceneManager_) {
    sceneManager_ = scene::SceneManager::create_unique();
  }

  // if configuration is unchanged, just reset and return
  if (cfg == config_) {
    reset();
    return;
  }
  // otherwise set current configuration and initialize
  // TODO can optimize to do partial re-initialization instead of from-scratch
  config_ = cfg;

  if (!config_.createRenderer) {
    config_.requiresTextures = false;
  }

  if (requiresTextures_ == Cr::Containers::NullOpt) {
    requiresTextures_ = config_.requiresTextures;
    resourceManager_->setRequiresTextures(config_.requiresTextures);
  } else if (!(*requiresTextures_) && config_.requiresTextures) {
    throw std::runtime_error(
        "requiresTextures was changed to True from False.  Must call close() "
        "before changing this value.");
  } else if ((*requiresTextures_) && !config_.requiresTextures) {
    LOG(WARNING) << "Not changing requiresTextures as the simulator was "
                    "initialized with True.  Call close() to change this.";
  }

  bool success = false;

  if (config_.createRenderer) {
    /* When creating a viewer based app, there is no need to create a
    WindowlessContext since a (windowed) context already exists. */
    if (!context_ && !Magnum::GL::Context::hasCurrent()) {
      context_ = gfx::WindowlessContext::create_unique(config_.gpuDeviceId);
    }

    // reinitialize members
    if (!renderer_) {
      gfx::Renderer::Flags flags;
      if (!(*requiresTextures_))
        flags |= gfx::Renderer::Flag::NoTextures;
      renderer_ = gfx::Renderer::create(flags);
    }
  } else {
    CORRADE_INTERNAL_ASSERT(!Magnum::GL::Context::hasCurrent());
  }

<<<<<<< HEAD
  // (re) create scene instance
  success = createSceneInstance(config_.activeSceneName);

  LOG(INFO) << "Simulator::reconfigure : createSceneInstance success == "
=======
  LOG(INFO) << "::reconfigure : createSceneInstance success == "
>>>>>>> 60381e7c
            << (success ? "true" : "false")
            << " for active scene name : " << config_.activeSceneName;

}  // Simulator::reconfigure

metadata::attributes::SceneAttributes::cptr
Simulator::setSceneInstanceAttributes(const std::string& activeSceneName) {
  namespace FileUtil = Cr::Utility::Directory;

  // Get scene instance attributes corresponding to passed active scene name
  // This will retrieve, or construct, an appropriately configured scene
  // instance attributes, depending on what exists in the Scene Dataset library
  // for the current dataset.

  metadata::attributes::SceneAttributes::cptr curSceneInstanceAttributes =
      metadataMediator_->getSceneAttributesByName(activeSceneName);

  // 1. Load navmesh specified in current scene instance attributes.

  const std::string& navmeshFileLoc = metadataMediator_->getNavmeshPathByHandle(
      curSceneInstanceAttributes->getNavmeshHandle());

  LOG(INFO) << "::setSceneInstanceAttributes : Navmesh file location in "
               "scene instance : "
            << navmeshFileLoc;
  // Get name of navmesh and use to create pathfinder and load navmesh
  // create pathfinder and load navmesh if available
  pathfinder_ = nav::PathFinder::create();
  if (FileUtil::exists(navmeshFileLoc)) {
    LOG(INFO) << "::setSceneInstanceAttributes : Loading navmesh from "
              << navmeshFileLoc;
    bool pfSuccess = pathfinder_->loadNavMesh(navmeshFileLoc);
    LOG(INFO) << "::setSceneInstanceAttributes : "
              << (pfSuccess ? "Navmesh Loaded." : "Navmesh load error.");
  } else {
    LOG(WARNING) << "::setSceneInstanceAttributes : Navmesh file not found, "
                    "checked at filename : '"
                 << navmeshFileLoc << "'";
  }
  // Calling to seeding needs to be done after the pathfinder creation but
  // before anything else.
  seed(config_.randomSeed);

  // initialize scene graph CAREFUL! previous scene graph is not deleted!
  // TODO:
  // We need to make a design decision here:
  // when instancing a new scene, shall we delete all of the previous scene
  // graphs?

  activeSceneID_ = sceneManager_->initSceneGraph();
  sceneID_.push_back(activeSceneID_);

  // 2. Load the Semantic Scene Descriptor file appropriate for the current
  // scene instance.
  // get name of desired semantic scene descriptor file
  const std::string semanticSceneDescFilename =
      metadataMediator_->getSemanticSceneDescriptorPathByHandle(
          curSceneInstanceAttributes->getSemanticSceneHandle());

  if (semanticSceneDescFilename != "") {
    bool fileExists = false;
    bool success = false;
    const std::string msgPrefix =
        "::setSceneInstanceAttributes : Attempt to load ";
    // semantic scene descriptor might not exist, so
    semanticScene_ = nullptr;
    semanticScene_ = scene::SemanticScene::create();
    LOG(INFO) << "::setSceneInstanceAttributes : SceneInstance : "
              << activeSceneName
              << " proposed Semantic Scene Descriptor filename : "
              << semanticSceneDescFilename;

    // Attempt to load semantic scene descriptor specified in scene instance
    // file, agnostic to file type inferred by name,
    success = scene::SemanticScene::loadSemanticSceneDescriptor(
        semanticSceneDescFilename, *semanticScene_);
    if (!success) {
      // attempt to look for specified file failed, attempt to build new file
      // name by searching in path specified of specified file for
      // info_semantic.json file for replica dataset
      const std::string tmpFName = FileUtil::join(
          FileUtil::path(semanticSceneDescFilename), "info_semantic.json");
      if (FileUtil::exists(tmpFName)) {
        success =
            scene::SemanticScene::loadReplicaHouse(tmpFName, *semanticScene_);
        LOG(INFO) << msgPrefix
                  << "Replica w/existing constructed file : " << tmpFName
                  << " in directory with " << semanticSceneDescFilename << " : "
                  << (success ? "" : "not ") << "successful";
      }
    }  // if given SSD file name specifiedd exists
    LOG(WARNING) << "::setSceneInstanceAttributes : All attempts to load "
                    "SSD with SceneAttributes-provided name "
                 << semanticSceneDescFilename << " : exist : " << fileExists
                 << " : loaded as expected type : " << success;

  }  // if semantic scene descriptor specified in scene instance

  // 3. Specify frustumCulling based on value either from config (if override
  // is specified) or from scene instance attributes.
  frustumCulling_ = config_.frustumCulling;

  // return a const ptr to the cur scene instance attributes
  return curSceneInstanceAttributes;

}  // Simulator::setSceneInstanceAttributes

bool Simulator::createSceneInstance(const std::string& activeSceneName) {
  // 1. initial setup for scene instancing - sets or creates the
  // current scene instance to correspond to the given name.
  metadata::attributes::SceneAttributes::cptr curSceneInstanceAttributes =
      setSceneInstanceAttributes(activeSceneName);

  // get sceneGraph and rootNode
  auto& sceneGraph = sceneManager_->getSceneGraph(activeSceneID_);
  auto& rootNode = sceneGraph.getRootNode();

  // 2. (re)seat & (re)init physics manager using the physics manager
  // attributes specified in current simulator configuration held in
  // metadataMediator.
  resourceManager_->initPhysicsManager(
      physicsManager_, config_.enablePhysics, &rootNode,
      metadataMediator_->getCurrentPhysicsManagerAttributes());
  // Set PM's reference to this simulator
  physicsManager_->setSimulator(this);

  // 3. Load lighting as specified for scene instance - perform before stage
  // load so lighting key can be set appropriately. get name of light setup
  // for this scene instance
  std::string lightSetupKey;

  if (config_.overrideSceneLightDefaults) {
    lightSetupKey = config_.sceneLightSetup;
    LOG(INFO) << "::createSceneInstance : Using config-specified "
                 "Light key : -"
              << lightSetupKey << "-";
  } else {
    lightSetupKey = metadataMediator_->getLightSetupFullHandle(
        curSceneInstanceAttributes->getLightingHandle());
    LOG(INFO) << "::createSceneInstance : Using scene instance-specified "
                 "Light key : -"
              << lightSetupKey << "-";
    if (lightSetupKey != NO_LIGHT_KEY) {
      // lighting attributes corresponding to this key should exist unless it
      // is empty; if empty, the following does nothing.
      esp::gfx::LightSetup lightingSetup =
          metadataMediator_->getLightLayoutAttributesManager()
              ->createLightSetupFromAttributes(lightSetupKey);
      // set lightsetup in resource manager
      resourceManager_->setLightSetup(lightingSetup,
                                      Mn::ResourceKey{lightSetupKey});
    }
  }
  config_.sceneLightSetup = lightSetupKey;
  metadataMediator_->setSimulatorConfiguration(config_);

  // 4. Load stage specified by Scene Instance Attributes
  // Get Stage Instance Attributes - contains name of stage and initial
  // transformation of stage in scene.
  // TODO : need to support stageInstanceAttributes transformation upon
  // creation.

  const SceneObjectInstanceAttributes::ptr stageInstanceAttributes =
      curSceneInstanceAttributes->getStageInstance();

  // Get full library name of StageAttributes
  const std::string stageAttributesHandle =
      metadataMediator_->getStageAttrFullHandle(
          stageInstanceAttributes->getHandle());
  // Get StageAttributes copy
  auto stageAttributes =
      metadataMediator_->getStageAttributesManager()->getObjectCopyByHandle(
          stageAttributesHandle);

  // set defaults for stage creation

  // set shader type to use for stage - if no valid value is specified in
  // instance attributes, this field will be whatever was specified in the stage
  // attributes.
  int stageShaderType = stageInstanceAttributes->getShaderType();
  if (stageShaderType !=
      static_cast<int>(
          metadata::attributes::ObjectInstanceShaderType::Unknown)) {
    stageAttributes->setShaderType(stageShaderType);
  }
  // set lighting key
  stageAttributes->setLightSetup(lightSetupKey);
  // set frustum culling from simulator config
  stageAttributes->setFrustumCulling(frustumCulling_);
  // set scaling values for this instance of stage attributes
  stageAttributes->setScale(stageAttributes->getScale() *
                            stageInstanceAttributes->getUniformScale());

  // create a structure to manage active scene and active semantic scene ID
  // passing to and from loadStage
  std::vector<int> tempIDs{activeSceneID_, activeSemanticSceneID_};
  LOG(INFO) << "::createSceneInstance : Start to load stage named : "
            << stageAttributes->getHandle() << " with render asset : "
            << stageAttributes->getRenderAssetHandle()
            << " and collision asset : "
            << stageAttributes->getCollisionAssetHandle();

  // Load stage
  bool loadSuccess = resourceManager_->loadStage(
      stageAttributes, physicsManager_, sceneManager_.get(), tempIDs,
      config_.loadSemanticMesh, config_.forceSeparateSemanticSceneGraph);

  if (!loadSuccess) {
    LOG(ERROR) << "::createSceneInstance : Cannot load stage : "
               << stageAttributesHandle;
    // Pass the error to the python through pybind11 allowing graceful exit
    throw std::invalid_argument("::createSceneInstance : Cannot load: " +
                                stageAttributesHandle);
  } else {
    LOG(INFO) << "::createSceneInstance : Successfully loaded stage "
                 "named : "
              << stageAttributes->getHandle();
  }

  // refresh the NavMesh visualization if necessary after loading a new
  // SceneGraph
  if (isNavMeshVisualizationActive()) {
    // if updating pathfinder_ instance, refresh the visualization.
    setNavMeshVisualization(false);  // first clear the old instance
    setNavMeshVisualization(true);
  }

  // set activeSemanticSceneID_ values and push onto sceneID vector if
  // appropriate - tempIDs[1] will either be old activeSemanticSceneID_ (if
  // no semantic mesh was requested in loadStage); ID_UNDEFINED if desired
  // was not found; activeSceneID_, or a unique value, the last of which means
  // the semantic scene mesh is loaded.

  if (activeSemanticSceneID_ != tempIDs[1]) {
    // id has changed so act - if ID has not changed, do nothing
    activeSemanticSceneID_ = tempIDs[1];
    if ((activeSemanticSceneID_ != ID_UNDEFINED) &&
        (activeSemanticSceneID_ != activeSceneID_)) {
      sceneID_.push_back(activeSemanticSceneID_);
    } else {  // activeSemanticSceneID_ = activeSceneID_;
      assets::AssetType stageType =
          static_cast<assets::AssetType>(stageAttributes->getRenderAssetType());
      // instance meshes and suncg houses contain their semantic annotations
      // empty scene has none to worry about
      if (!(stageType == assets::AssetType::SUNCG_SCENE ||
            stageType == assets::AssetType::INSTANCE_MESH ||
            stageAttributesHandle == assets::EMPTY_SCENE)) {
        // TODO: programmatic generation of semantic meshes when no
        // annotations are provided.
        LOG(WARNING) << "\n---\nSimulator::createSceneInstance : The active "
                        "scene does not contain semantic "
                        "annotations. \n---";
      }
    }
  }  // if ID has changed - needs to be reset

  // 5. Load object instances as spceified by Scene Instance Attributes.
  bool success = instanceObjectsForActiveScene();

  if (success) {
    // 6. Load articulated object instances as specified by Scene Instance
    // Attributes.
    success = instanceArticulatedObjectsForActiveScene();
    if (success) {
      // TODO : reset may eventually have all the scene instance instantiation
      // code so that scenes can be reset
      reset();
    }
  }

  return success;
}  // Simulator::createSceneInstance

bool Simulator::instanceObjectsForActiveScene() {
  // Get scene instance attributes corresponding to current active scene name
  // This should always just retrieve an existing, appropriately configured
  // scene instance attributes, depending on what exists in the Scene Dataset
  // library for the current dataset.
  const std::string activeSceneName = config_.activeSceneName;
  metadata::attributes::SceneAttributes::cptr curSceneInstanceAttributes =
      metadataMediator_->getSceneAttributesByName(activeSceneName);

  // get lightSetupKey from the value set when stage was created.
  const std::string lightSetupKey = config_.sceneLightSetup;

  // Load object instances as spceified by Scene Instance Attributes.

  // Get all instances of objects described in scene
  const std::vector<SceneObjectInstanceAttributes::ptr> objectInstances =
      curSceneInstanceAttributes->getObjectInstances();

  // node to attach object to
  scene::SceneNode* attachmentNode = nullptr;
  // vector holding all objects added (for informational purposes)
  std::vector<int> objectsAdded;
  int objID = 0;

  // whether or not to correct for COM shift - only do for blender-sourced
  // scene attributes
  bool defaultCOMCorrection =
      (static_cast<metadata::managers::SceneInstanceTranslationOrigin>(
           curSceneInstanceAttributes->getTranslationOrigin()) ==
       metadata::managers::SceneInstanceTranslationOrigin::AssetLocal);

  std::string errMsgTmplt =
      "::createSceneInstance : Error instancing scene : " + activeSceneName +
      " : ";
  // Iterate through instances, create object and implement initial
  // transformation.
  for (const auto& objInst : objectInstances) {
    const std::string objAttrFullHandle =
        metadataMediator_->getObjAttrFullHandle(objInst->getHandle());
    if (objAttrFullHandle == "") {
      LOG(ERROR) << errMsgTmplt
                 << "Unable to find objectAttributes whose handle contains "
                 << objInst->getHandle()
                 << " as specified in object instance attributes.";
      return false;
    }

    objID = physicsManager_->addObjectInstance(objInst, objAttrFullHandle,
                                               defaultCOMCorrection,
                                               attachmentNode, lightSetupKey);

    objectsAdded.push_back(objID);
  }  // for each object attributes
  // objectsAdded holds all ids of added objects.
  return true;
}  // Simulator::instanceObjectsForActiveScene()

<<<<<<< HEAD
=======
bool Simulator::instanceArticulatedObjectsForActiveScene() {
  // Get scene instance attributes corresponding to current active scene name
  // This should always just retrieve an existing, appropriately configured
  // scene instance attributes, depending on what exists in the Scene Dataset
  // library for the current dataset.
  const std::string activeSceneName = config_.activeSceneName;
  metadata::attributes::SceneAttributes::cptr curSceneInstanceAttributes =
      metadataMediator_->getSceneAttributesByName(activeSceneName);

  // get lightSetupKey from the value set when stage was created.
  const std::string lightSetupKey = config_.sceneLightSetup;

  std::string errMsgTmplt =
      "Simulator::instanceArticulatedObjectsForActiveScene : Error instancing "
      "articulated objects : " +
      activeSceneName + " : ";

  // 6. Load all articulated object instances
  // Get all instances of articulated objects described in scene
  const std::vector<SceneAOInstanceAttributes::ptr> artObjInstances =
      curSceneInstanceAttributes->getArticulatedObjectInstances();

  // vector holding all articulated objects added
  std::vector<int> artObjsAdded;
  int aoID = 0;

  auto& drawables = getDrawableGroup();

  // Iterate through instances, create object and implement initial
  // transformation.
  for (const auto& artObjInst : artObjInstances) {
    // get model file name
    const std::string artObjFilePath =
        metadataMediator_->getArticulatedObjModelFullHandle(
            artObjInst->getHandle());

    // create articulated object
    aoID = physicsManager_->addArticulatedObjectInstance(
        artObjFilePath, artObjInst, lightSetupKey);

    // physicsManager_->setArticulatedObjectVelocities(aoID, aoJointVels);
    artObjsAdded.push_back(aoID);
  }  // for each articulated object instance
  return true;
}  // Simulator::instanceArticulatedObjectsForActiveScene

bool Simulator::createSceneInstanceNoRenderer(
    const std::string& activeSceneName) {
  // Initial setup for scene instancing without renderer - sets or creates the
  // current scene instance to correspond to the given name.  Also builds
  // navmesh and semantic scene descriptor file if appropriate.
  metadata::attributes::SceneAttributes::cptr curSceneInstanceAttributes =
      setSceneInstanceAttributes(activeSceneName);

  // TODO : reset may eventually have all the scene instance instantiation
  // code so that scenes can be reset
  reset();
  return true;
}  // Simulator::createSceneInstanceNoRenderer

>>>>>>> 60381e7c
void Simulator::reset() {
  if (physicsManager_ != nullptr) {
    // Note: only resets time to 0 by default.
    physicsManager_->reset();
  }

  for (auto& agent : agents_) {
    agent->reset();
  }
  const Magnum::Range3D& sceneBB =
      getActiveSceneGraph().getRootNode().computeCumulativeBB();
  resourceManager_->setLightSetup(gfx::getDefaultLights());
}  // Simulator::reset()

void Simulator::seed(uint32_t newSeed) {
  random_->seed(newSeed);
  pathfinder_->seed(newSeed);
}

void Simulator::reconfigureReplayManager(bool enableGfxReplaySave) {
  gfxReplayMgr_ = std::make_shared<gfx::replay::ReplayManager>();

  // construct Recorder instance if requested
  gfxReplayMgr_->setRecorder(enableGfxReplaySave
                                 ? std::make_shared<gfx::replay::Recorder>()
                                 : nullptr);
  // assign Recorder to ResourceManager
  CORRADE_INTERNAL_ASSERT(resourceManager_);
  resourceManager_->setRecorder(gfxReplayMgr_->getRecorder());

  // provide Player callback to replay manager
  gfxReplayMgr_->setPlayerCallback(
      [this](const assets::AssetInfo& assetInfo,
             const assets::RenderAssetInstanceCreationInfo& creation)
          -> scene::SceneNode* {
        return loadAndCreateRenderAssetInstance(assetInfo, creation);
      });
}

// === Physics Simulator Functions ===

int Simulator::addObject(const int objectLibId,
                         scene::SceneNode* attachmentNode,
                         const std::string& lightSetupKey,
                         const int sceneID) {
  if (sceneHasPhysics(sceneID)) {
    // TODO: change implementation to support multi-world and physics worlds
    // to own reference to a sceneGraph to avoid this.
    auto& drawables = getDrawableGroup(sceneID);
    return physicsManager_->addObject(objectLibId, &drawables, attachmentNode,
                                      lightSetupKey);
  }
  return ID_UNDEFINED;
}

int Simulator::addObjectByHandle(const std::string& objectLibHandle,
                                 scene::SceneNode* attachmentNode,
                                 const std::string& lightSetupKey,
                                 const int sceneID) {
  if (sceneHasPhysics(sceneID)) {
    // TODO: change implementation to support multi-world and physics worlds
    // to own reference to a sceneGraph to avoid this.
    auto& drawables = getDrawableGroup(sceneID);
    return physicsManager_->addObject(objectLibHandle, &drawables,
                                      attachmentNode, lightSetupKey);
  }
  return ID_UNDEFINED;
}

// remove object objectID instance in sceneID
void Simulator::removeObject(const int objectID,
                             bool deleteObjectNode,
                             bool deleteVisualNode,
                             const int sceneID) {
  if (sceneHasPhysics(sceneID)) {
    physicsManager_->removeObject(objectID, deleteObjectNode, deleteVisualNode);
    if (trajVisNameByID.count(objectID) > 0) {
      std::string trajVisAssetName = trajVisNameByID[objectID];
      trajVisNameByID.erase(objectID);
      trajVisIDByName.erase(trajVisAssetName);
      // TODO : if object is trajectory visualization, remove its assets as
      // well once this is supported.
      // resourceManager_->removeResourceByName(trajVisAssetName);
    }
  }
}

double Simulator::stepWorld(const double dt) {
  if (physicsManager_ != nullptr) {
    physicsManager_->stepPhysics(dt);
    physicsManager_->updateNodes();
  }
  return getWorldTime();
}

// get the simulated world time (0 if no physics enabled)
double Simulator::getWorldTime() {
  if (physicsManager_ != nullptr) {
    return physicsManager_->getWorldTime();
  }
  return NO_TIME;
}

bool Simulator::recomputeNavMesh(nav::PathFinder& pathfinder,
                                 const nav::NavMeshSettings& navMeshSettings,
                                 bool includeStaticObjects) {
<<<<<<< HEAD
=======
  CORRADE_ASSERT(config_.createRenderer,
                 "::recomputeNavMesh: "
                 "SimulatorConfiguration::createRenderer is "
                 "false. Scene geometry is required to recompute navmesh. No "
                 "geometry is "
                 "loaded without renderer initialization.",
                 false);

>>>>>>> 60381e7c
  assets::MeshData::uptr joinedMesh = assets::MeshData::create_unique();
  auto stageInitAttrs = physicsManager_->getStageInitAttributes();
  if (stageInitAttrs != nullptr) {
    joinedMesh = resourceManager_->createJoinedCollisionMesh(
        stageInitAttrs->getRenderAssetHandle());
  }

  // add STATIC collision objects
  if (includeStaticObjects) {
    // update nodes so SceneNode transforms are up-to-date
    physicsManager_->updateNodes();

    // collect mesh components from all objects and then merge them.
    // Each mesh component could be duplicated multiple times w/ different
    // transforms.
    std::map<std::string,
             std::vector<Eigen::Transform<float, 3, Eigen::Affine>>>
        meshComponentStates;

    // collect RigidObject mesh components
    for (auto objectID : physicsManager_->getExistingObjectIDs()) {
      auto objWrapper = queryRigidObjWrapper(activeSceneID_, objectID);
      if (objWrapper->getMotionType() == physics::MotionType::STATIC) {
        auto objectTransform = Magnum::EigenIntegration::cast<
            Eigen::Transform<float, 3, Eigen::Affine>>(
            physicsManager_->getObjectVisualSceneNode(objectID)
                .absoluteTransformationMatrix());
        const metadata::attributes::ObjectAttributes::cptr
            initializationTemplate = objWrapper->getInitializationAttributes();
        objectTransform.scale(Magnum::EigenIntegration::cast<vec3f>(
            initializationTemplate->getScale()));
        std::string meshHandle =
            initializationTemplate->getCollisionAssetHandle();
        if (meshHandle.empty()) {
          meshHandle = initializationTemplate->getRenderAssetHandle();
        }
        meshComponentStates[meshHandle].push_back(objectTransform);
      }
    }

    // collect ArticulatedObject mesh components
    for (auto& objectID : physicsManager_->getExistingArticulatedObjectIds()) {
      auto articulatedObject =
          getArticulatedObjectManager()->getObjectByID(objectID);
      if (articulatedObject->getMotionType() == physics::MotionType::STATIC) {
        for (int linkIx = -1; linkIx < articulatedObject->getNumLinks();
             ++linkIx) {
          //-1 is baseLink_
          std::vector<std::pair<esp::scene::SceneNode*, std::string>>
              visualAttachments =
                  physicsManager_->getArticulatedObject(objectID)
                      .getLink(linkIx)
                      .visualAttachments_;
          for (auto& visualAttachment : visualAttachments) {
            auto objectTransform = Magnum::EigenIntegration::cast<
                Eigen::Transform<float, 3, Eigen::Affine>>(
                visualAttachment.first->absoluteTransformationMatrix());
            std::string meshHandle = visualAttachment.second;
            meshComponentStates[meshHandle].push_back(objectTransform);
          }
        }
      }
    }

    // merge mesh components into the final mesh
    for (auto& meshComponent : meshComponentStates) {
      assets::MeshData::uptr joinedObjectMesh =
          resourceManager_->createJoinedCollisionMesh(meshComponent.first);
      for (auto& meshTransform : meshComponent.second) {
        int prevNumIndices = joinedMesh->ibo.size();
        int prevNumVerts = joinedMesh->vbo.size();
        joinedMesh->ibo.resize(prevNumIndices + joinedObjectMesh->ibo.size());
        for (size_t ix = 0; ix < joinedObjectMesh->ibo.size(); ++ix) {
          joinedMesh->ibo[ix + prevNumIndices] =
              joinedObjectMesh->ibo[ix] + prevNumVerts;
        }
        joinedMesh->vbo.reserve(joinedObjectMesh->vbo.size() + prevNumVerts);
        for (auto& vert : joinedObjectMesh->vbo) {
          joinedMesh->vbo.push_back(meshTransform * vert);
        }
      }
    }
  }

  if (!pathfinder.build(navMeshSettings, *joinedMesh)) {
    LOG(ERROR) << "Failed to build navmesh";
    return false;
  }

  if (&pathfinder == pathfinder_.get()) {
    if (isNavMeshVisualizationActive()) {
      // if updating pathfinder_ instance, refresh the visualization.
      setNavMeshVisualization(false);  // first clear the old instance
      setNavMeshVisualization(true);
    }
  }

  LOG(INFO) << "reconstruct navmesh successful";
  return true;
}

bool Simulator::setNavMeshVisualization(bool visualize) {
  // clean-up the NavMesh visualization if necessary
  if (!visualize && navMeshVisNode_ != nullptr) {
    delete navMeshVisNode_;
    navMeshVisNode_ = nullptr;
    if (navMeshVisPrimID_ != ID_UNDEFINED)
      resourceManager_->removePrimitiveMesh(navMeshVisPrimID_);
    navMeshVisPrimID_ = ID_UNDEFINED;
  }

  // Create new visualization asset and SceneNode
  if (visualize && pathfinder_ != nullptr && navMeshVisNode_ == nullptr &&
      pathfinder_->isLoaded()) {
    auto& sceneGraph = sceneManager_->getSceneGraph(activeSceneID_);
    auto& rootNode = sceneGraph.getRootNode();
    auto& drawables = sceneGraph.getDrawables();
    navMeshVisNode_ = &rootNode.createChild();
    navMeshVisPrimID_ = resourceManager_->loadNavMeshVisualization(
        *pathfinder_, navMeshVisNode_, &drawables);
    if (navMeshVisPrimID_ == ID_UNDEFINED) {
      LOG(ERROR) << "::toggleNavMeshVisualization : Failed to load "
                    "navmesh visualization.";
      delete navMeshVisNode_;
    }
  }
  return isNavMeshVisualizationActive();
}

bool Simulator::isNavMeshVisualizationActive() {
  return (navMeshVisNode_ != nullptr && navMeshVisPrimID_ != ID_UNDEFINED);
}

int Simulator::addTrajectoryObject(const std::string& trajVisName,
                                   const std::vector<Mn::Vector3>& pts,
                                   int numSegments,
                                   float radius,
                                   const Magnum::Color4& color,
                                   bool smooth,
                                   int numInterp) {
  // 0. Deduplicate sequential points
  std::vector<Magnum::Vector3> uniquePts;
  uniquePts.push_back(pts[0]);
  for (const auto& loc : pts) {
    if (loc != uniquePts.back()) {
      uniquePts.push_back(loc);
    }
  }

  auto& drawables = getDrawableGroup();

  // 1. create trajectory tube asset from points and save it
  bool success = resourceManager_->buildTrajectoryVisualization(
      trajVisName, uniquePts, numSegments, radius, color, smooth, numInterp);
  if (!success) {
    LOG(ERROR) << "::showTrajectoryVisualization : Failed to create "
                  "Trajectory visualization mesh for "
               << trajVisName;
    return ID_UNDEFINED;
  }
  // 2. create object attributes for the trajectory
  auto objAttrMgr = metadataMediator_->getObjectAttributesManager();
  auto trajObjAttr = objAttrMgr->createObject(trajVisName, false);
  // turn off collisions
  trajObjAttr->setIsCollidable(false);
  trajObjAttr->setComputeCOMFromShape(false);
  objAttrMgr->registerObject(trajObjAttr, trajVisName, true);

  // 3. add trajectory object to manager
  auto trajVisID = physicsManager_->addObject(trajVisName, &drawables);
  if (trajVisID == ID_UNDEFINED) {
    // failed to add object - need to delete asset from resourceManager.
    LOG(ERROR) << "::showTrajectoryVisualization : Failed to create "
                  "Trajectory visualization object for "
               << trajVisName;
    // TODO : support removing asset by removing from resourceDict_ properly
    // using trajVisName
    return ID_UNDEFINED;
  }
  auto trajObj = getRigidObjectManager()->getObjectCopyByID(trajVisID);
  LOG(INFO) << "::showTrajectoryVisualization : Trajectory "
               "visualization object created with ID "
            << trajVisID;
  trajObj->setMotionType(esp::physics::MotionType::KINEMATIC);
  // add to internal references of object ID and resourceDict name
  // this is for eventual asset deletion/resource freeing.
  trajVisIDByName[trajVisName] = trajVisID;
  trajVisNameByID[trajVisID] = trajVisName;

  return trajVisID;
}  // Simulator::showTrajectoryVisualization

// Agents
void Simulator::sampleRandomAgentState(agent::AgentState& agentState) {
  if (pathfinder_->isLoaded()) {
    agentState.position = pathfinder_->getRandomNavigablePoint();
    const float randomAngleRad = random_->uniform_float_01() * M_PI;
    quatf rotation(Eigen::AngleAxisf(randomAngleRad, vec3f::UnitY()));
    agentState.rotation = rotation.coeffs();
    // TODO: any other AgentState members should be randomized?
  } else {
    LOG(ERROR) << "No loaded PathFinder, aborting sampleRandomAgentState.";
  }
}

scene::SceneNode* Simulator::loadAndCreateRenderAssetInstance(
    const assets::AssetInfo& assetInfo,
    const assets::RenderAssetInstanceCreationInfo& creation) {
  // Note this pattern of passing the scene manager and two scene ids to
  // resource manager. This is similar to ResourceManager::loadStage.
  std::vector<int> tempIDs{activeSceneID_, activeSemanticSceneID_};
  return resourceManager_->loadAndCreateRenderAssetInstance(
      assetInfo, creation, sceneManager_.get(), tempIDs);
}

#ifdef ESP_BUILD_WITH_VHACD
std::string Simulator::convexHullDecomposition(
    const std::string& filename,
    const assets::ResourceManager::VHACDParameters& params,
    const bool renderChd,
    const bool saveChdToObj) {
  Cr::Utility::Debug() << "VHACD PARAMS RESOLUTION: " << params.m_resolution;

  // generate a unique filename
  std::string chdFilename =
      Cr::Utility::Directory::splitExtension(filename).first + ".chd";
  if (resourceManager_->isAssetDataRegistered(chdFilename)) {
    int nameAttempt = 1;
    chdFilename += "_";
    // Iterate until a unique filename is found.
    while (resourceManager_->isAssetDataRegistered(
        chdFilename + std::to_string(nameAttempt))) {
      nameAttempt++;
    }
    chdFilename += std::to_string(nameAttempt);
  }

  // run VHACD on the given filename mesh with the given params, store the
  // results in the resourceDict_ registered under chdFilename
  resourceManager_->createConvexHullDecomposition(filename, chdFilename, params,
                                                  saveChdToObj);

  // create object attributes for the new chd object
  auto objAttrMgr = metadataMediator_->getObjectAttributesManager();
  auto chdObjAttr = objAttrMgr->createObject(chdFilename, false);

  // specify collision asset handle & other attributes
  chdObjAttr->setCollisionAssetHandle(chdFilename);
  chdObjAttr->setIsCollidable(true);
  chdObjAttr->setCollisionAssetIsPrimitive(false);
  chdObjAttr->setJoinCollisionMeshes(false);

  // if the renderChd flag is set to true, set the convex hull decomposition
  // to be the render asset (useful for testing)

  chdObjAttr->setRenderAssetHandle(renderChd ? chdFilename : filename);

  chdObjAttr->setRenderAssetIsPrimitive(false);

  // register object and return handle
  objAttrMgr->registerObject(chdObjAttr, chdFilename, true);
  return chdObjAttr->getHandle();
}
#endif

agent::Agent::ptr Simulator::addAgent(
    const agent::AgentConfiguration& agentConfig,
    scene::SceneNode& agentParentNode) {
  // initialize the agent, as well as all the sensors on it.

  // attach each agent, each sensor to a scene node, set the local
  // transformation of the sensor w.r.t. the agent (done internally in the
  // constructor of Agent)
  auto& agentNode = agentParentNode.createChild();
  agent::Agent::ptr ag = agent::Agent::create(agentNode, agentConfig);
  esp::sensor::SensorFactory::createSensors(agentNode,
                                            agentConfig.sensorSpecifications);
  agent::AgentState state;
  sampleRandomAgentState(state);
  ag->setInitialState(state);

  // Add a RenderTarget to each of the agent's visual sensors
  for (auto& it : ag->getSubtreeSensors()) {
    if (it.second.get().isVisualSensor()) {
      sensor::VisualSensor& sensor =
          static_cast<sensor::VisualSensor&>(it.second.get());
      renderer_->bindRenderTarget(sensor);
    }
  }

  agents_.push_back(ag);
  // TODO: just do this once
  if (pathfinder_->isLoaded()) {
    scene::ObjectControls::MoveFilterFunc moveFilterFunction;
    if (config_.allowSliding) {
      moveFilterFunction = [&](const vec3f& start, const vec3f& end) {
        return pathfinder_->tryStep(start, end);
      };
    } else {
      moveFilterFunction = [&](const vec3f& start, const vec3f& end) {
        return pathfinder_->tryStepNoSliding(start, end);
      };
    }
    ag->getControls()->setMoveFilterFunction(moveFilterFunction);
  }

  return ag;
}

agent::Agent::ptr Simulator::addAgent(
    const agent::AgentConfiguration& agentConfig) {
  return addAgent(agentConfig, getActiveSceneGraph().getRootNode());
}

agent::Agent::ptr Simulator::getAgent(const int agentId) {
  ASSERT(0 <= agentId && agentId < agents_.size());
  return agents_[agentId];
}

esp::sensor::Sensor& Simulator::addSensorToObject(
    const int objectId,
    const esp::sensor::SensorSpec::ptr& sensorSpec) {
  esp::sensor::SensorSetup sensorSpecifications = {sensorSpec};
  esp::scene::SceneNode& objectNode = *getObjectSceneNode(objectId);
  esp::sensor::SensorFactory::createSensors(objectNode, sensorSpecifications);
  return objectNode.getNodeSensorSuite().get(sensorSpec->uuid);
}

void Simulator::setPathFinder(nav::PathFinder::ptr pathfinder) {
  pathfinder_ = std::move(pathfinder);
}
gfx::RenderTarget* Simulator::getRenderTarget(int agentId,
                                              const std::string& sensorId) {
  agent::Agent::ptr ag = getAgent(agentId);

  if (ag != nullptr) {
    sensor::Sensor& sensor = ag->getSubtreeSensorSuite().get(sensorId);
    if (sensor.isVisualSensor()) {
      return &(static_cast<sensor::VisualSensor&>(sensor).renderTarget());
    }
  }
  return nullptr;
}

bool Simulator::displayObservation(const int agentId,
                                   const std::string& sensorId) {
  agent::Agent::ptr ag = getAgent(agentId);

  if (ag != nullptr) {
    sensor::Sensor& sensor = ag->getSubtreeSensorSuite().get(sensorId);
    return sensor.displayObservation(*this);
  }
  return false;
}

bool Simulator::drawObservation(const int agentId,
                                const std::string& sensorId) {
  agent::Agent::ptr ag = getAgent(agentId);

  if (ag != nullptr) {
    sensor::Sensor& sensor = ag->getSubtreeSensorSuite().get(sensorId);
    if (sensor.isVisualSensor()) {
      return static_cast<sensor::VisualSensor&>(sensor).drawObservation(*this);
    }
  }
  return false;
}

bool Simulator::visualizeObservation(int agentId,
                                     const std::string& sensorId,
                                     float colorMapOffset,
                                     float colorMapScale) {
  agent::Agent::ptr ag = getAgent(agentId);

  if (ag != nullptr) {
    sensor::Sensor& sensor = ag->getSubtreeSensorSuite().get(sensorId);
    if (sensor.isVisualSensor()) {
      renderer_->visualize(static_cast<sensor::VisualSensor&>(sensor),
                           colorMapOffset, colorMapScale);
    }
    return true;
  }
  return false;
}

bool Simulator::getAgentObservation(const int agentId,
                                    const std::string& sensorId,
                                    sensor::Observation& observation) {
  agent::Agent::ptr ag = getAgent(agentId);
  if (ag != nullptr) {
    return ag->getSubtreeSensorSuite().get(sensorId).getObservation(
        *this, observation);
  }
  return false;
}

int Simulator::getAgentObservations(
    const int agentId,
    std::map<std::string, sensor::Observation>& observations) {
  observations.clear();
  agent::Agent::ptr ag = getAgent(agentId);
  if (ag != nullptr) {
    for (auto& s : ag->getSubtreeSensors()) {
      sensor::Observation obs;
      if (s.second.get().getObservation(*this, obs)) {
        observations[s.first] = obs;
      }
    }
  }
  return observations.size();
}

bool Simulator::getAgentObservationSpace(const int agentId,
                                         const std::string& sensorId,
                                         sensor::ObservationSpace& space) {
  agent::Agent::ptr ag = getAgent(agentId);
  if (ag != nullptr) {
    return ag->getSubtreeSensorSuite().get(sensorId).getObservationSpace(space);
  }
  return false;
}

int Simulator::getAgentObservationSpaces(
    const int agentId,
    std::map<std::string, sensor::ObservationSpace>& spaces) {
  spaces.clear();
  agent::Agent::ptr ag = getAgent(agentId);
  if (ag != nullptr) {
    for (auto& s : ag->getSubtreeSensors()) {
      sensor::ObservationSpace space;
      if (s.second.get().getObservationSpace(space)) {
        spaces[s.first] = space;
      }
    }
  }
  return spaces.size();
}
}  // namespace sim
}  // namespace esp<|MERGE_RESOLUTION|>--- conflicted
+++ resolved
@@ -149,14 +149,7 @@
     CORRADE_INTERNAL_ASSERT(!Magnum::GL::Context::hasCurrent());
   }
 
-<<<<<<< HEAD
-  // (re) create scene instance
-  success = createSceneInstance(config_.activeSceneName);
-
-  LOG(INFO) << "Simulator::reconfigure : createSceneInstance success == "
-=======
   LOG(INFO) << "::reconfigure : createSceneInstance success == "
->>>>>>> 60381e7c
             << (success ? "true" : "false")
             << " for active scene name : " << config_.activeSceneName;
 
@@ -487,8 +480,6 @@
   return true;
 }  // Simulator::instanceObjectsForActiveScene()
 
-<<<<<<< HEAD
-=======
 bool Simulator::instanceArticulatedObjectsForActiveScene() {
   // Get scene instance attributes corresponding to current active scene name
   // This should always just retrieve an existing, appropriately configured
@@ -549,7 +540,6 @@
   return true;
 }  // Simulator::createSceneInstanceNoRenderer
 
->>>>>>> 60381e7c
 void Simulator::reset() {
   if (physicsManager_ != nullptr) {
     // Note: only resets time to 0 by default.
@@ -656,8 +646,6 @@
 bool Simulator::recomputeNavMesh(nav::PathFinder& pathfinder,
                                  const nav::NavMeshSettings& navMeshSettings,
                                  bool includeStaticObjects) {
-<<<<<<< HEAD
-=======
   CORRADE_ASSERT(config_.createRenderer,
                  "::recomputeNavMesh: "
                  "SimulatorConfiguration::createRenderer is "
@@ -666,7 +654,6 @@
                  "loaded without renderer initialization.",
                  false);
 
->>>>>>> 60381e7c
   assets::MeshData::uptr joinedMesh = assets::MeshData::create_unique();
   auto stageInitAttrs = physicsManager_->getStageInitAttributes();
   if (stageInitAttrs != nullptr) {
