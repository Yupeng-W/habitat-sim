// Copyright (c) Facebook, Inc. and its affiliates.
// This source code is licensed under the MIT license found in the
// LICENSE file in the root directory of this source tree.

#include "Simulator.h"

#include <memory>
#include <string>

#include <Corrade/Utility/Directory.h>
#include <Corrade/Utility/String.h>
#include <Magnum/EigenIntegration/GeometryIntegration.h>
#include <Magnum/GL/Context.h>

#include "esp/assets/attributes/AttributesBase.h"
#include "esp/core/esp.h"
#include "esp/gfx/Drawable.h"
#include "esp/gfx/RenderCamera.h"
#include "esp/gfx/Renderer.h"
#include "esp/io/io.h"
#include "esp/nav/PathFinder.h"
#include "esp/physics/PhysicsManager.h"
#include "esp/scene/ObjectControls.h"
#include "esp/scene/SemanticScene.h"
#include "esp/sensor/PinholeCamera.h"
#include "esp/sensor/VisualSensor.h"

namespace Cr = Corrade;

namespace esp {
namespace sim {

using Attrs::PhysicsManagerAttributes;
using Attrs::StageAttributes;

Simulator::Simulator(const SimulatorConfiguration& cfg)
    : random_{core::Random::create(cfg.randomSeed)} {
  // initalize members according to cfg
  // NOTE: NOT SO GREAT NOW THAT WE HAVE virtual functions
  //       Maybe better not to do this reconfigure
  reconfigure(cfg);
}

Simulator::~Simulator() {
  LOG(INFO) << "Deconstructing Simulator";
  close();
}

void Simulator::close() {
  pathfinder_ = nullptr;
  navMeshVisPrimID_ = esp::ID_UNDEFINED;
  navMeshVisNode_ = nullptr;
  agents_.clear();

  physicsManager_ = nullptr;
  semanticScene_ = nullptr;

  sceneID_.clear();
  sceneManager_ = nullptr;

  resourceManager_ = nullptr;

  renderer_ = nullptr;
  context_ = nullptr;

  activeSceneID_ = ID_UNDEFINED;
  activeSemanticSceneID_ = ID_UNDEFINED;
  config_ = SimulatorConfiguration{};

  frustumCulling_ = true;
}

void Simulator::reconfigure(const SimulatorConfiguration& cfg) {
  if (!resourceManager_) {
    resourceManager_ = std::make_unique<assets::ResourceManager>();
  }

  if (!sceneManager_) {
    sceneManager_ = scene::SceneManager::create_unique();
  }

  // if configuration is unchanged, just reset and return
  if (cfg == config_) {
    reset();
    return;
  }
  // otherwise set current configuration and initialize
  // TODO can optimize to do partial re-initialization instead of from-scratch
  config_ = cfg;

  // use physics attributes manager to get physics manager attributes
  // described by config file - this always exists to configure scene
  // attributes
  auto physicsManagerAttributes =
      resourceManager_->getPhysicsAttributesManager()->createAttributesTemplate(
          config_.physicsConfigFile, true);
  // if physicsManagerAttributes have been successfully created, inform
  // stageAttributesManager of the config handle of the attributes, so that
  // stageAttributes initialization can use phys Mgr Attr values as defaults
  auto stageAttributesMgr = resourceManager_->getStageAttributesManager();
  if (physicsManagerAttributes != nullptr) {
    stageAttributesMgr->setCurrPhysicsManagerAttributesHandle(
        physicsManagerAttributes->getHandle());
  }
  // set scene attributes defaults to cfg-based values, i.e. to construct
  // default semantic and navmesh file names, if they exist.  All values
  // set/built from these default values may be overridden by values in scene
  // json file, if present.
  stageAttributesMgr->setCurrCfgVals(
      config_.scene.filepaths, config_.sceneLightSetup, config_.frustumCulling);

  // Build scene file name based on config specification
  std::string stageFilename = config_.scene.id;
  if (config_.scene.filepaths.count("mesh")) {
    stageFilename = config_.scene.filepaths.at("mesh");
  }

  // Create scene attributes with values based on sceneFilename
  auto stageAttributes =
      stageAttributesMgr->createAttributesTemplate(stageFilename, true);

  std::string navmeshFilename = stageAttributes->getNavmeshAssetHandle();
  std::string houseFilename = stageAttributes->getHouseFilename();

  esp::assets::AssetType stageType = static_cast<esp::assets::AssetType>(
      stageAttributes->getRenderAssetType());

  // create pathfinder and load navmesh if available
  pathfinder_ = nav::PathFinder::create();
  if (io::exists(navmeshFilename)) {
    LOG(INFO) << "Loading navmesh from " << navmeshFilename;
    pathfinder_->loadNavMesh(navmeshFilename);
    LOG(INFO) << "Loaded.";
  } else {
    LOG(WARNING) << "Navmesh file not found, checked at " << navmeshFilename;
  }

  // Calling to seeding needs to be done after the pathfinder creation
  seed(config_.randomSeed);

  // initalize scene graph
  // CAREFUL!
  // previous scene graph is not deleted!
  // TODO:
  // We need to make a design decision here:
  // when doing reconfigure, shall we delete all of the previous scene graphs

  activeSceneID_ = sceneManager_->initSceneGraph();

  // LOG(INFO) << "Active scene graph ID = " << activeSceneID_;
  sceneID_.push_back(activeSceneID_);

  if (config_.createRenderer) {
    /* When creating a viewer based app, there is no need to create a
    WindowlessContext since a (windowed) context already exists. */
    if (!context_ && !Magnum::GL::Context::hasCurrent()) {
      context_ = gfx::WindowlessContext::create_unique(config_.gpuDeviceId);
    }

    // reinitalize members
    if (!renderer_) {
      renderer_ = gfx::Renderer::create();
    }

    auto& sceneGraph = sceneManager_->getSceneGraph(activeSceneID_);
    auto& rootNode = sceneGraph.getRootNode();
    // auto& drawables = sceneGraph.getDrawables();
    resourceManager_->compressTextures(config_.compressTextures);

    bool loadSuccess = false;

    // (re)seat & (re)init physics manager
    resourceManager_->initPhysicsManager(physicsManager_, config_.enablePhysics,
                                         &rootNode, physicsManagerAttributes);

    std::vector<int> tempIDs{activeSceneID_, activeSemanticSceneID_};
    // Load scene
    loadSuccess = resourceManager_->loadStage(stageAttributes, physicsManager_,
                                              sceneManager_.get(), tempIDs,
                                              config_.loadSemanticMesh);

    if (!loadSuccess) {
      LOG(ERROR) << "Cannot load " << stageFilename;
      // Pass the error to the python through pybind11 allowing graceful exit
      throw std::invalid_argument("Cannot load: " + stageFilename);
    }

    // refresh the NavMesh visualization if necessary after loading a new
    // SceneGraph
    if (isNavMeshVisualizationActive()) {
      // if updating pathfinder_ instance, refresh the visualization.
      setNavMeshVisualization(false);  // first clear the old instance
      setNavMeshVisualization(true);
    }

    const Magnum::Range3D& sceneBB = rootNode.computeCumulativeBB();
    resourceManager_->setLightSetup(gfx::getLightsAtBoxCorners(sceneBB));

    // set activeSemanticSceneID_ values and push onto sceneID vector if
    // appropriate - tempIDs[1] will either be old activeSemanticSceneID_ (if
    // no semantic mesh was requested in loadStage); ID_UNDEFINED if desired
    // was not found; activeSceneID_, or a unique value, the last of which means
    // the semantic scene mesh is loaded.

    if (activeSemanticSceneID_ != tempIDs[1]) {
      // id has changed so act - if ID has not changed, do nothing
      activeSemanticSceneID_ = tempIDs[1];
      if ((activeSemanticSceneID_ != ID_UNDEFINED) &&
          (activeSemanticSceneID_ != activeSceneID_)) {
        sceneID_.push_back(activeSemanticSceneID_);
      } else {  // activeSemanticSceneID_ = activeSceneID_;
        // instance meshes and suncg houses contain their semantic annotations
        // empty scene has none to worry about
        if (!(stageType == assets::AssetType::SUNCG_SCENE ||
              stageType == assets::AssetType::INSTANCE_MESH ||
              stageFilename.compare(assets::EMPTY_SCENE) == 0)) {
          // TODO: programmatic generation of semantic meshes when no
          // annotations are provided.
          LOG(WARNING) << ":\n---\n The active scene does not contain semantic "
                          "annotations. \n---";
        }
      }
    }  // if ID has changed - needs to be reset
  }    // if (config_.createRenderer)

  semanticScene_ = nullptr;
  semanticScene_ = scene::SemanticScene::create();
  switch (stageType) {
    case assets::AssetType::INSTANCE_MESH:
      houseFilename = Cr::Utility::Directory::join(
          Cr::Utility::Directory::path(houseFilename), "info_semantic.json");
      if (io::exists(houseFilename)) {
        scene::SemanticScene::loadReplicaHouse(houseFilename, *semanticScene_);
      }
      break;
    case assets::AssetType::MP3D_MESH:
      // TODO(msb) Fix AssetType determination logic.
      if (io::exists(houseFilename)) {
        using Corrade::Utility::String::endsWith;
        if (endsWith(houseFilename, ".house")) {
          scene::SemanticScene::loadMp3dHouse(houseFilename, *semanticScene_);
        } else if (endsWith(houseFilename, ".scn")) {
          scene::SemanticScene::loadGibsonHouse(houseFilename, *semanticScene_);
        }
      }
      break;
    case assets::AssetType::SUNCG_SCENE:
      scene::SemanticScene::loadSuncgHouse(stageFilename, *semanticScene_);
      break;
    default:
      break;
  }

  reset();
}  // Simulator::reconfigure

void Simulator::reset() {
  if (physicsManager_ != nullptr) {
    // Note: only resets time to 0 by default.
    physicsManager_->reset();
  }

  for (auto& agent : agents_) {
    agent->reset();
  }
  const Magnum::Range3D& sceneBB =
      getActiveSceneGraph().getRootNode().computeCumulativeBB();
  resourceManager_->setLightSetup(gfx::getLightsAtBoxCorners(sceneBB));
}  // Simulator::reset()

void Simulator::seed(uint32_t newSeed) {
  random_->seed(newSeed);
  pathfinder_->seed(newSeed);
}

scene::SceneGraph& Simulator::getActiveSceneGraph() {
  CHECK_GE(activeSceneID_, 0);
  CHECK_LT(activeSceneID_, sceneID_.size());
  return sceneManager_->getSceneGraph(activeSceneID_);
}

//! return the semantic scene's SceneGraph for rendering
scene::SceneGraph& Simulator::getActiveSemanticSceneGraph() {
  CHECK_GE(activeSemanticSceneID_, 0);
  CHECK_LT(activeSemanticSceneID_, sceneID_.size());
  return sceneManager_->getSceneGraph(activeSemanticSceneID_);
}

bool operator==(const SimulatorConfiguration& a,
                const SimulatorConfiguration& b) {
  return a.scene == b.scene && a.defaultAgentId == b.defaultAgentId &&
         a.defaultCameraUuid == b.defaultCameraUuid &&
         a.compressTextures == b.compressTextures &&
         a.createRenderer == b.createRenderer &&
         a.enablePhysics == b.enablePhysics &&
         a.physicsConfigFile.compare(b.physicsConfigFile) == 0 &&
         a.loadSemanticMesh == b.loadSemanticMesh &&
         a.sceneLightSetup.compare(b.sceneLightSetup) == 0;
}

bool operator!=(const SimulatorConfiguration& a,
                const SimulatorConfiguration& b) {
  return !(a == b);
}

// === Physics Simulator Functions ===

<<<<<<< HEAD
int Simulator::addObject(const int objectLibIndex,
=======
int Simulator::addObject(int objectLibId,
>>>>>>> 91ec8a17
                         scene::SceneNode* attachmentNode,
                         const std::string& lightSetupKey,
                         const int sceneID) {
  if (sceneHasPhysics(sceneID)) {
    // TODO: change implementation to support multi-world and physics worlds
    // to own reference to a sceneGraph to avoid this.
    auto& sceneGraph_ = sceneManager_->getSceneGraph(activeSceneID_);
    auto& drawables = sceneGraph_.getDrawables();
    return physicsManager_->addObject(objectLibId, &drawables, attachmentNode,
                                      lightSetupKey);
  }
  return ID_UNDEFINED;
}

int Simulator::addObjectByHandle(const std::string& objectLibHandle,
                                 scene::SceneNode* attachmentNode,
                                 const std::string& lightSetupKey,
                                 const int sceneID) {
  if (sceneHasPhysics(sceneID)) {
    // TODO: change implementation to support multi-world and physics worlds
    // to own reference to a sceneGraph to avoid this.
    auto& sceneGraph_ = sceneManager_->getSceneGraph(activeSceneID_);
    auto& drawables = sceneGraph_.getDrawables();
    return physicsManager_->addObject(objectLibHandle, &drawables,
                                      attachmentNode, lightSetupKey);
  }
  return ID_UNDEFINED;
}

const Attrs::ObjectAttributes::cptr Simulator::getObjectInitializationTemplate(
    const int objectId,
    const int sceneID) const {
  if (sceneHasPhysics(sceneID)) {
    return physicsManager_->getObjectInitAttributes(objectId);
  }
  return nullptr;
}

// return a list of existing objected IDs in a physical scene
std::vector<int> Simulator::getExistingObjectIDs(const int sceneID) {
  if (sceneHasPhysics(sceneID)) {
    return physicsManager_->getExistingObjectIDs();
  }
  return std::vector<int>();  // empty if no simulator exists
}

// remove object objectID instance in sceneID
void Simulator::removeObject(const int objectID,
                             bool deleteObjectNode,
                             bool deleteVisualNode,
                             const int sceneID) {
  if (sceneHasPhysics(sceneID)) {
    physicsManager_->removeObject(objectID, deleteObjectNode, deleteVisualNode);
  }
}

esp::physics::MotionType Simulator::getObjectMotionType(const int objectID,
                                                        const int sceneID) {
  if (sceneHasPhysics(sceneID)) {
    return physicsManager_->getObjectMotionType(objectID);
  }
  return esp::physics::MotionType::ERROR_MOTIONTYPE;
}

bool Simulator::setObjectMotionType(const esp::physics::MotionType& motionType,
                                    const int objectID,
                                    const int sceneID) {
  if (sceneHasPhysics(sceneID)) {
    return physicsManager_->setObjectMotionType(objectID, motionType);
  }
  return false;
}

physics::VelocityControl::ptr Simulator::getObjectVelocityControl(
    const int objectID,
    const int sceneID) const {
  if (sceneHasPhysics(sceneID)) {
    return physicsManager_->getVelocityControl(objectID);
  }
  return nullptr;
}

// apply forces and torques to objects
void Simulator::applyTorque(const Magnum::Vector3& tau,
                            const int objectID,
                            const int sceneID) {
  if (sceneHasPhysics(sceneID)) {
    physicsManager_->applyTorque(objectID, tau);
  }
}

void Simulator::applyForce(const Magnum::Vector3& force,
                           const Magnum::Vector3& relPos,
                           const int objectID,
                           const int sceneID) {
  if (sceneHasPhysics(sceneID)) {
    physicsManager_->applyForce(objectID, force, relPos);
  }
}

void Simulator::applyImpulse(const Magnum::Vector3& impulse,
                             const Magnum::Vector3& relPos,
                             const int objectID,
                             const int sceneID) {
  if (sceneHasPhysics(sceneID)) {
    physicsManager_->applyImpulse(objectID, impulse, relPos);
  }
}

scene::SceneNode* Simulator::getObjectSceneNode(const int objectID,
                                                const int sceneID) {
  if (sceneHasPhysics(sceneID)) {
    return &physicsManager_->getObjectSceneNode(objectID);
  }
  return nullptr;
}

std::vector<scene::SceneNode*> Simulator::getObjectVisualSceneNodes(
    const int objectID,
    const int sceneID) {
  if (sceneHasPhysics(sceneID)) {
    return physicsManager_->getObjectVisualSceneNodes(objectID);
  }
  return std::vector<scene::SceneNode*>();
}

// set object transform (kinemmatic control)
void Simulator::setTransformation(const Magnum::Matrix4& transform,
                                  const int objectID,
                                  const int sceneID) {
  if (sceneHasPhysics(sceneID)) {
    physicsManager_->setTransformation(objectID, transform);
  }
}

Magnum::Matrix4 Simulator::getTransformation(const int objectID,
                                             const int sceneID) {
  if (sceneHasPhysics(sceneID)) {
    return physicsManager_->getTransformation(objectID);
  }
  return Magnum::Matrix4::fromDiagonal(Magnum::Vector4(1));
}

esp::core::RigidState Simulator::getRigidState(const int objectID,
                                               const int sceneID) const {
  if (sceneHasPhysics(sceneID)) {
    return physicsManager_->getRigidState(objectID);
  }
  return esp::core::RigidState();
}

void Simulator::setRigidState(const esp::core::RigidState& rigidState,
                              const int objectID,
                              const int sceneID) {
  if (sceneHasPhysics(sceneID)) {
    physicsManager_->setRigidState(objectID, rigidState);
  }
}

// set object translation directly
void Simulator::setTranslation(const Magnum::Vector3& translation,
                               const int objectID,
                               const int sceneID) {
  if (sceneHasPhysics(sceneID)) {
    physicsManager_->setTranslation(objectID, translation);
  }
}

Magnum::Vector3 Simulator::getTranslation(const int objectID,
                                          const int sceneID) {
  // can throw if physicsManager is not initialized or either objectID/sceneID
  // is invalid
  if (sceneHasPhysics(sceneID)) {
    return physicsManager_->getTranslation(objectID);
  }
  return Magnum::Vector3();
}

// set object orientation directly
void Simulator::setRotation(const Magnum::Quaternion& rotation,
                            const int objectID,
                            const int sceneID) {
  if (sceneHasPhysics(sceneID)) {
    physicsManager_->setRotation(objectID, rotation);
  }
}

Magnum::Quaternion Simulator::getRotation(const int objectID,
                                          const int sceneID) {
  if (sceneHasPhysics(sceneID)) {
    return physicsManager_->getRotation(objectID);
  }
  return Magnum::Quaternion();
}

void Simulator::setLinearVelocity(const Magnum::Vector3& linVel,
                                  const int objectID,
                                  const int sceneID) {
  if (sceneHasPhysics(sceneID)) {
    return physicsManager_->setLinearVelocity(objectID, linVel);
  }
}

Magnum::Vector3 Simulator::getLinearVelocity(const int objectID,
                                             const int sceneID) {
  if (sceneHasPhysics(sceneID)) {
    return physicsManager_->getLinearVelocity(objectID);
  }
  return Magnum::Vector3();
}

void Simulator::setAngularVelocity(const Magnum::Vector3& angVel,
                                   const int objectID,
                                   const int sceneID) {
  if (sceneHasPhysics(sceneID)) {
    return physicsManager_->setAngularVelocity(objectID, angVel);
  }
}

Magnum::Vector3 Simulator::getAngularVelocity(const int objectID,
                                              const int sceneID) {
  if (sceneHasPhysics(sceneID)) {
    return physicsManager_->getAngularVelocity(objectID);
  }
  return Magnum::Vector3();
}

bool Simulator::contactTest(const int objectID, const int sceneID) {
  if (sceneHasPhysics(sceneID)) {
    return physicsManager_->contactTest(objectID);
  }
  return false;
}

esp::physics::RaycastResults Simulator::castRay(const esp::geo::Ray& ray,
                                                float maxDistance,
                                                const int sceneID) {
  if (sceneHasPhysics(sceneID)) {
    return physicsManager_->castRay(ray, maxDistance);
  }
  return esp::physics::RaycastResults();
}

void Simulator::setObjectBBDraw(bool drawBB,
                                const int objectID,
                                const int sceneID) {
  if (sceneHasPhysics(sceneID)) {
    auto& sceneGraph_ = sceneManager_->getSceneGraph(activeSceneID_);
    auto& drawables = sceneGraph_.getDrawables();
    physicsManager_->setObjectBBDraw(objectID, &drawables, drawBB);
  }
}

void Simulator::setObjectSemanticId(uint32_t semanticId,
                                    const int objectID,
                                    const int sceneID) {
  if (sceneHasPhysics(sceneID)) {
    physicsManager_->setSemanticId(objectID, semanticId);
  }
}

double Simulator::stepWorld(const double dt) {
  if (physicsManager_ != nullptr) {
    physicsManager_->stepPhysics(dt);
  }
  return getWorldTime();
}

// get the simulated world time (0 if no physics enabled)
double Simulator::getWorldTime() {
  if (physicsManager_ != nullptr) {
    return physicsManager_->getWorldTime();
  }
  return NO_TIME;
}

void Simulator::setGravity(const Magnum::Vector3& gravity, const int sceneID) {
  if (sceneHasPhysics(sceneID)) {
    physicsManager_->setGravity(gravity);
  }
}

Magnum::Vector3 Simulator::getGravity(const int sceneID) const {
  if (sceneHasPhysics(sceneID)) {
    return physicsManager_->getGravity();
  }
  return Magnum::Vector3();
}

bool Simulator::recomputeNavMesh(nav::PathFinder& pathfinder,
                                 const nav::NavMeshSettings& navMeshSettings,
                                 bool includeStaticObjects) {
  CORRADE_ASSERT(config_.createRenderer,
                 "Simulator::recomputeNavMesh: "
                 "SimulatorConfiguration::createRenderer is "
                 "false. Scene geometry is required to recompute navmesh. No "
                 "geometry is "
                 "loaded without renderer initialization.",
                 false);

  assets::MeshData::uptr joinedMesh =
      resourceManager_->createJoinedCollisionMesh(config_.scene.id);

  // add STATIC collision objects
  if (includeStaticObjects) {
    for (auto objectID : physicsManager_->getExistingObjectIDs()) {
      if (physicsManager_->getObjectMotionType(objectID) ==
          physics::MotionType::STATIC) {
        auto objectTransform = Magnum::EigenIntegration::cast<
            Eigen::Transform<float, 3, Eigen::Affine> >(
            physicsManager_->getObjectVisualSceneNode(objectID)
                .absoluteTransformationMatrix());
        const Attrs::ObjectAttributes::cptr initializationTemplate =
            physicsManager_->getObjectInitAttributes(objectID);
        objectTransform.scale(Magnum::EigenIntegration::cast<vec3f>(
            initializationTemplate->getScale()));
        std::string meshHandle =
            initializationTemplate->getCollisionAssetHandle();
        if (meshHandle.empty()) {
          meshHandle = initializationTemplate->getRenderAssetHandle();
        }
        assets::MeshData::uptr joinedObjectMesh =
            resourceManager_->createJoinedCollisionMesh(meshHandle);
        int prevNumIndices = joinedMesh->ibo.size();
        int prevNumVerts = joinedMesh->vbo.size();
        joinedMesh->ibo.resize(prevNumIndices + joinedObjectMesh->ibo.size());
        for (size_t ix = 0; ix < joinedObjectMesh->ibo.size(); ++ix) {
          joinedMesh->ibo[ix + prevNumIndices] =
              joinedObjectMesh->ibo[ix] + prevNumVerts;
        }
        joinedMesh->vbo.reserve(joinedObjectMesh->vbo.size() + prevNumVerts);
        for (auto& vert : joinedObjectMesh->vbo) {
          joinedMesh->vbo.push_back(objectTransform * vert);
        }
      }
    }
  }

  if (!pathfinder.build(navMeshSettings, *joinedMesh)) {
    LOG(ERROR) << "Failed to build navmesh";
    return false;
  }

  if (&pathfinder == pathfinder_.get()) {
    if (isNavMeshVisualizationActive()) {
      // if updating pathfinder_ instance, refresh the visualization.
      setNavMeshVisualization(false);  // first clear the old instance
      setNavMeshVisualization(true);
    }
  }

  LOG(INFO) << "reconstruct navmesh successful";
  return true;
}

bool Simulator::setNavMeshVisualization(bool visualize) {
  // clean-up the NavMesh visualization if necessary
  if (!visualize && navMeshVisNode_ != nullptr) {
    delete navMeshVisNode_;
    navMeshVisNode_ = nullptr;
    if (navMeshVisPrimID_ != ID_UNDEFINED)
      resourceManager_->removePrimitiveMesh(navMeshVisPrimID_);
    navMeshVisPrimID_ = ID_UNDEFINED;
  }

  // Create new visualization asset and SceneNode
  if (visualize && pathfinder_ != nullptr && navMeshVisNode_ == nullptr &&
      pathfinder_->isLoaded()) {
    auto& sceneGraph = sceneManager_->getSceneGraph(activeSceneID_);
    auto& rootNode = sceneGraph.getRootNode();
    auto& drawables = sceneGraph.getDrawables();
    navMeshVisNode_ = &rootNode.createChild();
    navMeshVisPrimID_ = resourceManager_->loadNavMeshVisualization(
        *pathfinder_, navMeshVisNode_, &drawables);
    if (navMeshVisPrimID_ == ID_UNDEFINED) {
      LOG(ERROR) << "Simulator::toggleNavMeshVisualization : Failed to load "
                    "navmesh visualization.";
      delete navMeshVisNode_;
    }
  }
  return isNavMeshVisualizationActive();
}

bool Simulator::isNavMeshVisualizationActive() {
  return (navMeshVisNode_ != nullptr && navMeshVisPrimID_ != ID_UNDEFINED);
}

// Agents
void Simulator::sampleRandomAgentState(agent::AgentState& agentState) {
  if (pathfinder_->isLoaded()) {
    agentState.position = pathfinder_->getRandomNavigablePoint();
    const float randomAngleRad = random_->uniform_float_01() * M_PI;
    quatf rotation(Eigen::AngleAxisf(randomAngleRad, vec3f::UnitY()));
    agentState.rotation = rotation.coeffs();
    // TODO: any other AgentState members should be randomized?
  } else {
    LOG(ERROR) << "No loaded PathFinder, aborting sampleRandomAgentState.";
  }
}

agent::Agent::ptr Simulator::addAgent(
    const agent::AgentConfiguration& agentConfig,
    scene::SceneNode& agentParentNode) {
  // initialize the agent, as well as all the sensors on it.

  // attach each agent, each sensor to a scene node, set the local
  // transformation of the sensor w.r.t. the agent (done internally in the
  // constructor of Agent)

  auto& agentNode = agentParentNode.createChild();
  agent::Agent::ptr ag = agent::Agent::create(agentNode, agentConfig);

  agent::AgentState state;
  sampleRandomAgentState(state);
  ag->setInitialState(state);

  // Add a RenderTarget to each of the agent's sensors
  for (auto& it : ag->getSensorSuite().getSensors()) {
    if (it.second->isVisualSensor()) {
      auto sensor = static_cast<sensor::VisualSensor*>(it.second.get());
      renderer_->bindRenderTarget(*sensor);
    }
  }

  agents_.push_back(ag);
  // TODO: just do this once
  if (pathfinder_->isLoaded()) {
    ag->getControls()->setMoveFilterFunction(
        [&](const vec3f& start, const vec3f& end) {
          return pathfinder_->tryStep(start, end);
        });
  }

  return ag;
}

agent::Agent::ptr Simulator::addAgent(
    const agent::AgentConfiguration& agentConfig) {
  return addAgent(agentConfig, getActiveSceneGraph().getRootNode());
}

agent::Agent::ptr Simulator::getAgent(const int agentId) {
  ASSERT(0 <= agentId && agentId < agents_.size());
  return agents_[agentId];
}

nav::PathFinder::ptr Simulator::getPathFinder() {
  return pathfinder_;
}

void Simulator::setPathFinder(nav::PathFinder::ptr pathfinder) {
  pathfinder_ = pathfinder;
}
gfx::RenderTarget* Simulator::getRenderTarget(int agentId,
                                              const std::string& sensorId) {
  agent::Agent::ptr ag = getAgent(agentId);

  if (ag != nullptr) {
    sensor::Sensor::ptr sensor = ag->getSensorSuite().get(sensorId);
    if (sensor != nullptr && sensor->isVisualSensor()) {
      return &(std::static_pointer_cast<sensor::VisualSensor>(sensor)
                   ->renderTarget());
    }
  }
  return nullptr;
}

bool Simulator::displayObservation(const int agentId,
                                   const std::string& sensorId) {
  agent::Agent::ptr ag = getAgent(agentId);

  if (ag != nullptr) {
    sensor::Sensor::ptr sensor = ag->getSensorSuite().get(sensorId);
    if (sensor != nullptr) {
      return sensor->displayObservation(*this);
    }
  }
  return false;
}

bool Simulator::drawObservation(const int agentId,
                                const std::string& sensorId) {
  agent::Agent::ptr ag = getAgent(agentId);

  if (ag != nullptr) {
    sensor::Sensor::ptr sensor = ag->getSensorSuite().get(sensorId);
    if (sensor != nullptr) {
      return std::static_pointer_cast<sensor::VisualSensor>(sensor)
          ->drawObservation(*this);
    }
  }
  return false;
}

bool Simulator::getAgentObservation(const int agentId,
                                    const std::string& sensorId,
                                    sensor::Observation& observation) {
  agent::Agent::ptr ag = getAgent(agentId);
  if (ag != nullptr) {
    sensor::Sensor::ptr sensor = ag->getSensorSuite().get(sensorId);
    if (sensor != nullptr) {
      return sensor->getObservation(*this, observation);
    }
  }
  return false;
}

int Simulator::getAgentObservations(
    const int agentId,
    std::map<std::string, sensor::Observation>& observations) {
  observations.clear();
  agent::Agent::ptr ag = getAgent(agentId);
  if (ag != nullptr) {
    const std::map<std::string, sensor::Sensor::ptr>& sensors =
        ag->getSensorSuite().getSensors();
    for (std::pair<std::string, sensor::Sensor::ptr> s : sensors) {
      sensor::Observation obs;
      if (s.second->getObservation(*this, obs)) {
        observations[s.first] = obs;
      }
    }
  }
  return observations.size();
}

bool Simulator::getAgentObservationSpace(const int agentId,
                                         const std::string& sensorId,
                                         sensor::ObservationSpace& space) {
  agent::Agent::ptr ag = getAgent(agentId);
  if (ag != nullptr) {
    sensor::Sensor::ptr sensor = ag->getSensorSuite().get(sensorId);
    if (sensor != nullptr) {
      return sensor->getObservationSpace(space);
    }
  }
  return false;
}

int Simulator::getAgentObservationSpaces(
    const int agentId,
    std::map<std::string, sensor::ObservationSpace>& spaces) {
  spaces.clear();
  agent::Agent::ptr ag = getAgent(agentId);
  if (ag != nullptr) {
    const std::map<std::string, sensor::Sensor::ptr>& sensors =
        ag->getSensorSuite().getSensors();
    for (std::pair<std::string, sensor::Sensor::ptr> s : sensors) {
      sensor::ObservationSpace space;
      if (s.second->getObservationSpace(space)) {
        spaces[s.first] = space;
      }
    }
  }
  return spaces.size();
}

void Simulator::setLightSetup(gfx::LightSetup setup, const std::string& key) {
  resourceManager_->setLightSetup(std::move(setup), key);
}

gfx::LightSetup Simulator::getLightSetup(const std::string& key) {
  return *resourceManager_->getLightSetup(key);
}

void Simulator::setObjectLightSetup(const int objectID,
                                    const std::string& lightSetupKey,
                                    const int sceneID) {
  if (sceneHasPhysics(sceneID)) {
    gfx::setLightSetupForSubTree(physicsManager_->getObjectSceneNode(objectID),
                                 lightSetupKey);
  }
}

}  // namespace sim
}  // namespace esp<|MERGE_RESOLUTION|>--- conflicted
+++ resolved
@@ -305,11 +305,7 @@
 
 // === Physics Simulator Functions ===
 
-<<<<<<< HEAD
-int Simulator::addObject(const int objectLibIndex,
-=======
-int Simulator::addObject(int objectLibId,
->>>>>>> 91ec8a17
+int Simulator::addObject(const int objectLibId,
                          scene::SceneNode* attachmentNode,
                          const std::string& lightSetupKey,
                          const int sceneID) {
