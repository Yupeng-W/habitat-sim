--- conflicted
+++ resolved
@@ -277,7 +277,6 @@
   return resourceManager_.getNumLibraryObjects();
 }
 
-<<<<<<< HEAD
 assets::PhysicsObjectAttributes& Simulator::getPhysicsObjectAttributes(
     int templateIndex) {
   return resourceManager_.getPhysicsObjectAttributes(
@@ -287,7 +286,8 @@
 assets::PhysicsObjectAttributes& Simulator::getPhysicsObjectAttributes(
     const std::string& templateHandle) {
   return resourceManager_.getPhysicsObjectAttributes(templateHandle);
-=======
+}
+
 std::vector<int> Simulator::loadObjectConfigs(const std::string& path) {
   std::vector<int> templateIndices;
   std::vector<std::string> validConfigPaths =
@@ -307,7 +307,6 @@
   }
 
   return resourceManager_.loadObject(objectTemplate, objectTemplateHandle);
->>>>>>> 36cc8f56
 }
 
 // return a list of existing objected IDs in a physical scene
