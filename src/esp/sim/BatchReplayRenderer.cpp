--- conflicted
+++ resolved
@@ -47,175 +47,6 @@
   theOnlySensorName_ = sensor.uuid;
   theOnlySensorProjection_ = sensor.projectionMatrix();
 
-<<<<<<< HEAD
-  class BatchPlayerImplementation
-      : public gfx::replay::AbstractPlayerImplementation {
-   public:
-    BatchPlayerImplementation(gfx_batch::Renderer& renderer,
-                              Mn::UnsignedInt sceneId)
-        : renderer_{renderer}, sceneId_{sceneId} {}
-
-   private:
-    bool isSupportedRenderAsset(
-        const Corrade::Containers::StringView& filepath) {
-      // Primitives aren't directly supported in the Magnum batch renderer. See
-      // https://docs.google.com/document/d/1ngA73cXl3YRaPfFyICSUHONZN44C-XvieS7kwyQDbkI/edit#bookmark=id.yq39718gqbwz
-
-      const std::array<Corrade::Containers::StringView, 12> primNamePrefixes = {
-          "capsule3DSolid",     "capsule3DWireframe", "coneSolid",
-          "coneWireframe",      "cubeSolid",          "cubeWireframe",
-          "cylinderSolid",      "cylinderWireframe",  "icosphereSolid",
-          "icosphereWireframe", "uvSphereSolid",      "uvSphereWireframe"};
-
-      // primitive render asset filepaths start with one of the above prefixes.
-      // Examples: icosphereSolid_subdivs_1
-      // capsule3DSolid_hemiRings_4_cylRings_1_segments_12_halfLen_3.25_useTexCoords_false_useTangents_false
-      for (const auto& primNamePrefix : primNamePrefixes) {
-        if (filepath.size() < primNamePrefix.size()) {
-          continue;
-        }
-
-        if (filepath.prefix(primNamePrefix.size()) == primNamePrefix) {
-          return false;
-        }
-      }
-
-      return true;
-    }
-
-    gfx::replay::NodeHandle loadAndCreateRenderAssetInstance(
-        const esp::assets::AssetInfo& assetInfo,
-        const esp::assets::RenderAssetInstanceCreationInfo& creation) override {
-      // TODO anything to use creation.flags for?
-      // TODO is creation.lightSetupKey actually mapping to anything in the
-      //  replay file?
-
-      if (!isSupportedRenderAsset(creation.filepath)) {
-        ESP_WARNING() << "Unsupported render asset: " << creation.filepath;
-        return nullptr;
-      }
-
-      /* If no such name is known yet, add as a file */
-      if (!renderer_.hasNodeHierarchy(creation.filepath)) {
-        ESP_WARNING()
-            << creation.filepath
-            << "not found in any composite file, loading from the filesystem";
-
-        ESP_CHECK(
-            renderer_.addFile(creation.filepath,
-                              gfx_batch::RendererFileFlag::Whole |
-                                  gfx_batch::RendererFileFlag::GenerateMipmap),
-            "addFile failed for " << creation.filepath);
-        CORRADE_INTERNAL_ASSERT(renderer_.hasNodeHierarchy(creation.filepath));
-      }
-
-      return reinterpret_cast<gfx::replay::NodeHandle>(
-          renderer_.addNodeHierarchy(
-              sceneId_, creation.filepath,
-              /* Baking the initial scaling and coordinate frame into the
-                 transformation */
-              Mn::Matrix4::scaling(creation.scale ? *creation.scale
-                                                  : Mn::Vector3{1.0f}) *
-                  Mn::Matrix4::from(
-                      Mn::Quaternion{assetInfo.frame.rotationFrameToWorld()}
-                          .toMatrix(),
-                      {}))
-          /* Returning incremented by 1 because 0 (nullptr) is treated as an
-             error */
-          + 1);
-    }
-
-    void deleteAssetInstance(const gfx::replay::NodeHandle node) override {
-      // TODO actually remove from the scene instead of setting a zero scale
-      renderer_.transformations(
-          sceneId_)[reinterpret_cast<std::size_t>(node) - 1] =
-          Mn::Matrix4{Mn::Math::ZeroInit};
-    }
-
-    void deleteAssetInstances(
-        const std::unordered_map<gfx::replay::RenderAssetInstanceKey,
-                                 gfx::replay::NodeHandle>&) override {
-      renderer_.clear(sceneId_);
-    }
-
-    void setNodeTransform(const gfx::replay::NodeHandle node,
-                          const Mn::Vector3& translation,
-                          const Mn::Quaternion& rotation) override {
-      renderer_.transformations(
-          sceneId_)[reinterpret_cast<std::size_t>(node) - 1] =
-          Mn::Matrix4::from(rotation.toMatrix(), translation);
-    }
-
-    void changeLightSetup(const esp::gfx::LightSetup& lights) override {
-      if (!renderer_.maxLightCount()) {
-        ESP_WARNING() << "Attempted to change" << lights.size()
-                      << "lights for scene" << sceneId_
-                      << "but the renderer is configured without lights";
-        return;
-      }
-
-      renderer_.clearLights(sceneId_);
-      for (std::size_t i = 0; i != lights.size(); ++i) {
-        const gfx::LightInfo& light = lights[i];
-        CORRADE_INTERNAL_ASSERT(light.model == gfx::LightPositionModel::Global);
-
-        const std::size_t nodeId = renderer_.addEmptyNode(sceneId_);
-
-        /* Clang Tidy, you're stupid, why do you say that "lightId" is not
-           initialized?! I'm initializing it right in the branches below, I
-           won't zero-init it just to "prevent bugs" because an accidentally
-           zero-initialized variable is *also* a bug, you know? Plus I have
-           range asserts in all functions so your "suggestions" are completely
-           unhelpful. */
-        std::size_t lightId;  // NOLINT
-        if (light.vector.w()) {
-          renderer_.transformations(sceneId_)[nodeId] =
-              Mn::Matrix4::translation(light.vector.xyz());
-          lightId = renderer_.addLight(sceneId_, nodeId,
-                                       gfx_batch::RendererLightType::Point);
-        } else {
-          /* The matrix will be partially NaNs if the light vector is in the
-             direction of the Y axis, but that's fine -- we only really care
-             about the Z axis direction, which is always the "target" vector
-             normalized. */
-          // TODO for more robustness use something that "invents" some
-          //  arbitrary orthogonal axes instead of the NaNs, once Magnum has
-          //  such utility
-          renderer_.transformations(sceneId_)[nodeId] =
-              Mn::Matrix4::lookAt({}, light.vector.xyz(), Mn::Vector3::yAxis());
-          lightId = renderer_.addLight(
-              sceneId_, nodeId, gfx_batch::RendererLightType::Directional);
-        }
-
-        renderer_.lightColors(sceneId_)[lightId] = light.color;
-        // TODO use gfx::getAmbientLightColor(lights) once it's not hardcoded
-        //  to an arbitrary value and once it's possible to change the ambient
-        //  factor in the renderer at runtime (and not just in
-        //  RendererConfiguration::setAmbientFactor())
-        // TODO range, once Habitat has that
-      }
-    }
-
-    void createRigInstance(int, const std::vector<std::pair<int, std::string>>&)
-        override {
-      // Not implemented.
-    }
-
-    void deleteRigInstance(int) override {
-      // Not implemented.
-    }
-
-    gfx::replay::NodeHandle getBone(int, int) override {
-      // not implemented
-      return nullptr;
-    }
-
-    gfx_batch::Renderer& renderer_;
-    Mn::UnsignedInt sceneId_;
-  };
-
-=======
->>>>>>> 8eb02ad1
   for (Mn::UnsignedInt i = 0; i != cfg.numEnvironments; ++i) {
     arrayAppend(
         envs_, EnvironmentRecord{
