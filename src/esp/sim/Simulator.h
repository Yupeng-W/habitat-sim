// Copyright (c) Facebook, Inc. and its affiliates.
// This source code is licensed under the MIT license found in the
// LICENSE file in the root directory of this source tree.

#pragma once

#include "esp/agent/Agent.h"
#include "esp/assets/ResourceManager.h"
#include "esp/core/esp.h"
#include "esp/core/random.h"
#include "esp/gfx/RenderTarget.h"
#include "esp/gfx/WindowlessContext.h"
#include "esp/nav/PathFinder.h"
#include "esp/scene/SceneConfiguration.h"
#include "esp/scene/SceneManager.h"
#include "esp/scene/SceneNode.h"

namespace esp {
namespace nav {
class PathFinder;
class NavMeshSettings;
class ActionSpacePathFinder;
}  // namespace nav
namespace scene {
class SemanticScene;
}  // namespace scene
namespace gfx {
class Renderer;
}  // namespace gfx
namespace physics {
enum class MotionType : int;
}  // namespace physics
}  // namespace esp

namespace esp {
namespace sim {

struct SimulatorConfiguration {
  scene::SceneConfiguration scene;
  int defaultAgentId = 0;
  int gpuDeviceId = 0;
  std::string defaultCameraUuid = "rgba_camera";
  bool compressTextures = false;
  bool createRenderer = true;
  // Whether or not the agent can slide on collisions
  bool allowSliding = true;
  // enable or disable the frustum culling
  bool frustumCulling = true;
  bool enablePhysics = false;
  std::string physicsConfigFile =
      "./data/default.phys_scene_config.json";  // should we instead link a
                                                // PhysicsManagerConfiguration
                                                // object here?
  /** @brief Light setup key for scene */
  std::string sceneLightSetup = assets::ResourceManager::NO_LIGHT_KEY;

  ESP_SMART_POINTERS(SimulatorConfiguration)
};
bool operator==(const SimulatorConfiguration& a,
                const SimulatorConfiguration& b);
bool operator!=(const SimulatorConfiguration& a,
                const SimulatorConfiguration& b);

class Simulator {
 public:
  explicit Simulator(const SimulatorConfiguration& cfg);
  virtual ~Simulator();

  virtual void reconfigure(const SimulatorConfiguration& cfg);

  virtual void reset();

  virtual void seed(uint32_t newSeed);

  std::shared_ptr<gfx::Renderer> getRenderer();
  std::shared_ptr<physics::PhysicsManager> getPhysicsManager();
  std::shared_ptr<scene::SemanticScene> getSemanticScene();

  scene::SceneGraph& getActiveSceneGraph();
  scene::SceneGraph& getActiveSemanticSceneGraph();

  void saveFrame(const std::string& filename);

  /**
   * @brief The ID of the CUDA device of the OpenGL context owned by the
   * simulator.  This will only be nonzero if the simulator is built in
   * --headless mode on linux
   */
  int gpuDevice() const { return context_->gpuDevice(); }

  // === Physics Simulator Functions ===
  // TODO: support multi-scene physics (default sceneID=0 currently).

  /**
   * @brief Instance an object from a template index in @ref
   * esp::assets::ResourceManager::physicsObjectLibrary_. See @ref
   * esp::physics::PhysicsManager::addObject().
   * @param objectLibIndex The index of the object's template in @ref
   * esp::assets::ResourceManager::physicsObjectLibrary_.
   * @param attachmentNode If provided, attach the RigidObject Feature to this
   * node instead of creating a new one.
   * @param lightSetupKey The string key for the LightSetup to be used by this
   * object.
   * @param sceneID !! Not used currently !! Specifies which physical scene to
   * add an object to.
   * @return The ID assigned to new object which identifies it in @ref
   * esp::physics::PhysicsManager::existingObjects_ or @ref esp::ID_UNDEFINED if
   * instancing fails.
   */
  int addObject(int objectLibIndex,
                scene::SceneNode* attachmentNode = nullptr,
                const std::string& lightSetupKey =
                    assets::ResourceManager::DEFAULT_LIGHTING_KEY,
                int sceneID = 0);

  /**
   * @brief Get the current size of the physics object library. Objects [0,size)
   * can be instanced with @ref addObject.
   * @return The current number of templates stored in @ref
   * esp::assets::ResourceManager::physicsObjectLibrary_.
   */
  int getPhysicsObjectLibrarySize();

  /**
<<<<<<< HEAD
   * @brief Get an editable reference to a physics object template by index.
   */
  assets::PhysicsObjectAttributes& getPhysicsObjectAttributes(
      int templateIndex);

  /**
   * @brief Get an editable reference to a physics object template by string
   * key.
   */
  assets::PhysicsObjectAttributes& getPhysicsObjectAttributes(
      const std::string& templateHandle);
=======
   * @brief Load all "*.phys_properties.json" files from the provided file or
   * directory path.
   *
   * Note that duplicate loads will return the index of the existing template
   * rather than reloading.
   *
   * @param path A global path to a physics property file or directory
   * @return A list of template indices for loaded valid configs for object
   * instancing.
   */
  std::vector<int> loadObjectConfigs(const std::string& path);

  /**
   * @brief Load the provided PhysicsObjectAttributes template into the
   * Simulator.
   *
   * @param objectTemplate A new PhysicsObjectAttributes to load.
   * @param objectTemplateHandle The desired key for referencing the new
   * template. To register this successfully, it must not be a duplicate of an
   * existing key.
   * @return A template index for instancing the loaded template or ID_UNDEFINED
   * if failed.
   */
  int loadObjectTemplate(assets::PhysicsObjectAttributes& objectTemplate,
                         const std::string& objectTemplateHandle);
>>>>>>> 36cc8f56

  /**
   * @brief Remove an instanced object by ID. See @ref
   * esp::physics::PhysicsManager::removeObject().
   * @param objectID The ID of the object identifying it in @ref
   * esp::physics::PhysicsManager::existingObjects_.
   * @param sceneID !! Not used currently !! Specifies which physical scene to
   * remove the object from.
   */
  void removeObject(const int objectID,
                    bool deleteObjectNode = true,
                    bool deleteVisualNode = true,
                    const int sceneID = 0);

  /**
   * @brief Get the IDs of the physics objects instanced in a physical scene.
   * See @ref esp::physics::PhysicsManager::getExistingObjectIDs.
   * @param sceneID !! Not used currently !! Specifies which physical scene to
   * query.
   * @return A vector of ID keys into @ref
   * esp::physics::PhysicsManager::existingObjects_.
   */
  std::vector<int> getExistingObjectIDs(const int sceneID = 0);

  /**
   * @brief Get the @ref esp::physics::MotionType of an object.
   * See @ref esp::physics::PhysicsManager::getExistingObjectIDs.
   * @param objectID The ID of the object identifying it in @ref
   * esp::physics::PhysicsManager::existingObjects_.
   * @param sceneID !! Not used currently !! Specifies which physical scene to
   * query.
   * @return The @ref esp::physics::MotionType of the object or @ref
   * esp::physics::MotionType::ERROR_MOTIONTYPE if query failed.
   */
  esp::physics::MotionType getObjectMotionType(const int objectID,
                                               const int sceneID = 0);

  /**
   * @brief Set the @ref esp::physics::MotionType of an object.
   * See @ref esp::physics::PhysicsManager::getExistingObjectIDs.
   * @param motionType The desired motion type of the object
   * @param objectID The ID of the object identifying it in @ref
   * esp::physics::PhysicsManager::existingObjects_.
   * @param sceneID !! Not used currently !! Specifies which physical scene to
   * query.
   * @return whether or not the set was successful.
   */
  bool setObjectMotionType(const esp::physics::MotionType& motionType,
                           const int objectID,
                           const int sceneID = 0);

  /**
   * @brief Apply torque to an object. See @ref
   * esp::physics::PhysicsManager::applyTorque.
   * @param tau The desired torque to apply.
   * @param objectID The ID of the object identifying it in @ref
   * esp::physics::PhysicsManager::existingObjects_.
   * @param sceneID !! Not used currently !! Specifies which physical scene of
   * the object.
   */
  void applyTorque(const Magnum::Vector3& tau,
                   const int objectID,
                   const int sceneID = 0);

  /**
   * @brief Apply force to an object. See @ref
   * esp::physics::PhysicsManager::applyForce.
   * @param force The desired linear force to apply.
   * @param relPos The desired location relative to the object origin at which
   * to apply the force.
   * @param objectID The ID of the object identifying it in @ref
   * esp::physics::PhysicsManager::existingObjects_.
   * @param sceneID !! Not used currently !! Specifies which physical scene of
   * the object.
   */
  void applyForce(const Magnum::Vector3& force,
                  const Magnum::Vector3& relPos,
                  const int objectID,
                  const int sceneID = 0);

  /**
   * @brief Get the current 4x4 transformation matrix of an object.
   * See @ref esp::physics::PhysicsManager::getTransformation.
   * @param objectID The object ID and key identifying the object in @ref
   * esp::physics::PhysicsManager::existingObjects_.
   * @param sceneID !! Not used currently !! Specifies which physical scene of
   * the object.
   * @return The 4x4 transform of the object.
   */
  Magnum::Matrix4 getTransformation(const int objectID, const int sceneID = 0);

  /**
   * @brief Set the 4x4 transformation matrix of an object kinematically.
   * See @ref esp::physics::PhysicsManager::setTransformation.
   * @param transform The desired 4x4 transform of the object.
   * @param  objectID The object ID and key identifying the object in @ref
   * esp::physics::PhysicsManager::existingObjects_.
   * @param sceneID !! Not used currently !! Specifies which physical scene of
   * the object.
   */
  void setTransformation(const Magnum::Matrix4& transform,
                         const int objectID,
                         const int sceneID = 0);

  /**
   * @brief Set the 3D position of an object kinematically.
   * See @ref esp::physics::PhysicsManager::setTranslation.
   * @param translation The desired 3D position of the object.
   * @param objectID The object ID and key identifying the object in @ref
   * esp::physics::PhysicsManager::existingObjects_.
   * @param sceneID !! Not used currently !! Specifies which physical scene of
   * the object.
   */
  void setTranslation(const Magnum::Vector3& translation,
                      const int objectID,
                      const int sceneID = 0);

  /**
   * @brief Get the current 3D position of an object.
   * See @ref esp::physics::PhysicsManager::getTranslation.
   * @param objectID The object ID and key identifying the object in @ref
   * esp::physics::PhysicsManager::existingObjects_.
   * @param sceneID !! Not used currently !! Specifies which physical scene of
   * the object.
   * @return The 3D position of the object.
   */
  Magnum::Vector3 getTranslation(const int objectID, const int sceneID = 0);

  /**
   * @brief Set the orientation of an object kinematically.
   * See @ref esp::physics::PhysicsManager::setRotation.
   * @param rotation The desired orientation of the object.
   * @param objectID The object ID and key identifying the object in @ref
   * esp::physics::PhysicsManager::existingObjects_.
   * @param sceneID !! Not used currently !! Specifies which physical scene of
   * the object.
   */
  void setRotation(const Magnum::Quaternion& rotation,
                   const int objectID,
                   const int sceneID = 0);

  /**
   * @brief Get the current orientation of an object.
   * See @ref esp::physics::PhysicsManager::getRotation.
   * @param objectID The object ID and key identifying the object in @ref
   * esp::physics::PhysicsManager::existingObjects_.
   * @param sceneID !! Not used currently !! Specifies which physical scene of
   * the object.
   * @return A quaternion representation of the object's orientation.
   */
  Magnum::Quaternion getRotation(const int objectID, const int sceneID = 0);

  /**
   * @brief Discrete collision check for contact between an object and the
   * collision world.
   * @param objectID The object ID and key identifying the object in @ref
   * esp::physics::PhysicsManager::existingObjects_.
   * @param sceneID !! Not used currently !! Specifies which physical scene of
   * the object.
   * @return Whether or not the object is in contact with any other collision
   * enabled objects.
   */
  bool contactTest(const int objectID, const int sceneID = 0);

  /**
   * @brief the physical world has a notion of time which passes during
   * animation/simulation/action/etc... Step the physical world forward in time
   * by a desired duration. Note that the actual duration of time passed by this
   * step will depend on simulation time stepping mode (todo). See @ref
   * esp::physics::PhysicsManager::stepPhysics.
   * @todo timestepping options?
   * @param dt The desired amount of time to advance the physical world.
   * @return The new world time after stepping. See @ref
   * esp::physics::PhysicsManager::worldTime_.
   */
  double stepWorld(const double dt = 1.0 / 60.0);

  /**
   * @brief Get the current time in the simulated world. This is always 0 if no
   * @ref esp::physics::PhysicsManager is initialized. See @ref stepWorld. See
   * @ref esp::physics::PhysicsManager::getWorldTime.
   * @return The amount of time, @ref esp::physics::PhysicsManager::worldTime_,
   * by which the physical world has advanced.
   */
  double getWorldTime();

  /**
   * @brief Compute the navmesh for the simulator's current active scene and
   * assign it to the referenced @ref nav::PathFinder.
   * @param pathfinder The pathfinder object to which the recomputed navmesh
   * will be assigned.
   * @param navMeshSettings The @ref nav::NavMeshSettings instance to
   * parameterize the navmesh construction.
   * @return Whether or not the navmesh recomputation succeeded.
   */
  bool recomputeNavMesh(nav::PathFinder& pathfinder,
                        const nav::NavMeshSettings& navMeshSettings,
                        bool includeStaticObjects = false);

  agent::Agent::ptr getAgent(int agentId);

  agent::Agent::ptr addAgent(const agent::AgentConfiguration& agentConfig,
                             scene::SceneNode& agentParentNode);
  agent::Agent::ptr addAgent(const agent::AgentConfiguration& agentConfig);

  /**
   * @brief Displays observations on default frame buffer for a
   * particular sensor of an agent
   * @param agentId    Id of the agent for which the observation is to
   *                   be returned
   * @param sensorId   Id of the sensor for which the observation is to
   *                   be returned
   */
  bool displayObservation(int agentId, const std::string& sensorId);
  bool getAgentObservation(int agentId,
                           const std::string& sensorId,
                           sensor::Observation& observation);
  int getAgentObservations(
      int agentId,
      std::map<std::string, sensor::Observation>& observations);

  bool getAgentObservationSpace(int agentId,
                                const std::string& sensorId,
                                sensor::ObservationSpace& space);
  int getAgentObservationSpaces(
      int agentId,
      std::map<std::string, sensor::ObservationSpace>& spaces);

  nav::PathFinder::ptr getPathFinder();
  /**
   * @brief Enable or disable frustum culling (enabled by default)
   * @param val, true = enable, false = disable
   */
  void setFrustumCullingEnabled(bool val) { frustumCulling_ = val; }

  /**
   * @brief Get status, whether frustum culling is enabled or not
   * @return true if enabled, otherwise false
   */
  bool isFrustumCullingEnabled() { return frustumCulling_; }

  /**
   * @brief Get a named @ref LightSetup
   */
  gfx::LightSetup getLightSetup(
      const std::string& key = assets::ResourceManager::DEFAULT_LIGHTING_KEY);

  /**
   * @brief Set a named @ref LightSetup
   *
   * If this name already exists, the @ref LightSetup is updated and all @ref
   * Drawables using this setup are updated.
   *
   * @param lightSetup Light setup this key will now reference
   * @param key Key to identify this @ref LightSetup
   */
  void setLightSetup(
      gfx::LightSetup lightSetup,
      const std::string& key = assets::ResourceManager::DEFAULT_LIGHTING_KEY);

  /**
   * @brief Set the light setup of an object
   *
   * @param objectID The object ID and key identifying the object in @ref
   * esp::physics::PhysicsManager::existingObjects_.
   * @param lightSetupKey @ref LightSetup key
   * @param sceneID !! Not used currently !! Specifies which physical scene
   * of the object.
   */
  void setObjectLightSetup(int objectID,
                           const std::string& lightSetupKey,
                           int sceneID = 0);

 protected:
  Simulator(){};

  //! sample a random valid AgentState in passed agentState
  void sampleRandomAgentState(agent::AgentState& agentState);

  bool isValidScene(int sceneID) const {
    return sceneID >= 0 && sceneID < sceneID_.size();
  }

  bool sceneHasPhysics(int sceneID) const {
    return isValidScene(sceneID) && physicsManager_ != nullptr;
  }

  gfx::WindowlessContext::uptr context_ = nullptr;
  std::shared_ptr<gfx::Renderer> renderer_ = nullptr;
  // CANNOT make the specification of resourceManager_ above the context_!
  // Because when deconstructing the resourceManager_, it needs
  // the GL::Context
  // If you switch the order, you will have the error:
  // GL::Context::current(): no current context from Magnum
  // during the deconstruction
  assets::ResourceManager resourceManager_;

  scene::SceneManager sceneManager_;
  int activeSceneID_ = ID_UNDEFINED;
  int activeSemanticSceneID_ = ID_UNDEFINED;
  std::vector<int> sceneID_;

  std::shared_ptr<scene::SemanticScene> semanticScene_ = nullptr;

  std::shared_ptr<physics::PhysicsManager> physicsManager_ = nullptr;

  core::Random random_;
  SimulatorConfiguration config_;

  std::vector<agent::Agent::ptr> agents_;
  nav::PathFinder::ptr pathfinder_;
  // state indicating frustum culling is enabled or not
  //
  // TODO:
  // Such state, frustumCulling_ has also been defined in frontend (py)
  // See: examples/settings.py, habitat_sim/simulator.py for more information
  // ideally, to avoid inconsistency at any time, and reduce maintenance cost
  // this state should be defined in just one place.e.g., only in the frontend
  // Currently, we need it defined here, because sensor., e.g., PinholeCamera
  // rquires it when drawing the observation
  bool frustumCulling_ = true;

  ESP_SMART_POINTERS(Simulator)
};

}  // namespace sim
}  // namespace esp<|MERGE_RESOLUTION|>--- conflicted
+++ resolved
@@ -122,7 +122,6 @@
   int getPhysicsObjectLibrarySize();
 
   /**
-<<<<<<< HEAD
    * @brief Get an editable reference to a physics object template by index.
    */
   assets::PhysicsObjectAttributes& getPhysicsObjectAttributes(
@@ -134,7 +133,8 @@
    */
   assets::PhysicsObjectAttributes& getPhysicsObjectAttributes(
       const std::string& templateHandle);
-=======
+
+  /**
    * @brief Load all "*.phys_properties.json" files from the provided file or
    * directory path.
    *
@@ -160,7 +160,6 @@
    */
   int loadObjectTemplate(assets::PhysicsObjectAttributes& objectTemplate,
                          const std::string& objectTemplateHandle);
->>>>>>> 36cc8f56
 
   /**
    * @brief Remove an instanced object by ID. See @ref
