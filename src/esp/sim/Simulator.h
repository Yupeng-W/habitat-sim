// Copyright (c) Facebook, Inc. and its affiliates.
// This source code is licensed under the MIT license found in the
// LICENSE file in the root directory of this source tree.

#ifndef ESP_SIM_SIMULATOR_H_
#define ESP_SIM_SIMULATOR_H_

#include "esp/agent/Agent.h"
#include "esp/assets/ResourceManager.h"
#include "esp/assets/managers/AssetAttributesManager.h"
#include "esp/assets/managers/ObjectAttributesManager.h"
#include "esp/assets/managers/PhysicsAttributesManager.h"
#include "esp/assets/managers/StageAttributesManager.h"
#include "esp/core/esp.h"
#include "esp/core/random.h"
#include "esp/gfx/RenderTarget.h"
#include "esp/gfx/WindowlessContext.h"
#include "esp/nav/PathFinder.h"
<<<<<<< HEAD
#include "esp/physics/ArticulatedObject.h"
=======
>>>>>>> 91ec8a17
#include "esp/physics/PhysicsManager.h"
#include "esp/physics/RigidObject.h"
#include "esp/scene/SceneConfiguration.h"
#include "esp/scene/SceneManager.h"
#include "esp/scene/SceneNode.h"

namespace esp {
namespace nav {
class PathFinder;
class NavMeshSettings;
class ActionSpacePathFinder;
}  // namespace nav
namespace scene {
class SemanticScene;
}  // namespace scene
namespace gfx {
class Renderer;
}  // namespace gfx
}  // namespace esp

namespace esp {
namespace sim {

namespace AttrMgrs = esp::assets::managers;
namespace Attrs = esp::assets::attributes;

struct SimulatorConfiguration {
  scene::SceneConfiguration scene;
  int defaultAgentId = 0;
  int gpuDeviceId = 0;
  unsigned int randomSeed = 0;
  std::string defaultCameraUuid = "rgba_camera";
  bool compressTextures = false;
  bool createRenderer = true;
  // Whether or not the agent can slide on collisions
  bool allowSliding = true;
  // enable or disable the frustum culling
  bool frustumCulling = true;
  /**
   * @brief This flags specifies whether or not dynamics is supported by the
   * simulation, if a suitable library (i.e. Bullet) has been installed.
   */
  bool enablePhysics = false;
  bool loadSemanticMesh = true;
  std::string physicsConfigFile =
      ESP_DEFAULT_PHYS_SCENE_CONFIG_REL_PATH;  // should we instead link a
                                               // PhysicsManagerConfiguration
                                               // object here?
  /** @brief Light setup key for scene */
  std::string sceneLightSetup = assets::ResourceManager::NO_LIGHT_KEY;

  ESP_SMART_POINTERS(SimulatorConfiguration)
};
bool operator==(const SimulatorConfiguration& a,
                const SimulatorConfiguration& b);
bool operator!=(const SimulatorConfiguration& a,
                const SimulatorConfiguration& b);

class Simulator {
 public:
  explicit Simulator(const SimulatorConfiguration& cfg);
  virtual ~Simulator();

  /**
   * @brief Closes the simulator and frees all loaded assets and GPU contexts.
   *
   * @warning Must reset the simulator to its "just after constructor" state for
   * python inheritance to function correctly.  Shared/unique pointers should be
   * set back to nullptr, any members set to their default values, etc.  If this
   * is not done correctly, the pattern for @ref `close` then @ref `reconfigure`
   * to create a "fresh" instance of the simulator may not work correctly
   */
  virtual void close();

  virtual void reconfigure(const SimulatorConfiguration& cfg);

  virtual void reset();

 public:
  virtual void seed(uint32_t newSeed);

  std::shared_ptr<gfx::Renderer> getRenderer() { return renderer_; }
  std::shared_ptr<scene::SemanticScene> getSemanticScene() {
    return semanticScene_;
  }

  scene::SceneGraph& getActiveSceneGraph();
  scene::SceneGraph& getActiveSemanticSceneGraph();

  void saveFrame(const std::string& filename);

  /**
   * @brief The ID of the CUDA device of the OpenGL context owned by the
   * simulator.  This will only be nonzero if the simulator is built in
   * --headless mode on linux
   */
  int gpuDevice() const { return context_->gpuDevice(); }

  // === Physics Simulator Functions ===
  // TODO: support multi-scene physics (default sceneID=0 currently).

  /**
   * @brief Return manager for construction and access to asset attributes.
   */
  const AttrMgrs::AssetAttributesManager::ptr getAssetAttributesManager()
      const {
    return resourceManager_->getAssetAttributesManager();
  }
  /**
   * @brief Return manager for construction and access to object attributes.
   */
  const AttrMgrs::ObjectAttributesManager::ptr getObjectAttributesManager()
      const {
    return resourceManager_->getObjectAttributesManager();
  }
  /**
   * @brief Return manager for construction and access to physics world
   * attributes.
   */
  const AttrMgrs::PhysicsAttributesManager::ptr getPhysicsAttributesManager()
      const {
    return resourceManager_->getPhysicsAttributesManager();
  }
  /**
   * @brief Return manager for construction and access to scene attributes.
   */
  const AttrMgrs::StageAttributesManager::ptr getStageAttributesManager()
      const {
    return resourceManager_->getStageAttributesManager();
  }

  /** @brief Return the library implementation type for the simulator currently
   * in use. Use to check for a particular implementation.
   * @return The implementation type of this simulator.
   */
  const esp::physics::PhysicsManager::PhysicsSimulationLibrary&
  getPhysicsSimulationLibrary() const {
    return physicsManager_->getPhysicsSimulationLibrary();
  };

  /**
   * @brief Instance an object from a template ID in @ref
   * esp::managers::ObjectAttributesManager. See @ref
   * esp::physics::PhysicsManager::addObject().
   * @param objectLibId The ID of the object's template in @ref
   * esp::managers::ObjectAttributesManager.
   * @param attachmentNode If provided, attach the RigidObject Feature to this
   * node instead of creating a new one.
   * @param lightSetupKey The string key for the @ref gfx::LightSetup to be used
   * by this object.
   * @param sceneID !! Not used currently !! Specifies which physical scene to
   * add an object to.
   * @return The ID assigned to new object which identifies it in @ref
   * esp::physics::PhysicsManager::existingObjects_ or @ref esp::ID_UNDEFINED if
   * instancing fails.
   */
  int addObject(int objectLibId,
                scene::SceneNode* attachmentNode = nullptr,
                const std::string& lightSetupKey =
                    assets::ResourceManager::DEFAULT_LIGHTING_KEY,
                int sceneID = 0);

  /**
   * @brief Instance an object from a template ID in @ref
   * esp::managers::ObjectAttributesManager. See @ref
   * esp::physics::PhysicsManager::addObject().
   * @param objectLibHandle The handle of the object's template in
   * @ref esp::managers::ObjectAttributesManager.
   * @param attachmentNode If provided, attach the RigidObject Feature to this
   * node instead of creating a new one.
   * @param lightSetupKey The string key for the @ref gfx::LightSetup to be used
   * by this object.
   * @param sceneID !! Not used currently !! Specifies which physical scene to
   * add an object to.
   * @return The ID assigned to new object which identifies it in @ref
   * esp::physics::PhysicsManager::existingObjects_ or @ref esp::ID_UNDEFINED if
   * instancing fails.
   */
  int addObjectByHandle(const std::string& objectLibHandle,
                        scene::SceneNode* attachmentNode = nullptr,
                        const std::string& lightSetupKey =
                            assets::ResourceManager::DEFAULT_LIGHTING_KEY,
                        int sceneID = 0);

  /**
   * @brief Get a static view of a physics object's template when the object was
   * instanced.
   *
   * Use this to query the object's properties when it was initialized.  Object
   * pointed at by pointer is const, and can not be modified.
   */
  const Attrs::ObjectAttributes::cptr getObjectInitializationTemplate(
      int objectId,
      const int sceneID = 0) const;

  /**
   * @brief Remove an instanced object by ID. See @ref
   * esp::physics::PhysicsManager::removeObject().
   * @param objectID The ID of the object identifying it in @ref
   * esp::physics::PhysicsManager::existingObjects_.
   * @param sceneID !! Not used currently !! Specifies which physical scene to
   * remove the object from.
   */
  void removeObject(const int objectID,
                    bool deleteObjectNode = true,
                    bool deleteVisualNode = true,
                    const int sceneID = 0);

  /**
   * @brief Get the IDs of the physics objects instanced in a physical scene.
   * See @ref esp::physics::PhysicsManager::getExistingObjectIDs.
   * @param sceneID !! Not used currently !! Specifies which physical scene to
   * query.
   * @return A vector of ID keys into @ref
   * esp::physics::PhysicsManager::existingObjects_.
   */
  std::vector<int> getExistingObjectIDs(const int sceneID = 0);

  /**
   * @brief Get the @ref esp::physics::MotionType of an object.
   * See @ref esp::physics::PhysicsManager::getExistingObjectIDs.
   * @param objectID The ID of the object identifying it in @ref
   * esp::physics::PhysicsManager::existingObjects_.
   * @param sceneID !! Not used currently !! Specifies which physical scene to
   * query.
   * @return The @ref esp::physics::MotionType of the object or @ref
   * esp::physics::MotionType::ERROR_MOTIONTYPE if query failed.
   */
  esp::physics::MotionType getObjectMotionType(const int objectID,
                                               const int sceneID = 0);

  /**
   * @brief Set the @ref esp::physics::MotionType of an object.
   * See @ref esp::physics::PhysicsManager::getExistingObjectIDs.
   * @param motionType The desired motion type of the object
   * @param objectID The ID of the object identifying it in @ref
   * esp::physics::PhysicsManager::existingObjects_.
   * @param sceneID !! Not used currently !! Specifies which physical scene to
   * query.
   * @return whether or not the set was successful.
   */
  bool setObjectMotionType(const esp::physics::MotionType& motionType,
                           const int objectID,
                           const int sceneID = 0);

  /**@brief Retrieves a shared pointer to the VelocityControl struct for this
   * object.
   */
  physics::VelocityControl::ptr getObjectVelocityControl(
      const int objectID,
      const int sceneID = 0) const;

  /**
   * @brief Apply torque to an object. See @ref
   * esp::physics::PhysicsManager::applyTorque.
   * @param tau The desired torque to apply.
   * @param objectID The ID of the object identifying it in @ref
   * esp::physics::PhysicsManager::existingObjects_.
   * @param sceneID !! Not used currently !! Specifies which physical scene of
   * the object.
   */
  void applyTorque(const Magnum::Vector3& tau,
                   const int objectID,
                   const int sceneID = 0);

  /**
   * @brief Apply force to an object. See @ref
   * esp::physics::PhysicsManager::applyForce.
   * @param force The desired linear force to apply.
   * @param relPos The desired location relative to the object origin at which
   * to apply the force.
   * @param objectID The ID of the object identifying it in @ref
   * esp::physics::PhysicsManager::existingObjects_.
   * @param sceneID !! Not used currently !! Specifies which physical scene of
   * the object.
   */
  void applyForce(const Magnum::Vector3& force,
                  const Magnum::Vector3& relPos,
                  const int objectID,
                  const int sceneID = 0);

  /**
   * @brief Get a reference to the object's scene node or nullptr if failed.
   */
  scene::SceneNode* getObjectSceneNode(const int objectID,
                                       const int sceneID = 0);

  /**
   * @brief Get references to the object's visual scene nodes or empty if
   * failed.
   */
  std::vector<scene::SceneNode*> getObjectVisualSceneNodes(
      const int objectID,
      const int sceneID = 0);

  /**
   * @brief Get the current 4x4 transformation matrix of an object.
   * See @ref esp::physics::PhysicsManager::getTransformation.
   * @param objectID The object ID and key identifying the object in @ref
   * esp::physics::PhysicsManager::existingObjects_.
   * @param sceneID !! Not used currently !! Specifies which physical scene of
   * the object.
   * @return The 4x4 transform of the object.
   */
  Magnum::Matrix4 getTransformation(const int objectID, const int sceneID = 0);

  /**
   * @brief Set the 4x4 transformation matrix of an object kinematically.
   * See @ref esp::physics::PhysicsManager::setTransformation.
   * @param transform The desired 4x4 transform of the object.
   * @param  objectID The object ID and key identifying the object in @ref
   * esp::physics::PhysicsManager::existingObjects_.
   * @param sceneID !! Not used currently !! Specifies which physical scene of
   * the object.
   */
  void setTransformation(const Magnum::Matrix4& transform,
                         const int objectID,
                         const int sceneID = 0);
  /**
   * @brief Get the current @ref esp::core::RigidState of an object.
   * @param objectID The object ID and key identifying the object in @ref
   * esp::physics::PhysicsManager::existingObjects_.
   * @param sceneID !! Not used currently !! Specifies which physical scene of
   * the object.
   * @return The @ref esp::core::RigidState transform of the object.
   */
  esp::core::RigidState getRigidState(const int objectID,
                                      const int sceneID = 0) const;

  /**
   * @brief Set the @ref esp::core::RigidState of an object kinematically.
   * @param transform The desired @ref esp::core::RigidState of the object.
   * @param  objectID The object ID and key identifying the object in @ref
   * esp::physics::PhysicsManager::existingObjects_.
   * @param sceneID !! Not used currently !! Specifies which physical scene of
   * the object.
   */
  void setRigidState(const esp::core::RigidState& rigidState,
                     const int objectID,
                     const int sceneID = 0);

  /**
   * @brief Set the 3D position of an object kinematically.
   * See @ref esp::physics::PhysicsManager::setTranslation.
   * @param translation The desired 3D position of the object.
   * @param objectID The object ID and key identifying the object in @ref
   * esp::physics::PhysicsManager::existingObjects_.
   * @param sceneID !! Not used currently !! Specifies which physical scene of
   * the object.
   */
  void setTranslation(const Magnum::Vector3& translation,
                      const int objectID,
                      const int sceneID = 0);

  /**
   * @brief Get the current 3D position of an object.
   * See @ref esp::physics::PhysicsManager::getTranslation.
   * @param objectID The object ID and key identifying the object in @ref
   * esp::physics::PhysicsManager::existingObjects_.
   * @param sceneID !! Not used currently !! Specifies which physical scene of
   * the object.
   * @return The 3D position of the object.
   */
  Magnum::Vector3 getTranslation(const int objectID, const int sceneID = 0);

  /**
   * @brief Set the orientation of an object kinematically.
   * See @ref esp::physics::PhysicsManager::setRotation.
   * @param rotation The desired orientation of the object.
   * @param objectID The object ID and key identifying the object in @ref
   * esp::physics::PhysicsManager::existingObjects_.
   * @param sceneID !! Not used currently !! Specifies which physical scene of
   * the object.
   */
  void setRotation(const Magnum::Quaternion& rotation,
                   const int objectID,
                   const int sceneID = 0);

  /**
   * @brief Get the current orientation of an object.
   * See @ref esp::physics::PhysicsManager::getRotation.
   * @param objectID The object ID and key identifying the object in @ref
   * esp::physics::PhysicsManager::existingObjects_.
   * @param sceneID !! Not used currently !! Specifies which physical scene of
   * the object.
   * @return A quaternion representation of the object's orientation.
   */
  Magnum::Quaternion getRotation(const int objectID, const int sceneID = 0);

  /**
   * @brief Set the Linear Velocity of object.
   * See @ref esp::physics::PhysicsManager::setLinearVelocity.
   * @param linVel The desired linear velocity of the object.
   * @param objectID The object ID and key identifying the object in @ref
   * esp::physics::PhysicsManager::existingObjects_.
   * @param sceneID !! Not used currently !! Specifies which physical scene of
   * the object.
   */
  void setLinearVelocity(const Magnum::Vector3& linVel,
                         const int objectID,
                         const int sceneID = 0);

  /**
   * @brief Get the Linear Velocity of object.
   * See @ref esp::physics::PhysicsManager::getLinearVelocity.
   * @param objectID The object ID and key identifying the object in @ref
   * esp::physics::PhysicsManager::existingObjects_.
   * @param sceneID !! Not used currently !! Specifies which physical scene of
   * the object.
   * @return A vector3 representation of the object's linear velocity.
   */
  Magnum::Vector3 getLinearVelocity(const int objectID, const int sceneID = 0);

  /**
   * @brief Set the Angular Velocity of object.
   * See @ref esp::physics::PhysicsManager::setAngularVelocity.
   * @param angVel The desired angular velocity of the object.
   * @param objectID The object ID and key identifying the object in @ref
   * esp::physics::PhysicsManager::existingObjects_.
   * @param sceneID !! Not used currently !! Specifies which physical scene of
   * the object.
   */
  void setAngularVelocity(const Magnum::Vector3& angVel,
                          const int objectID,
                          const int sceneID = 0);

  /**
   * @brief Get the Angular Velocity of object.
   * See @ref esp::physics::PhysicsManager::getAngularVelocity.
   * @param objectID The object ID and key identifying the object in @ref
   * esp::physics::PhysicsManager::existingObjects_.
   * @param sceneID !! Not used currently !! Specifies which physical scene of
   * the object.
   * @return A vector3 representation of the object's angular velocity.
   */
  Magnum::Vector3 getAngularVelocity(const int objectID, const int sceneID = 0);

  /**
   * @brief Turn on/off rendering for the bounding box of the object's visual
   * component.
   *
   * Assumes the new @ref esp::gfx::Drawable for the bounding box should be
   * added to the active @ref esp::gfx::SceneGraph's default drawable group. See
   * @ref esp::gfx::SceneGraph::getDrawables().
   *
   * @param drawBB Whether or not the render the bounding box.
   * @param objectID The object ID and key identifying the object in @ref
   * esp::physics::PhysicsManager::existingObjects_.
   * @param sceneID !! Not used currently !! Specifies which physical scene of
   * the object.
   */
  void setObjectBBDraw(bool drawBB, const int objectID, const int sceneID = 0);

  //===============================================================================//
  // Articulated Object API (UNSTABLE!)

  /**
   * @brief Parse a URDF and instantiate the defined robot if successful.
   *
   * This will always re-parse the URDF. Edits to URDF parameters between calls
   * will be reflected. Edits to linked and imported assets between calls will
   * NOT be reflected (e.g. modifying the geometry of a part between loads).
   */
  int addArticulatedObjectFromURDF(std::string filepath,
                                   bool fixedBase = false);

  void removeArticulatedObject(int objectId);

  /** @brief Get a list of existing object IDs for articulated objects (i.e.,
   * existing keys in @ref PhysicsManager::existingArticulatedObjects_.)
   */
  std::vector<int> getExistingArticulatedObjectIDs(int sceneID = 0);

  void setArticulatedObjectRootState(int objectId,
                                     const Magnum::Matrix4& state);

  const Magnum::Matrix4 getArticulatedObjectRootState(int objectId);

  void setArticulatedObjectForces(int objectId, std::vector<float> forces);

  void setArticulatedObjectVelocities(int objectId, std::vector<float> vels);

  void setArticulatedObjectPositions(int objectId,
                                     std::vector<float> positions);

  std::vector<float> getArticulatedObjectPositions(int objectId);

  std::vector<float> getArticulatedObjectVelocities(int objectId);

  std::vector<float> getArticulatedObjectForces(int objectId);

  void resetArticulatedObject(int objectId);

  void setArticulatedObjectSleep(int objectId, bool sleep);

  bool getArticulatedObjectSleep(int objectId);

  void setArticulatedObjectMotionType(int objectId,
                                      esp::physics::MotionType mt);

  esp::physics::MotionType getArticulatedObjectMotionType(int objectId);

  int getNumArticulatedLinks(int objectId);
  core::RigidState getArticulatedLinkRigidState(int objectId, int linkId);

  // Joint Motor API

  /**
   * @brief Create a new JointMotor for a dof in an ArticulatedObject from a
   * JointMotorSettings.
   *
   * @return The motorId for the new joint motor or ID_UNDEFINED (-1) if failed.
   */
  int createJointMotor(const int objectId,
                       const int dof,
                       const esp::physics::JointMotorSettings& settings);

  /**
   * @brief Remove and destroy a JointMotor for an ArticulatedObject.
   */
  void removeJointMotor(const int objectId, const int motorId);

  /**
   * @brief Get a copy of the JointMotorSettings for an ArticulatedObject's
   * existing JointMotor .
   */
  esp::physics::JointMotorSettings getJointMotorSettings(const int objectId,
                                                         const int motorId);

  /**
   * @brief Update an ArticulatedObject's JointMotor with new settings.
   */
  void updateJointMotor(const int objectId,
                        const int motorId,
                        const esp::physics::JointMotorSettings& settings);

  /**
   * @brief Query a map of motorIds -> dofs for all active JointMotors attached
   * to an ArticulatedObject.
   */
  std::map<int, int> getExistingJointMotors(const int objectId);

  /**
   * @brief Create a new set of default JointMotors for all valid dofs in an
   * ArticulatedObject.
   *
   * Note: No base implementation. See @ref bullet::BulletArticulatedObject.
   *
   * @return A map of dofs -> motorIds for the new motors.
   */
  std::map<int, int> createMotorsForAllDofs(
      const int objectId,
      esp::physics::JointMotorSettings settings =
          esp::physics::JointMotorSettings());

  // END: Articulated Object API (UNSTABLE!)
  //===============================================================================//

  /**
   * @brief Set the @ref esp::scene:SceneNode::semanticId_ for all visual nodes
   * belonging to an object.
   *
   * @param semanticId The desired semantic id for the object.
   * @param objectID The object ID and key identifying the object in @ref
   * esp::physics::PhysicsManager::existingObjects_.
   * @param sceneID !! Not used currently !! Specifies which physical scene of
   * the object.
   */
  void setObjectSemanticId(uint32_t semanticId, int objectID, int sceneID = 0);

  /**
   * @brief Set the @ref esp::scene::SceneNode::semanticId_ for all visual nodes
   * belonging to an object.
   *
   * @param semanticId The desired semantic id for the object.
   * @param objectID The object ID and key identifying the object in @ref
   * esp::physics::PhysicsManager::existingObjects_.
   * @param sceneID !! Not used currently !! Specifies which physical scene of
   * the object.
   */
  void setObjectSemanticId(uint32_t semanticId, int objectID, int sceneID = 0);

  /**
   * @brief Discrete collision check for contact between an object and the
   * collision world.
   * @param objectID The object ID and key identifying the object in @ref
   * esp::physics::PhysicsManager::existingObjects_.
   * @param sceneID !! Not used currently !! Specifies which physical scene of
   * the object.
   * @return Whether or not the object is in contact with any other collision
   * enabled objects.
   */
  bool contactTest(const int objectID, const int sceneID = 0);

  /**
   * @brief Raycast into the collision world of a scene.
   *
   * Note: A default @ref physics::PhysicsManager has no collision world, so
   * physics must be enabled for this feature.
   *
   * @param ray The ray to cast. Need not be unit length, but returned hit
   * distances will be in units of ray length.
   * @param maxDistance The maximum distance along the ray direction to search.
   * In units of ray length.
   * @param sceneID !! Not used currently !! Specifies which physical scene of
   * the object.
   * @return Raycast results sorted by distance.
   */
  esp::physics::RaycastResults castRay(const esp::geo::Ray& ray,
                                       float maxDistance = 100.0,
                                       const int sceneID = 0);

  /**
   * @brief the physical world has a notion of time which passes during
   * animation/simulation/action/etc... Step the physical world forward in time
   * by a desired duration. Note that the actual duration of time passed by this
   * step will depend on simulation time stepping mode (todo). See @ref
   * esp::physics::PhysicsManager::stepPhysics.
   * @todo timestepping options?
   * @param dt The desired amount of time to advance the physical world.
   * @return The new world time after stepping. See @ref
   * esp::physics::PhysicsManager::worldTime_.
   */
  double stepWorld(const double dt = 1.0 / 60.0);

  /**
   * @brief Get the current time in the simulated world. This is always 0 if no
   * @ref esp::physics::PhysicsManager is initialized. See @ref stepWorld. See
   * @ref esp::physics::PhysicsManager::getWorldTime.
   * @return The amount of time, @ref esp::physics::PhysicsManager::worldTime_,
   * by which the physical world has advanced.
   */
  double getWorldTime();

  /**
   * @brief Set the gravity in a physical scene.
   */
  void setGravity(const Magnum::Vector3& gravity, const int sceneID = 0);

  /**
   * @brief Get the gravity in a physical scene.
   */
  Magnum::Vector3 getGravity(const int sceneID = 0) const;

  /**
   * @brief Compute the navmesh for the simulator's current active scene and
   * assign it to the referenced @ref nav::PathFinder.
   * @param pathfinder The pathfinder object to which the recomputed navmesh
   * will be assigned.
   * @param navMeshSettings The @ref nav::NavMeshSettings instance to
   * parameterize the navmesh construction.
   * @return Whether or not the navmesh recomputation succeeded.
   */
  bool recomputeNavMesh(nav::PathFinder& pathfinder,
                        const nav::NavMeshSettings& navMeshSettings,
                        bool includeStaticObjects = false);

  /**
   * @brief Set visualization of the current NavMesh @ref pathfinder_ on or off.
   *
   * @param visualize Whether or not to visualize the navmesh.
   * @return Whether or not the NavMesh visualization is active.
   */
  bool setNavMeshVisualization(bool visualize);

  /**
<<<<<<< HEAD
   * @brief Query active state of the current NavMesh @ref pathfinder_
   * visualization.
=======
   * @brief Query active state of the current NavMesh visualization.
>>>>>>> 91ec8a17
   */
  bool isNavMeshVisualizationActive();

  agent::Agent::ptr getAgent(int agentId);

  agent::Agent::ptr addAgent(const agent::AgentConfiguration& agentConfig,
                             scene::SceneNode& agentParentNode);
  agent::Agent::ptr addAgent(const agent::AgentConfiguration& agentConfig);

  /**
   * @brief Displays observations on default frame buffer for a
   * particular sensor of an agent
   * @param agentId    Id of the agent for which the observation is to
   *                   be returned
   * @param sensorId   Id of the sensor for which the observation is to
   *                   be returned
   */
  bool displayObservation(int agentId, const std::string& sensorId);
  bool getAgentObservation(int agentId,
                           const std::string& sensorId,
                           sensor::Observation& observation);
  int getAgentObservations(
      int agentId,
      std::map<std::string, sensor::Observation>& observations);

  bool getAgentObservationSpace(int agentId,
                                const std::string& sensorId,
                                sensor::ObservationSpace& space);
  int getAgentObservationSpaces(
      int agentId,
      std::map<std::string, sensor::ObservationSpace>& spaces);

  nav::PathFinder::ptr getPathFinder();
  void setPathFinder(nav::PathFinder::ptr pf);

  /**
   * @brief Enable or disable frustum culling (enabled by default)
   * @param val true = enable, false = disable
   */
  void setFrustumCullingEnabled(bool val) { frustumCulling_ = val; }

  /**
   * @brief Get status, whether frustum culling is enabled or not
   * @return true if enabled, otherwise false
   */
  bool isFrustumCullingEnabled() { return frustumCulling_; }

  /**
   * @brief Get a copy of an existing @ref gfx::LightSetup by its key.
   *
   * @param key The string key of the @ref gfx::LightSetup.
   */
  gfx::LightSetup getLightSetup(
      const std::string& key = assets::ResourceManager::DEFAULT_LIGHTING_KEY);

  /**
   * @brief Register a @ref gfx::LightSetup with a key name.
   *
   * If this name already exists, the @ref gfx::LightSetup is updated and all
   * @ref esp::gfx::Drawable s using this setup are updated.
   *
   * @param lightSetup The @ref gfx::LightSetup this key will now reference.
   * @param key Key to identify this @ref gfx::LightSetup.
   */
  void setLightSetup(
      gfx::LightSetup lightSetup,
      const std::string& key = assets::ResourceManager::DEFAULT_LIGHTING_KEY);

  /**
   * @brief Set the light setup of an object
   *
   * @param objectID The object ID and key identifying the object in @ref
   * esp::physics::PhysicsManager::existingObjects_.
   * @param lightSetupKey @ref gfx::LightSetup key
   * @param sceneID !! Not used currently !! Specifies which physical scene
   * of the object.
   */
  void setObjectLightSetup(int objectID,
                           const std::string& lightSetupKey,
                           int sceneID = 0);

  /**
   * @brief Getter for PRNG.
   *
   * Use this where-ever possible so that habitat won't be effected by
   * python random or numpy.random modules.
   */
  core::Random::ptr random() { return random_; }

 protected:
  Simulator(){};

  //! sample a random valid AgentState in passed agentState
  void sampleRandomAgentState(agent::AgentState& agentState);

  bool isValidScene(int sceneID) const {
    return sceneID >= 0 && sceneID < sceneID_.size();
  }

  bool sceneHasPhysics(int sceneID) const {
    return isValidScene(sceneID) && physicsManager_ != nullptr;
  }

  gfx::WindowlessContext::uptr context_ = nullptr;
  std::shared_ptr<gfx::Renderer> renderer_ = nullptr;
  // CANNOT make the specification of resourceManager_ above the context_!
  // Because when deconstructing the resourceManager_, it needs
  // the GL::Context
  // If you switch the order, you will have the error:
  // GL::Context::current(): no current context from Magnum
  // during the deconstruction
  std::unique_ptr<assets::ResourceManager> resourceManager_ = nullptr;

  scene::SceneManager::uptr sceneManager_ = nullptr;
  int activeSceneID_ = ID_UNDEFINED;
  int activeSemanticSceneID_ = ID_UNDEFINED;
  std::vector<int> sceneID_;

  std::shared_ptr<scene::SemanticScene> semanticScene_ = nullptr;

  std::shared_ptr<physics::PhysicsManager> physicsManager_ = nullptr;

  core::Random::ptr random_;
  SimulatorConfiguration config_;

  std::vector<agent::Agent::ptr> agents_;
  nav::PathFinder::ptr pathfinder_;
  // state indicating frustum culling is enabled or not
  //
  // TODO:
  // Such state, frustumCulling_ has also been defined in frontend (py)
  // See: examples/settings.py, habitat_sim/simulator.py for more information
  // ideally, to avoid inconsistency at any time, and reduce maintenance cost
  // this state should be defined in just one place.e.g., only in the frontend
  // Currently, we need it defined here, because sensor., e.g., PinholeCamera
  // rquires it when drawing the observation
  bool frustumCulling_ = true;

  //! NavMesh visualization variables
  int navMeshVisPrimID_ = esp::ID_UNDEFINED;
  esp::scene::SceneNode* navMeshVisNode_ = nullptr;

  ESP_SMART_POINTERS(Simulator)
};

}  // namespace sim
}  // namespace esp

#endif  // ESP_SIM_SIMULATOR_H_<|MERGE_RESOLUTION|>--- conflicted
+++ resolved
@@ -16,10 +16,7 @@
 #include "esp/gfx/RenderTarget.h"
 #include "esp/gfx/WindowlessContext.h"
 #include "esp/nav/PathFinder.h"
-<<<<<<< HEAD
 #include "esp/physics/ArticulatedObject.h"
-=======
->>>>>>> 91ec8a17
 #include "esp/physics/PhysicsManager.h"
 #include "esp/physics/RigidObject.h"
 #include "esp/scene/SceneConfiguration.h"
@@ -591,18 +588,6 @@
   void setObjectSemanticId(uint32_t semanticId, int objectID, int sceneID = 0);
 
   /**
-   * @brief Set the @ref esp::scene::SceneNode::semanticId_ for all visual nodes
-   * belonging to an object.
-   *
-   * @param semanticId The desired semantic id for the object.
-   * @param objectID The object ID and key identifying the object in @ref
-   * esp::physics::PhysicsManager::existingObjects_.
-   * @param sceneID !! Not used currently !! Specifies which physical scene of
-   * the object.
-   */
-  void setObjectSemanticId(uint32_t semanticId, int objectID, int sceneID = 0);
-
-  /**
    * @brief Discrete collision check for contact between an object and the
    * collision world.
    * @param objectID The object ID and key identifying the object in @ref
@@ -686,12 +671,8 @@
   bool setNavMeshVisualization(bool visualize);
 
   /**
-<<<<<<< HEAD
    * @brief Query active state of the current NavMesh @ref pathfinder_
    * visualization.
-=======
-   * @brief Query active state of the current NavMesh visualization.
->>>>>>> 91ec8a17
    */
   bool isNavMeshVisualizationActive();
 
