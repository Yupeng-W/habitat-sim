// Copyright (c) Facebook, Inc. and its affiliates.
// This source code is licensed under the MIT license found in the
// LICENSE file in the root directory of this source tree.

#include "GibsonSemanticScene.h"
#include "SemanticScene.h"

#include <map>
#include <string>

#include <Corrade/Utility/Directory.h>

#include "esp/io/json.h"

namespace Cr = Corrade;

namespace esp {
namespace scene {

constexpr int kMaxIds = 10000; /* We shouldn't every need more than this. */

namespace {
vec3f jsonToVec3f(const esp::io::JsonGenericValue& jsonObject) {
  vec3f vec;
  size_t dim = 0;
  ASSERT(jsonObject.GetArray().Size() == vec.size());
  for (const auto& element : jsonObject.GetArray()) {
    vec[dim++] = element.GetFloat();
  }
  return vec;
}
}  // namespace

bool SemanticScene::loadGibsonHouse(
    const std::string& houseFilename,
    SemanticScene& scene,
    const quatf& worldRotation /* = quatf::Identity() */) {
  if (!Cr::Utility::Directory::exists(houseFilename)) {
    LOG(ERROR) << "Could not load file " << houseFilename;
    return false;
  }

  scene.categories_.clear();
  scene.objects_.clear();

  // top-level scene
  VLOG(1) << "Parsing " << houseFilename;
  const auto& json = io::parseJsonFile(houseFilename);
  VLOG(1) << "Parsed.";

  std::unordered_map<std::string, int> categories;

  // objects
  const auto& objects = json["objects"].GetArray();
  scene.elementCounts_["objects"] = objects.Size();
  for (const auto& jsonObject : objects) {
    SemanticObject::ptr object = SemanticObject::create();
    int id = jsonObject["id"].GetInt();
    if (id > kMaxIds) {
      LOG(ERROR) << "Exceeded max number of ids";
      continue;
    }
    if (scene.objects_.size() < id + 1) {
      scene.objects_.resize(id + 1, nullptr);
    }
    object->index_ = id;

    const std::string categoryName = jsonObject["class_"].GetString();
    auto it = categories.find(categoryName);
    if (it != categories.end()) {
      object->category_ = scene.categories_[it->second];
    } else {
      int nextCategoryIndex = scene.categories_.size();
      categories[categoryName] = nextCategoryIndex;
      // NOTE(msb) vector is 0-indexed but categories index starts at 1
      nextCategoryIndex++;
      auto category = std::make_shared<GibsonObjectCategory>(nextCategoryIndex,
                                                             categoryName);
      scene.categories_.push_back(category);
      object->category_ = std::move(category);
    }

    const auto& jsonCenter = jsonObject["location"];
    if (!jsonCenter.IsNull()) {
<<<<<<< HEAD
      vec3f center = io::jsonToVec3f(jsonCenter);
      const auto& jsonSize = jsonObject["size"];
      vec3f size = vec3f::Zero();
      if (!jsonSize.IsNull()) {
        size = io::jsonToVec3f(jsonSize);
=======
      vec3f center = jsonToVec3f(jsonCenter);
      const auto& jsonSize = jsonObject["size"];
      vec3f size = vec3f::Zero();
      if (!jsonSize.IsNull()) {
        size = jsonToVec3f(jsonSize);
>>>>>>> 13b58dce
      }
      object->obb_ = geo::OBB(center, size, quatf::Identity());
    }
    scene.objects_[id] = std::move(object);
  }

  return true;
}

}  // namespace scene
}  // namespace esp<|MERGE_RESOLUTION|>--- conflicted
+++ resolved
@@ -82,21 +82,20 @@
 
     const auto& jsonCenter = jsonObject["location"];
     if (!jsonCenter.IsNull()) {
-<<<<<<< HEAD
-      vec3f center = io::jsonToVec3f(jsonCenter);
+      vec3f center = worldRotation * io::jsonToVec3f(jsonCenter);
       const auto& jsonSize = jsonObject["size"];
       vec3f size = vec3f::Zero();
       if (!jsonSize.IsNull()) {
-        size = io::jsonToVec3f(jsonSize);
-=======
-      vec3f center = jsonToVec3f(jsonCenter);
-      const auto& jsonSize = jsonObject["size"];
-      vec3f size = vec3f::Zero();
-      if (!jsonSize.IsNull()) {
-        size = jsonToVec3f(jsonSize);
->>>>>>> 13b58dce
+        // Rotating sizes
+        size = (worldRotation * io::jsonToVec3f(jsonSize)).array().abs();
+      } else {
+        LOG(WARNING) << "Object size from " << categoryName
+                     << " isn't provided.";
       }
       object->obb_ = geo::OBB(center, size, quatf::Identity());
+    } else {
+      LOG(WARNING) << "Object center coordinates from " << categoryName
+                   << " aren't provided.";
     }
     scene.objects_[id] = std::move(object);
   }
