--- conflicted
+++ resolved
@@ -30,20 +30,14 @@
   /** @brief Local material index within @ref MeshMetaData::materialIndex */
   int materialIDLocal;
 
-<<<<<<< HEAD
-  //! Component's identifier in the original file
+  /** @brief Object index of asset component in the original file. */
   int componentID;
 
   /** @brief The object's semantic ID for rendering. */
   int objectID;
 
-=======
-  /** @brief Object index of asset component in the original file. */
-  int componentID;
-
   /** @brief The component transformation subtrees with this node as the root.
    */
->>>>>>> 18d0a89e
   std::vector<MeshTransformNode> children;
 
   /** @brief Node local transform to the parent frame */
@@ -59,22 +53,6 @@
 };
 
 /**
-<<<<<<< HEAD
- * @brief For each mesh file (heirarchy of mesh components),
- * we store the data based on the resource type: 'mesh', 'texture', and
- * 'material'. each type may contain a few items;
- * thus, we save the start index, and the end index (of each type) as a pair
- * in current implementation:
- * ptex mesh: meshes_ (1 item), textures_ (0 item), materials_ (0 item);
- * instance mesh: meshes_ (1 item), textures_ (0 item), materials_ (0 item);
- * gltf_mesh, glb_mesh: meshes_ (i items), textures (j items), materials_ (k
- * items), i, j, k = 0, 1, 2 ...
- * We also store a @ref MeshTransformNode @ref root which is the first node in a
- * tree of transforms with references to local mesh indices (@ref
- * MeshTransformNode::meshIDLocal), semantic class (@ref
- * MeshTransformNode::componentID), and relative transformations between
- * components (@ref MeshTransformNode::T_parent_local).
-=======
  * @brief Stores meta data for an asset possibly containing multiple meshes,
  * materials, textures, and a heirarchy of component transform relationships.
  *
@@ -84,7 +62,6 @@
  * meshes_ (1 item), textures_ (0 item), materials_ (0 item); gltf_mesh,
  * glb_mesh: meshes_ (i items), textures (j items), materials_ (k items), i, j,
  * k = 0, 1, 2 ...
->>>>>>> 18d0a89e
  */
 struct MeshMetaData {
   /** @brief Start index of a data type in the global asset datastructure. */
@@ -107,15 +84,8 @@
   std::pair<start, end> materialIndex =
       std::make_pair(ID_UNDEFINED, ID_UNDEFINED);
 
-<<<<<<< HEAD
-  /**
-   * @brief The root of the @ref MeshTransformNode tree which stores the
-   * relative transformations between mesh sub components.
-   */
-=======
   /** @brief The root of the mesh component transformation heirarchy tree which
    * stores the relationship between components of the asset.*/
->>>>>>> 18d0a89e
   MeshTransformNode root;
 
   /** @brief Default constructor. */
