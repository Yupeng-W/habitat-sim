// Copyright (c) Facebook, Inc. and its affiliates.
// This source code is licensed under the MIT license found in the
// LICENSE file in the root directory of this source tree.

#include "PTexMeshData.h"

#include <fstream>
#include <sstream>
#include <unordered_map>
#include <vector>

#include <Corrade/Containers/Array.h>
#include <Corrade/Containers/ArrayView.h>
#include <Corrade/Utility/Directory.h>
#include <Magnum/GL/BufferTextureFormat.h>
#include <Magnum/GL/TextureFormat.h>
#include <Magnum/ImageView.h>
#include <Magnum/PixelFormat.h>

#include "esp/core/esp.h"
#include "esp/gfx/PTexMeshShader.h"
#include "esp/io/io.h"
#include "esp/io/json.h"

static constexpr int ROTATION_SHIFT = 30;
static constexpr int FACE_MASK = 0x3FFFFFFF;

namespace esp {
namespace assets {

void PTexMeshData::load(const std::string& meshFile,
                        const std::string& atlasFolder) {
  ASSERT(io::exists(meshFile));
  ASSERT(io::exists(atlasFolder));

  // Parse parameters
  // careful: when using "join", no leading forward slash in the file name.
  // otherwise the corrade would think it is absolute path
  const auto& paramsFile =
      Corrade::Utility::Directory::join(atlasFolder, "parameters.json");
  ASSERT(io::exists(paramsFile));
  const io::JsonDocument json = io::parseJsonFile(paramsFile);
  splitSize_ = json["splitSize"].GetDouble();
  tileSize_ = json["tileSize"].GetInt();
  atlasFolder_ = atlasFolder;

  loadMeshData(meshFile);
}

float PTexMeshData::exposure() const {
  return exposure_;
}

void PTexMeshData::setExposure(const float& val) {
  exposure_ = val;
}

const std::vector<PTexMeshData::MeshData>& PTexMeshData::meshes() const {
  return submeshes_;
}

std::string PTexMeshData::atlasFolder() const {
  return atlasFolder_;
}

std::vector<PTexMeshData::MeshData> splitMesh(
    const PTexMeshData::MeshData& mesh,
    const float splitSize) {
  std::vector<uint32_t> verts;
  verts.resize(mesh.vbo.size());

  auto Part1By2 = [](uint64_t x) {
    x &= 0x1fffff;  // mask off lower 21 bits
    x = (x | (x << 32)) & 0x1f00000000ffff;
    x = (x | (x << 16)) & 0x1f0000ff0000ff;
    x = (x | (x << 8)) & 0x100f00f00f00f00f;
    x = (x | (x << 4)) & 0x10c30c30c30c30c3;
    x = (x | (x << 2)) & 0x1249249249249249;
    return x;
  };

  auto EncodeMorton3 = [&Part1By2](const vec3i& v) {
    return (Part1By2(v(2)) << 2) + (Part1By2(v(1)) << 1) + Part1By2(v(0));
  };

  box3f boundingBox;

  for (size_t i = 0; i < mesh.vbo.size(); i++) {
    boundingBox.extend(mesh.vbo[i].head<3>());
  }

// calculate vertex grid position and code
#pragma omp parallel for
  for (size_t i = 0; i < mesh.vbo.size(); i++) {
    const vec3f p = mesh.vbo[i].head<3>();
    vec3f pi = (p - boundingBox.min()) / splitSize;
    verts[i] = EncodeMorton3(pi.cast<int>());
  }

  // data structure for sorting faces
  struct SortFace {
    uint32_t index[4];
    uint32_t code;
    size_t originalFace;
  };

  // fill per-face data structures (including codes)
  size_t numFaces = mesh.ibo.size() / 4;
  std::vector<SortFace> faces;
  faces.resize(numFaces);

#pragma omp parallel for
  for (size_t i = 0; i < numFaces; i++) {
    faces[i].originalFace = i;
    faces[i].code = std::numeric_limits<uint32_t>::max();
    for (int j = 0; j < 4; j++) {
      faces[i].index[j] = mesh.ibo[i * 4 + j];

      // face code is minimum of referenced vertices codes
      faces[i].code = std::min(faces[i].code, verts[faces[i].index[j]]);
    }
  }

  // sort faces by code
  std::sort(faces.begin(), faces.end(),
            [](const SortFace& f1, const SortFace& f2) -> bool {
              return (f1.code < f2.code);
            });

  // find face chunk start indices
  std::vector<uint32_t> chunkStart;
  chunkStart.push_back(0);
  uint32_t prevCode = faces[0].code;
  for (size_t i = 1; i < faces.size(); i++) {
    if (faces[i].code != prevCode) {
      chunkStart.push_back(i);
      prevCode = faces[i].code;
    }
  }

  chunkStart.push_back(faces.size());
  size_t numChunks = chunkStart.size() - 1;

  size_t maxFaces = 0;
  for (size_t i = 0; i < numChunks; i++) {
    uint32_t chunkSize = chunkStart[i + 1] - chunkStart[i];
    if (chunkSize > maxFaces)
      maxFaces = chunkSize;
  }

  // create new mesh for each chunk of faces
  std::vector<PTexMeshData::MeshData> subMeshes;

  for (size_t i = 0; i < numChunks; i++) {
    subMeshes.emplace_back();
  }

#pragma omp parallel for
  for (size_t i = 0; i < numChunks; i++) {
    uint32_t chunkSize = chunkStart[i + 1] - chunkStart[i];

    std::vector<uint32_t> refdVerts;
    std::unordered_map<uint32_t, uint32_t> refdVertsMap;
    subMeshes[i].ibo.resize(chunkSize * 4);

    for (size_t j = 0; j < chunkSize; j++) {
      size_t faceIdx = chunkStart[i] + j;
      for (int k = 0; k < 4; k++) {
        uint32_t vertIndex = faces[faceIdx].index[k];
        uint32_t newIndex = 0;

        auto it = refdVertsMap.find(vertIndex);

        if (it == refdVertsMap.end()) {
          // vertex not found, add
          newIndex = refdVerts.size();
          refdVerts.push_back(vertIndex);
          refdVertsMap[vertIndex] = newIndex;
        } else {
          // found, use existing index
          newIndex = it->second;
        }
        subMeshes[i].ibo[j * 4 + k] = newIndex;
      }
    }

    // add referenced vertices to submesh
    subMeshes[i].vbo.resize(refdVerts.size());
    subMeshes[i].nbo.resize(refdVerts.size());
    for (size_t j = 0; j < refdVerts.size(); j++) {
      uint32_t index = refdVerts[j];
      subMeshes[i].vbo[j] = mesh.vbo[index];
      subMeshes[i].nbo[j] = mesh.nbo[index];
    }
  }

  return subMeshes;
}

void PTexMeshData::calculateAdjacency(const PTexMeshData::MeshData& mesh,
                                      std::vector<uint32_t>& adjFaces) {
  struct EdgeData {
    int face;
    int edge;
  };

  std::unordered_map<uint64_t, std::vector<EdgeData>> edgeMap;

  // only works on quad meshes
  const int polygonStride = 4;
  size_t numFaces = mesh.ibo.size() / polygonStride;

  typedef std::unordered_map<uint64_t, std::vector<EdgeData>>::iterator
      EdgeIter;
  std::vector<EdgeIter> edgeIterators(numFaces * polygonStride);

  // for each face
  for (int f = 0; f < numFaces; f++) {
    // for each edge
    for (int e = 0; e < polygonStride; e++) {
      // add to edge to face map
      const int e_index = f * polygonStride + e;
      const uint32_t i0 = mesh.ibo[e_index];
      const uint32_t i1 =
          mesh.ibo[f * polygonStride + ((e + 1) % polygonStride)];
      const uint64_t key =
          (uint64_t)std::min(i0, i1) << 32 | (uint32_t)std::max(i0, i1);

      const EdgeData edgeData{f, e};

      auto it = edgeMap.find(key);

      if (it == edgeMap.end()) {
        it = edgeMap.emplace(key, std::vector<EdgeData>()).first;
        it->second.reserve(4);
        it->second.push_back(edgeData);
      } else {
        it->second.push_back(edgeData);
      }

      edgeIterators[e_index] = it;
    }
  }

  adjFaces.resize(numFaces * polygonStride);

  for (int f = 0; f < numFaces; f++) {
    for (int e = 0; e < polygonStride; e++) {
      const int e_index = f * polygonStride + e;
      auto it = edgeIterators[e_index];
      const std::vector<EdgeData>& adj = it->second;

      // find adjacent face
      int adjFace = -1;
      for (size_t i = 0; i < adj.size(); i++) {
        if (adj[i].face != (int)f)
          adjFace = adj[i].face;
      }

      // find number of 90 degree rotation steps between faces
      int rot = 0;
      if (adj.size() == 2) {
        int edge0 = 0, edge1 = 0;
        if (adj[0].edge == e) {
          edge0 = adj[0].edge;
          edge1 = adj[1].edge;
        } else if (adj[1].edge == e) {
          edge0 = adj[1].edge;
          edge1 = adj[0].edge;
        }

        rot = (edge0 - edge1 + 2) & 3;
      }

      // pack adjacent face and rotation into 32-bit int
      adjFaces[f * polygonStride + e] =
          (rot << ROTATION_SHIFT) | (adjFace & FACE_MASK);
    }
  }
}

void PTexMeshData::loadMeshData(const std::string& meshFile) {
  PTexMeshData::MeshData originalMesh;

  LOG(INFO) << "start parsing PLY... " << std::endl;
  parsePLY(meshFile, originalMesh);

  submeshes_.clear();
  if (splitSize_ > 0.0f) {
    LOG(INFO) << "Splitting mesh... ";
    submeshes_ = splitMesh(originalMesh, splitSize_);
    LOG(INFO) << "done" << std::endl;
  } else {
    submeshes_.emplace_back(std::move(originalMesh));
  }
}

void PTexMeshData::parsePLY(const std::string& filename,
                            PTexMeshData::MeshData& meshData) {
  std::vector<std::string> comments;
  std::vector<std::string> objInfo;

  std::string lastElement;
  std::string lastProperty;

  enum Properties { POSITION = 0, NORMAL, COLOR, NUM_PROPERTIES };

  size_t numVertices = 0;

  size_t positionDimensions = 0;
  size_t normalDimensions = 0;
  size_t colorDimensions = 0;

  std::vector<Properties> vertexLayout;

  size_t numFaces = 0;

  std::ifstream file(filename, std::ios::binary);

  // Header parsing
  {
    std::string line;

    while (std::getline(file, line)) {
      std::istringstream ls(line);
      std::string token;
      ls >> token;

      if (token == "ply" || token == "PLY" || token == "") {
        // Skip preamble line
        continue;
      } else if (token == "comment") {
        // Just store these incase
        comments.push_back(line.erase(0, 8));
      } else if (token == "format") {
        // We can only parse binary data, so check that's what it is
        std::string s;
        ls >> s;
        ASSERT(s == "binary_little_endian");
      } else if (token == "element") {
        std::string name;
        size_t size;
        ls >> name >> size;

        if (name == "vertex") {
          // Pull out the number of vertices
          numVertices = size;
        } else if (name == "face") {
          // Pull out number of faces
          numFaces = size;
          ASSERT(numFaces > 0);
        } else {
          ASSERT(false, "Can't parse element (%)", name);
        }

        // Keep track of what element we parsed last to associate the properties
        // that follow
        lastElement = name;
      } else if (token == "property") {
        std::string type, name;
        ls >> type;

        // Special parsing for list properties (e.g. faces)
        bool isList = false;

        if (type == "list") {
          isList = true;

          std::string countType;
          ls >> countType >> type;

          ASSERT(countType == "uchar" || countType == "uint8",
                 "Don't understand count type (%)", countType);

          ASSERT(type == "int", "Don't understand index type (%)", type);

          ASSERT(lastElement == "face",
                 "Only expecting list after face element, not after (%)",
                 lastElement);
        }

        ASSERT(type == "float" || type == "int" || type == "uchar" ||
                   type == "uint8",
               "Don't understand type (%)", type);

        ls >> name;

        // Collecting vertex property information
        if (lastElement == "vertex") {
          ASSERT(type != "int", "Don't support 32-bit integer properties");

          // Position information
          if (name == "x") {
            positionDimensions = 1;
            vertexLayout.push_back(Properties::POSITION);
            ASSERT(type == "float", "Don't support 8-bit integer positions");
          } else if (name == "y") {
            ASSERT(lastProperty == "x",
                   "Properties should follow x, y, z, (w) order");
            positionDimensions = 2;
          } else if (name == "z") {
            ASSERT(lastProperty == "y",
                   "Properties should follow x, y, z, (w) order");
            positionDimensions = 3;
          } else if (name == "w") {
            ASSERT(lastProperty == "z",
                   "Properties should follow x, y, z, (w) order");
            positionDimensions = 4;
          }

          // Normal information
          if (name == "nx") {
            normalDimensions = 1;
            vertexLayout.push_back(Properties::NORMAL);
            ASSERT(type == "float", "Don't support 8-bit integer normals");
          } else if (name == "ny") {
            ASSERT(lastProperty == "nx",
                   "Properties should follow nx, ny, nz order");
            normalDimensions = 2;
          } else if (name == "nz") {
            ASSERT(lastProperty == "ny",
                   "Properties should follow nx, ny, nz order");
            normalDimensions = 3;
          }

          // Color information
          if (name == "red") {
            colorDimensions = 1;
            vertexLayout.push_back(Properties::COLOR);
            ASSERT(type == "uchar" || type == "uint8",
                   "Don't support non-8-bit integer colors");
          } else if (name == "green") {
            ASSERT(lastProperty == "red",
                   "Properties should follow red, green, blue, (alpha) order");
            colorDimensions = 2;
          } else if (name == "blue") {
            ASSERT(lastProperty == "green",
                   "Properties should follow red, green, blue, (alpha) order");
            colorDimensions = 3;
          } else if (name == "alpha") {
            ASSERT(lastProperty == "blue",
                   "Properties should follow red, green, blue, (alpha) order");
            colorDimensions = 4;
          }
        } else if (lastElement == "face") {
          ASSERT(isList, "No idea what to do with properties following faces");
        } else {
          ASSERT(false, "No idea what to do with properties before elements");
        }

        lastProperty = name;
      } else if (token == "obj_info") {
        // Just store these incase
        objInfo.push_back(line.erase(0, 9));
      } else if (token == "end_header") {
        // Done reading!
        break;
      } else {
        // Something unrecognised
        ASSERT(false);
      }
    }

    // Check things make sense.
    ASSERT(numVertices > 0);
    ASSERT(positionDimensions > 0);
  }

  meshData.vbo.resize(numVertices, vec4f(0, 0, 0, 1));

  if (normalDimensions) {
    meshData.nbo.resize(numVertices, vec4f(0, 0, 0, 1));
  }

  if (colorDimensions) {
    meshData.cbo.resize(numVertices, vec4uc(0, 0, 0, 255));
  }

  // Can only be FLOAT32 or UINT8
  const size_t positionBytes = positionDimensions * sizeof(float);  // floats
  const size_t normalBytes = normalDimensions * sizeof(float);      // floats
  const size_t colorBytes = colorDimensions * sizeof(uint8_t);      // bytes

  const size_t vertexPacketSizeBytes = positionBytes + normalBytes + colorBytes;

  size_t positionOffsetBytes = 0;
  size_t normalOffsetBytes = 0;
  size_t colorOffsetBytes = 0;

  size_t offsetSoFarBytes = 0;

  for (size_t i = 0; i < vertexLayout.size(); i++) {
    if (vertexLayout[i] == Properties::POSITION) {
      positionOffsetBytes = offsetSoFarBytes;
      offsetSoFarBytes += positionBytes;
    } else if (vertexLayout[i] == Properties::NORMAL) {
      normalOffsetBytes = offsetSoFarBytes;
      offsetSoFarBytes += normalBytes;
    } else if (vertexLayout[i] == Properties::COLOR) {
      colorOffsetBytes = offsetSoFarBytes;
      offsetSoFarBytes += colorBytes;
    } else {
      ASSERT(false);
    }
  }

  // Close after parsing header and re-open memory mapped
  const size_t postHeader = file.tellg();

  file.close();

  Corrade::Containers::Array<const char,
                             Corrade::Utility::Directory::MapDeleter>
      mmappedData = Corrade::Utility::Directory::mapRead(filename);

  const size_t fileSize = io::fileSize(filename);

  // Parse each vertex packet and unpack
  const char* bytes = mmappedData + postHeader;

  for (size_t i = 0; i < numVertices; i++) {
    const char* nextBytes = bytes + vertexPacketSizeBytes * i;

    memcpy(meshData.vbo[i].data(), &nextBytes[positionOffsetBytes],
           positionBytes);

    if (normalDimensions)
      memcpy(meshData.nbo[i].data(), &nextBytes[normalOffsetBytes],
             normalBytes);

    if (colorDimensions)
      memcpy(meshData.cbo[i].data(), &nextBytes[colorOffsetBytes], colorBytes);
  }

  const size_t bytesSoFar = postHeader + vertexPacketSizeBytes * numVertices;

  bytes = mmappedData + postHeader + vertexPacketSizeBytes * numVertices;

  // Read first face to get number of indices;
  const uint8_t faceDimensions = *bytes;

  ASSERT(faceDimensions == 3 || faceDimensions == 4);

  const size_t countBytes = 1;
  const size_t faceBytes = faceDimensions * sizeof(uint32_t);  // uint32_t
  const size_t facePacketSizeBytes = countBytes + faceBytes;

  const size_t predictedFaces = (fileSize - bytesSoFar) / facePacketSizeBytes;

  // Not sure what to do here
  //    if(predictedFaces < numFaces)
  //    {
  //        LOG(INFO) << "Skipping " << numFaces - predictedFaces << " missing
  //        faces" << std::endl;
  //    }
  //    else if(numFaces < predictedFaces)
  //    {
  //        LOG(INFO) << "Ignoring " << predictedFaces - numFaces << " extra
  //        faces" << std::endl;
  //    }

  numFaces = std::min(numFaces, predictedFaces);

  meshData.ibo.resize(numFaces * faceDimensions);

  for (size_t i = 0; i < numFaces; i++) {
    const char* nextBytes = bytes + facePacketSizeBytes * i;

    memcpy(&meshData.ibo[i * faceDimensions], &nextBytes[countBytes],
           faceBytes);
  }
}

bool PTexMeshData::loadAdjacency(const std::string& filename,
                                 std::vector<std::vector<uint32_t>>& adjFaces) {
  if (!io::exists(filename)) {
    return false;
  }
  std::ifstream file;
  file.open(filename, std::ios::in | std::ios::binary);

  uint64_t numSubMeshes = 0;
  file.read((char*)&numSubMeshes, sizeof(uint64_t));
  adjFaces.resize(numSubMeshes);

  for (uint64_t iMesh = 0; iMesh < numSubMeshes; ++iMesh) {
    uint64_t numAdjFaces = 0;
    file.read((char*)&numAdjFaces, sizeof(uint64_t));
    adjFaces[iMesh].resize(numAdjFaces);
    uint32_t* data = adjFaces[iMesh].data();
    file.read((char*)data, sizeof(uint32_t) * numAdjFaces);
  }

  file.close();
  return true;
}

void PTexMeshData::saveAdjacency(const std::string& filename,
                                 std::vector<std::vector<uint32_t>>& adjFaces) {
  std::ofstream file;
  file.open(filename, std::ios::out | std::ios::binary);
  if (!file.good()) {
    LOG(INFO) << "Error: cannot open " << filename << " to save the adjacency."
              << std::endl;
    return;
  }

  // storage:
  // a uint64_t, to save the number of submeshes (N);
  // followed by N items, each of which:
  // a uint64_t, to save the number of adjacent faces (M) of submesh_j, then
  // M uint32_t numbers, each of which is the adjacent face ID

  uint64_t numSubMeshes = adjFaces.size();
  file.write((char*)&numSubMeshes, sizeof(uint64_t));

  for (uint64_t iMesh = 0; iMesh < numSubMeshes; ++iMesh) {
    uint64_t numAdjFaces = adjFaces[iMesh].size();
    file.write((char*)&numAdjFaces, sizeof(uint64_t));
    file.write((char*)adjFaces[iMesh].data(), sizeof(uint32_t) * numAdjFaces);
  }

  file.close();
}

void PTexMeshData::uploadBuffersToGPU(bool forceReload) {
  if (forceReload) {
    buffersOnGPU_ = false;
  }
  if (buffersOnGPU_) {
    return;
  }

  for (int iMesh = 0; iMesh < submeshes_.size(); ++iMesh) {
    LOG(INFO) << "\rLoading mesh " << iMesh + 1 << "/" << submeshes_.size()
              << "... ";
<<<<<<< HEAD
    LOG(INFO).flush();
=======
>>>>>>> 26bccd1f

    renderingBuffers_.emplace_back(
        std::make_unique<PTexMeshData::RenderingBuffer>());

    auto& currentMesh = renderingBuffers_.back();
    currentMesh->vbo.setData(submeshes_[iMesh].vbo,
                             Magnum::GL::BufferUsage::StaticDraw);
    currentMesh->ibo.setData(submeshes_[iMesh].ibo,
                             Magnum::GL::BufferUsage::StaticDraw);
  }
<<<<<<< HEAD
  LOG(INFO) << "done" << std::endl;

  LOG(INFO) << "Calculating mesh adjacency... " << std::endl;
  LOG(INFO).flush();
=======
  LOG(INFO) << "... done" << std::endl;

  LOG(INFO) << "Calculating mesh adjacency... ";
>>>>>>> 26bccd1f

  std::vector<std::vector<uint32_t>> adjFaces(submeshes_.size());

  // load it if it is computed before.
  // otherwise compute it once and save it for future usage.
  const std::string adjFaceFilename =
      Corrade::Utility::Directory::join(atlasFolder_, "../adjFaces.bin");
  if (!loadAdjacency(adjFaceFilename, adjFaces)) {
#pragma omp parallel for
    for (int iMesh = 0; iMesh < submeshes_.size(); ++iMesh) {
      calculateAdjacency(submeshes_[iMesh], adjFaces[iMesh]);
    }
    // Warning: you should have enough disk space to store the info 
    // it usually takes a couple of 100MB (usually 200+MB).
    saveAdjacency(adjFaceFilename, adjFaces);
    LOG(INFO) << "Done: it is computed and saved to: " << adjFaceFilename
              << std::endl;
  } else {
    LOG(INFO) << "Done: Loaded it from " << adjFaceFilename << std::endl;
  }

  for (int iMesh = 0; iMesh < submeshes_.size(); ++iMesh) {
    auto& currentMesh = renderingBuffers_[iMesh];

    currentMesh->adjTex.setBuffer(Magnum::GL::BufferTextureFormat::R32UI,
                                  currentMesh->abo);
    currentMesh->abo.setData(adjFaces[iMesh],
                             Magnum::GL::BufferUsage::StaticDraw);

    // experiment code (may not work):
    currentMesh->mesh.setPrimitive(Magnum::GL::MeshPrimitive::LinesAdjacency)
        .setCount(currentMesh->ibo.size() / 2)
        .addVertexBuffer(currentMesh->vbo, 0, gfx::PTexMeshShader::Position{})
        .setIndexBuffer(currentMesh->ibo, 0,
                        Magnum::GL::MeshIndexType::UnsignedInt);
  }

  // load atlas data and upload them to GPU

  LOG(INFO) << "loading atlas textures: " << std::endl;
  for (size_t iMesh = 0; iMesh < renderingBuffers_.size(); ++iMesh) {
<<<<<<< HEAD
    const std::string rgbFile = Corrade::Utility::Directory::join(
        atlasFolder_, std::to_string(iMesh) + "-color-ptex.rgb");

    ASSERT(io::exists(rgbFile), Error : Cannot find the rgb file);
=======
    const std::string rgbFile =
        atlasFolder_ + "/" + std::to_string(iMesh) + "-color-ptex.rgb";
    if (!io::exists(rgbFile)) {
      ASSERT(false, "Can't find " + rgbFile);
    }
    LOG(INFO) << "\rLoading atlas " << iMesh + 1 << "/"
              << renderingBuffers_.size() << "... ";
    LOG(INFO).flush();
>>>>>>> 26bccd1f

    LOG(INFO) << "\rLoading atlas " << iMesh + 1 << "/"
              << renderingBuffers_.size() << " from " << rgbFile << "... ";
    LOG(INFO).flush();

    Corrade::Containers::Array<const char,
                               Corrade::Utility::Directory::MapDeleter>
        data = Corrade::Utility::Directory::mapRead(rgbFile);
    // divided by 3, since there are 3 channels, R, G, B, each of which takes 1
    // byte
    const int dim = static_cast<int>(std::sqrt(data.size() / 3));  // square

    // atlas
    // the size of each image is dim x dim x 3 (RGB), which equals to numBytes
    Magnum::ImageView2D image(Magnum::PixelFormat::RGB8UI, {dim, dim}, data);
    renderingBuffers_[iMesh]
        ->tex.setWrapping(Magnum::GL::SamplerWrapping::ClampToEdge)
        .setMagnificationFilter(Magnum::GL::SamplerFilter::Linear)
        .setMinificationFilter(Magnum::GL::SamplerFilter::Linear)
        .setStorage(1, Magnum::GL::TextureFormat::RGB8UI, image.size())
        .setSubImage(0, {}, image);

    LOG(INFO) << "done" << std::endl;
  }
<<<<<<< HEAD
=======
  LOG(INFO) << "... done" << std::endl;
>>>>>>> 26bccd1f

  buffersOnGPU_ = true;
}

PTexMeshData::RenderingBuffer* PTexMeshData::getRenderingBuffer(int submeshID) {
  ASSERT(submeshID >= 0 && submeshID < renderingBuffers_.size());
  return renderingBuffers_[submeshID].get();
}

Magnum::GL::Mesh* PTexMeshData::getMagnumGLMesh(int submeshID) {
  ASSERT(submeshID >= 0 && submeshID < renderingBuffers_.size());
  return &(renderingBuffers_[submeshID]->mesh);
}

}  // namespace assets
}  // namespace esp<|MERGE_RESOLUTION|>--- conflicted
+++ resolved
@@ -634,10 +634,7 @@
   for (int iMesh = 0; iMesh < submeshes_.size(); ++iMesh) {
     LOG(INFO) << "\rLoading mesh " << iMesh + 1 << "/" << submeshes_.size()
               << "... ";
-<<<<<<< HEAD
     LOG(INFO).flush();
-=======
->>>>>>> 26bccd1f
 
     renderingBuffers_.emplace_back(
         std::make_unique<PTexMeshData::RenderingBuffer>());
@@ -648,16 +645,9 @@
     currentMesh->ibo.setData(submeshes_[iMesh].ibo,
                              Magnum::GL::BufferUsage::StaticDraw);
   }
-<<<<<<< HEAD
   LOG(INFO) << "done" << std::endl;
 
   LOG(INFO) << "Calculating mesh adjacency... " << std::endl;
-  LOG(INFO).flush();
-=======
-  LOG(INFO) << "... done" << std::endl;
-
-  LOG(INFO) << "Calculating mesh adjacency... ";
->>>>>>> 26bccd1f
 
   std::vector<std::vector<uint32_t>> adjFaces(submeshes_.size());
 
@@ -699,21 +689,10 @@
 
   LOG(INFO) << "loading atlas textures: " << std::endl;
   for (size_t iMesh = 0; iMesh < renderingBuffers_.size(); ++iMesh) {
-<<<<<<< HEAD
     const std::string rgbFile = Corrade::Utility::Directory::join(
         atlasFolder_, std::to_string(iMesh) + "-color-ptex.rgb");
 
     ASSERT(io::exists(rgbFile), Error : Cannot find the rgb file);
-=======
-    const std::string rgbFile =
-        atlasFolder_ + "/" + std::to_string(iMesh) + "-color-ptex.rgb";
-    if (!io::exists(rgbFile)) {
-      ASSERT(false, "Can't find " + rgbFile);
-    }
-    LOG(INFO) << "\rLoading atlas " << iMesh + 1 << "/"
-              << renderingBuffers_.size() << "... ";
-    LOG(INFO).flush();
->>>>>>> 26bccd1f
 
     LOG(INFO) << "\rLoading atlas " << iMesh + 1 << "/"
               << renderingBuffers_.size() << " from " << rgbFile << "... ";
@@ -738,11 +717,6 @@
 
     LOG(INFO) << "done" << std::endl;
   }
-<<<<<<< HEAD
-=======
-  LOG(INFO) << "... done" << std::endl;
->>>>>>> 26bccd1f
-
   buffersOnGPU_ = true;
 }
 
