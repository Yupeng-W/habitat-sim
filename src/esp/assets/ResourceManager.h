// Copyright (c) Facebook, Inc. and its affiliates.
// This source code is licensed under the MIT license found in the
// LICENSE file in the root directory of this source tree.

#ifndef ESP_ASSETS_RESOURCEMANAGER_H_
#define ESP_ASSETS_RESOURCEMANAGER_H_

/** @file
 * @brief Class @ref esp::assets::ResourceManager, enum @ref
 * esp::assets::ResourceManager::ShaderType
 */

#include <map>
#include <memory>
#include <string>
#include <utility>
#include <vector>

#include <Corrade/Containers/EnumSet.h>
#include <Corrade/Containers/Optional.h>
#include <Magnum/EigenIntegration/Integration.h>
#include <Magnum/GL/TextureFormat.h>
#include <Magnum/MeshTools/Compile.h>
#include <Magnum/MeshTools/Transform.h>
#include <Magnum/SceneGraph/MatrixTransformation3D.h>

#include "Asset.h"
#include "BaseMesh.h"
#include "CollisionMeshData.h"
#include "GenericMeshData.h"
#include "MeshData.h"
#include "MeshMetaData.h"
#include "esp/gfx/Drawable.h"
#include "esp/gfx/DrawableGroup.h"
#include "esp/gfx/MaterialData.h"
#include "esp/gfx/ShaderManager.h"
#include "esp/physics/configure.h"
#include "esp/scene/SceneManager.h"
#include "esp/scene/SceneNode.h"

#include "esp/metadata/MetadataMediator.h"
#include "esp/metadata/attributes/AttributesBase.h"

// forward declarations
namespace Magnum {
namespace Trade {
class AbstractImporter;
class AbstractShaderProgram;
class PhongMaterialData;
}  // namespace Trade
}  // namespace Magnum

namespace Mn = Magnum;

namespace esp {
namespace gfx {
class Drawable;
}
namespace scene {
struct SceneConfiguration;
}
namespace physics {
class PhysicsManager;
class RigidObject;
}  // namespace physics
namespace nav {
class PathFinder;
}
namespace assets {

/**
 * @brief Singleton class responsible for
 * loading and managing common simulator assets such as meshes, textures, and
 * materials.
 */
class ResourceManager {
 public:
  /** @brief Stores references to a set of drawable elements */
  using DrawableGroup = gfx::DrawableGroup;
  /** @brief Convenience typedef for Importer class */
  using Importer = Mn::Trade::AbstractImporter;

  /**
   * @brief The @ref ShaderManager key for @ref LightInfo which has no lights
   */
  static constexpr char NO_LIGHT_KEY[] = "no_lights";

  /**
   *@brief The @ref ShaderManager key for the default @ref LightInfo
   */
  static constexpr char DEFAULT_LIGHTING_KEY[] = "";

  /**
   *@brief The @ref ShaderManager key for the default @ref MaterialInfo
   */
  static constexpr char DEFAULT_MATERIAL_KEY[] = "";

  /**
   *@brief The @ref ShaderManager key for full ambient white @ref MaterialInfo
   *used for primitive wire-meshes
   */
  static constexpr char WHITE_MATERIAL_KEY[] = "ambient_white";

  /**
   *@brief The @ref ShaderManager key for @ref MaterialInfo with per-vertex
   * object ID
   */
  static constexpr char PER_VERTEX_OBJECT_ID_MATERIAL_KEY[] =
      "per_vertex_object_id";

  /**
   * @brief Flag
   *
   * @see @ref Flags, @ref flags()
   */
  enum class Flag : Magnum::UnsignedShort {
    /**
     * build phong material from PBR material
     */
    BuildPhongFromPbr = 1 << 0,
  };

  /**
   * @brief Flags
   */
  typedef Corrade::Containers::EnumSet<Flag> Flags;

  /** @brief Constructor */
<<<<<<< HEAD
  explicit ResourceManager(Flags flags = {});
=======
  explicit ResourceManager(metadata::MetadataMediator::ptr& _metadataMediator);
>>>>>>> 43f27ba3

  /** @brief Destructor */
  ~ResourceManager() {}

  /**
   * @brief This function will build the various @ref Importers used by the
   * system.
   */
  void buildImporters();

  /**
   * @brief Build default primitive attribute files and synthesize an object of
   * each type.
   */
  void initDefaultPrimAttributes();

  /**
   * @brief Instantiate, or reinstantiate, PhysicsManager defined by passed
   * attributes
   * @param physicsManager The currently defined @ref physics::PhysicsManager.
   * Will be reseated to the specified physics implementation.
   * @param isEnabled Whether this PhysicsManager is enabled or not.  Takes the
   * place of old checks for nullptr.
   * @param parent The @ref scene::SceneNode of which the scene mesh will be
   * added as a child. Typically near the root of the scene. Expected to be
   * static.
   * @param physicsManagerAttributes A smart pointer to meta data structure
   * storing configured physics simulation parameters.
   */
  void initPhysicsManager(
      std::shared_ptr<physics::PhysicsManager>& physicsManager,
      bool isEnabled,
      scene::SceneNode* parent,
      const metadata::attributes::PhysicsManagerAttributes::ptr&
          physicsManagerAttributes);

  /**
   * @brief Load a scene mesh and add it to the specified @ref DrawableGroup as
   * a child of the specified @ref scene::SceneNode.
   *
   * If parent and drawables are not specified, the assets are loaded, but no
   * new @ref gfx::Drawable is added for the scene (i.e. it will not be
   * rendered).
   * @param sceneAttributes The @ref StageAttributes that describes the
   * scene
   * @param _physicsManager The currently defined @ref physics::PhysicsManager.
   * @param sceneManagerPtr Pointer to scene manager, to fetch drawables and
   * parent node.
   * @param [out] Current active scene ID is in idx 0, if semantic scene is
   * made, its activeID should be pushed onto vector
   * @param createSemanticMesh If the semantic mesh should be created, based on
   * @ref SimulatorConfiguration
   * @return Whether or not the scene load succeeded.
   */
  bool loadStage(
      const metadata::attributes::StageAttributes::ptr& sceneAttributes,
      std::shared_ptr<physics::PhysicsManager> _physicsManager,
      esp::scene::SceneManager* sceneManagerPtr,
      std::vector<int>& activeSceneIDs,
      bool createSemanticMesh);

  /**
   * @brief Construct scene collision mesh group based on name and type of
   * scene.
   * @tparam T type of meshdata desired based on scene type.
   * @param filename The name of the file holding the mesh data
   * @param meshGroup The meshgroup to build
   * @return whether built successfully or not
   */
  template <class T>
  bool buildStageCollisionMeshGroup(const std::string& filename,
                                    std::vector<CollisionMeshData>& meshGroup);

  /**
   * @brief Load/instantiate any required render and collision assets for an
   * object, if they do not already exist in @ref resourceDict_ or @ref
   * collisionMeshGroups_, respectively. Assumes valid render and collisions
   * asset handles have been specified (This is checked/verified during
   * registration.)
   * @param objTemplateHandle The key for referencing the template in the
   * @ref esp::metadata::managers::ObjectAttributesManager::objectLibrary_.
   * @return whether process succeeded or not - only currently fails if
   * registration call fails.
   */
  bool instantiateAssetsOnDemand(const std::string& objTemplateHandle);

  //======== Accessor functions ========
  /**
   * @brief Getter for all @ref assets::CollisionMeshData associated with the
   * particular asset.
   *
   * @param collisionAssetHandle The key by which the asset is referenced in
   * @ref collisionMeshGroups_, from the @ref
   * esp::metadata::managers::ObjectAttributesManager::objectLibrary_.
   * @return A vector reference to @ref assets::CollisionMeshData instances for
   * individual components of the asset.
   */
  const std::vector<assets::CollisionMeshData>& getCollisionMesh(
      const std::string& collisionAssetHandle) const {
    CHECK(collisionMeshGroups_.count(collisionAssetHandle) > 0);
    return collisionMeshGroups_.at(collisionAssetHandle);
  }

  /**
   * @brief Return manager for construction and access to asset attributes.
   */
  const metadata::managers::AssetAttributesManager::ptr
  getAssetAttributesManager() const {
    return metadataMediator_->getAssetAttributesManager();
  }
  /**
   * @brief Return manager for construction and access to object attributes.
   */
  const metadata::managers::ObjectAttributesManager::ptr
  getObjectAttributesManager() const {
    return metadataMediator_->getObjectAttributesManager();
  }
  /**
   * @brief Return manager for construction and access to physics world
   * attributes.
   */
  const metadata::managers::PhysicsAttributesManager::ptr
  getPhysicsAttributesManager() const {
    return metadataMediator_->getPhysicsAttributesManager();
  }
  /**
   * @brief Return manager for construction and access to scene attributes.
   */
  const metadata::managers::StageAttributesManager::ptr
  getStageAttributesManager() const {
    return metadataMediator_->getStageAttributesManager();
  }

  /**
   * @brief Retrieve the composition of all transforms applied to a mesh
   * since it was loaded.
   *
   * See @ref translateMesh.
   * @param meshIndex Index of the mesh in @ref meshes_.
   * @return The transformation matrix mapping from the original state to
   * its current state.
   */
  const Mn::Matrix4& getMeshTransformation(const size_t meshIndex) const {
    return meshes_[meshIndex]->meshTransform_;
  }

  /**
   * @brief Retrieve the meta data for a particular asset.
   *
   * This includes identifiers for meshes, textures, materials, and a
   * component heirarchy.
   * @param metaDataName The key identifying the asset in @ref resourceDict_.
   * Typically the filepath of file-based assets.
   * @return The asset's @ref MeshMetaData object.
   */
  const MeshMetaData& getMeshMetaData(const std::string& metaDataName) const {
    CHECK(resourceDict_.count(metaDataName) > 0);
    return resourceDict_.at(metaDataName).meshMetaData;
  }

  /**
   * @brief Get a named @ref LightSetup
   */
  Mn::Resource<gfx::LightSetup> getLightSetup(
      const Mn::ResourceKey& key = Mn::ResourceKey{DEFAULT_LIGHTING_KEY}) {
    return shaderManager_.get<gfx::LightSetup>(key);
  }

  /**
   * @brief Set a named @ref LightSetup
   *
   * If this name already exists, the @ref LightSetup is updated and all @ref
   * Drawables using this setup are updated.
   *
   * @param setup Light setup this key will now reference
   * @param key Key to identify this @ref LightSetup
   */
  void setLightSetup(gfx::LightSetup setup,
                     const Mn::ResourceKey& key = Mn::ResourceKey{
                         DEFAULT_LIGHTING_KEY}) {
    shaderManager_.set(key, std::move(setup), Mn::ResourceDataState::Mutable,
                       Mn::ResourcePolicy::Manual);
  }

  /**
   * @brief Construct a unified @ref MeshData from a loaded asset's collision
   * meshes.
   *
   * See @ref joinHeirarchy.
   * @param filename The identifying string key for the asset. See @ref
   * resourceDict_ and @ref meshes_.
   * @return The unified @ref MeshData object for the asset.
   */
  std::unique_ptr<MeshData> createJoinedCollisionMesh(
      const std::string& filename);

  /**
   * @brief Add an object from a specified object template handle to the
   * specified @ref DrawableGroup as a child of the specified @ref
   * scene::SceneNode if provided.
   *
   * If the attributes specified by objTemplateID exists in @ref
   * esp::metadata::managers::ObjectAttributesManager::objectLibrary_, and both
   * parent and drawables are specified, than an object referenced by that key
   * is added to the scene.
   * @param objTemplateLibID The ID of the object attributes in the @ref
   * esp::metadata::managers::ObjectAttributesManager::objectLibrary_.  This is
   * expected to exist
   * @param parent The @ref scene::SceneNode of which the object will be a
   * child.
   * @param drawables The @ref DrawableGroup with which the object @ref
   * gfx::Drawable will be rendered.
   * @param lightSetupKey The @ref LightSetup key that will be used
   * for the added component.
   * @param[out] visNodeCache Cache for pointers to all nodes created as the
   * result of this process.
   */
  void addObjectToDrawables(int objTemplateLibID,
                            scene::SceneNode* parent,
                            DrawableGroup* drawables,
                            std::vector<scene::SceneNode*>& visNodeCache,
                            const Mn::ResourceKey& lightSetupKey =
                                Mn::ResourceKey{DEFAULT_LIGHTING_KEY}) {
    if (objTemplateLibID != ID_UNDEFINED) {
      const std::string& objTemplateHandleName =
          metadataMediator_->getObjectAttributesManager()->getObjectHandleByID(
              objTemplateLibID);

      addObjectToDrawables(objTemplateHandleName, parent, drawables,
                           visNodeCache, lightSetupKey);
    }  // else objTemplateID does not exist - shouldn't happen
  }    // addObjectToDrawables

  /**
   * @brief Add an object from a specified object template handle to the
   * specified @ref DrawableGroup as a child of the specified @ref
   * scene::SceneNode if provided.
   *
   * If the attributes specified by objTemplateHandle exists in @ref
   * esp::metadata::managers::ObjectAttributesManager::objectLibrary_, and both
   * parent and drawables are specified, than an object referenced by that key
   * is added to the scene.
   * @param objTemplateHandle The key of the attributes in the @ref  to parse
   * and load.  The attributes are expected to exist but will be created (in the
   * case of synthesized objects) if it does not.
   * @param parent The @ref scene::SceneNode of which the object will be a
   * child.
   * @param drawables The @ref DrawableGroup with which the object @ref
   * gfx::Drawable will be rendered.
   * @param lightSetupKey The @ref LightSetup key that will be used
   * for the added component.
   * @param[out] visNodeCache Cache for pointers to all nodes created as the
   * result of this process.
   */
  void addObjectToDrawables(const std::string& objTemplateHandle,
                            scene::SceneNode* parent,
                            DrawableGroup* drawables,
                            std::vector<scene::SceneNode*>& visNodeCache,
                            const Mn::ResourceKey& lightSetupKey =
                                Mn::ResourceKey{DEFAULT_LIGHTING_KEY});

  /**
   * @brief Create a new drawable primitive attached to the desired @ref
   * scene::SceneNode.
   *
   * See @ref primitive_meshes_.
   * @param primitiveID The key of the primitive in @ref primitive_meshes_.
   * @param node The @ref scene::SceneNode to which the primitive drawable
   * will be attached.
   * @param drawables The @ref DrawableGroup with which the primitive will be
   * rendered.
   */
  void addPrimitiveToDrawables(int primitiveID,
                               scene::SceneNode& node,
                               DrawableGroup* drawables);

  /**
   * @brief Remove the specified primitive mesh.
   *
   * @param primitiveID The key of the primitive in @ref primitive_meshes_.
   */
  void removePrimitiveMesh(int primitiveID);

  /**
   * @brief generate a new primitive mesh asset for the NavMesh loaded in the
   * provided PathFinder object.
   *
   * If parent and drawables are provided, create the Drawable and render the
   * NavMesh.
   * @param pathFinder Holds the NavMesh information.
   * @param parent The new Drawable is attached to this node.
   * @param drawables The group with which the new Drawable will be rendered.
   * @return The primitive ID of the new object or @ref ID_UNDEFINED if
   * construction failed.
   */
  int loadNavMeshVisualization(esp::nav::PathFinder& pathFinder,
                               scene::SceneNode* parent,
                               DrawableGroup* drawables);

  /**
   * @brief Build a configuration frame from scene or object attributes values
   * and return it
   *
   * @param attribs the attributes to query for the information.
   * @param origin Either the origin of the sceneAttributes or the COM value of
   * the objectAttributes.
   * @return the coordinate frame of the assets the passed attributes describes.
   */
  esp::geo::CoordinateFrame buildFrameFromAttributes(
      const metadata::attributes::AbstractObjectAttributes::ptr& attribs,
      const Magnum::Vector3& origin);

  /**
   * @brief Sets whether or not the current agent sensor suite requires textures
   * for rendering. Textures will not be loaded if this is false.
   */
  inline void setRequiresTextures(bool newVal) { requiresTextures_ = newVal; }

 private:
  /**
   * @brief Load the requested mesh info into @ref meshInfo corresponding to
   * specified @ref meshType used by @ref objectTemplateHandle
   *
   * @param filename the name of the file describing this mesh
   * @param objectTemplateHandle the handle for the object attributes owning
   * this mesh (for error log output)
   * @param meshType either "render" or "collision" (for error log output)
   * @param requiresLighting whether or not this mesh asset responds to
   * lighting
   * @return whether or not the mesh was loaded successfully
   */
  bool loadObjectMeshDataFromFile(const std::string& filename,
                                  const std::string& objectTemplateHandle,
                                  const std::string& meshType,
                                  const bool requiresLighting);

  /**
   * @brief Build a primitive asset based on passed template parameters.  If
   * exists already, does nothing.  Will use primitiveImporter_ to call
   * appropriate method to construct asset.
   * @param primTemplateHandle the handle referring to the attributes describing
   * primitive to instantiate
   */
  void buildPrimitiveAssetData(const std::string& primTemplateHandle);

 protected:
  // ======== Structs and Types only used locally ========
  /**
   * @brief Data for a loaded asset
   *
   * Contains mesh, texture, material, and asset info
   */
  struct LoadedAssetData {
    AssetInfo assetInfo;
    MeshMetaData meshMetaData;
  };

  /**
   * node: drawable's scene node
   *
   * meshID:
   * -) for non-ptex mesh:
   * meshID is the global index into meshes_.
   * meshes_[meshID] is the BaseMesh corresponding to the drawable;
   *
   * -) for ptex mesh:
   * meshID is the index of the submesh corresponding to the drawable;
   */
  struct StaticDrawableInfo {
    esp::scene::SceneNode& node;
    uint32_t meshID;
  };

  //======== Scene Functions ========

  /**
   * @brief Recursive contruction of scene nodes for an asset.
   *
   * Creates a drawable for the component of an asset referenced by the @ref
   * MeshTransformNode and adds it to the @ref DrawableGroup as child of
   * parent.
   * @param metaData The @ref MeshMetaData object containing information about
   * the meshes, textures, materials, and component heirarchy of the asset.
   * @param parent The @ref scene::SceneNode of which the component will be a
   * child.
   * @param lightSetupKey The @ref LightSetup key that will be used
   * for the added component.
   * @param drawables The @ref DrawableGroup with which the component will be
   * rendered.
   * @param meshTransformNode The @ref MeshTransformNode for component
   * identifying its mesh, material, transformation, and children.
   * @param[out] visNodeCache Cache for pointers to all nodes created as the
   * result of this recursive process.
   * @param computeAABBs whether absolute bounding boxes should be computed
   * @param staticDrawableInfo structure holding the drawable infos for aabbs
   */
  void addComponent(const MeshMetaData& metaData,
                    scene::SceneNode& parent,
                    const Mn::ResourceKey& lightSetupKey,
                    DrawableGroup* drawables,
                    const MeshTransformNode& meshTransformNode,
                    std::vector<scene::SceneNode*>& visNodeCache,
                    bool computeAbsoluteAABBs,
                    std::vector<StaticDrawableInfo>& staticDrawableInfo);

  /**
   * @brief Load textures from importer into assets, and update metaData for
   * an asset to link textures to that asset.
   *
   * @param importer The importer already loaded with information for the
   * asset.
   * @param loadedAssetData The asset's @ref LoadedAssetData object.
   */
  void loadTextures(Importer& importer, LoadedAssetData& loadedAssetData);

  /**
   * @brief Load meshes from importer into assets.
   *
   * Compute bounding boxes, upload mesh data to GPU, and update metaData for
   * an asset to link meshes to that asset.
   * @param importer The importer already loaded with information for the
   * asset.
   * @param loadedAssetData The asset's @ref LoadedAssetData object.
   */
  void loadMeshes(Importer& importer, LoadedAssetData& loadedAssetData);

  /**
   * @brief Recursively parse the mesh component transformation heirarchy for
   * the imported asset.
   *
   * @param importer The importer already loaded with information for the
   * asset.
   * @param parent The root of the mesh transform heirarchy for the remaining
   * sub-tree. The generated @ref MeshTransformNode will be added as a child.
   * Typically the @ref MeshMetaData::root to begin recursion.
   * @param componentID The next component to add to the heirarchy. Identifies
   * the component in the @ref Importer.
   */
  void loadMeshHierarchy(Importer& importer,
                         MeshTransformNode& parent,
                         int componentID);

  /**
   * @brief Recursively build a unified @ref MeshData from loaded assets via a
   * tree of @ref MeshTransformNode.
   *
   * @param mesh The @ref MeshData being constructed.
   * @param metaData The @ref MeshMetaData for the object heirarchy being
   * joined.
   * @param node The current @ref MeshTransformNode in the recursion.
   * @param transformFromParentToWorld The cumulative transformation up to but
   * not including the current @ref MeshTransformNode.
   */
  void joinHeirarchy(MeshData& mesh,
                     const MeshMetaData& metaData,
                     const MeshTransformNode& node,
                     const Mn::Matrix4& transformFromParentToWorld);

  /**
   * @brief Load materials from importer into assets, and update metaData for
   * an asset to link materials to that asset.
   *
   * @param importer The importer already loaded with information for the
   * asset.
   * @param loadedAssetData The asset's @ref LoadedAssetData object.
   */
  void loadMaterials(Importer& importer, LoadedAssetData& loadedAssetData);

  /**
   * @brief Build a @ref PhongMaterialData for use with flat shading
   *
   * Textures must already be loaded for the asset this material belongs to
   *
   * @param material Material data with texture IDs
   * @param textureBaseIndex Base index of the assets textures in textures_
   */
  gfx::PhongMaterialData::uptr buildFlatShadedMaterialData(
      const Mn::Trade::PhongMaterialData& material,
      int textureBaseIndex);

  /**
   * @brief Build a @ref PhongMaterialData for use with phong shading
   *
   * Textures must already be loaded for the asset this material belongs to
   *
   * @param material Material data with texture IDs
   * @param textureBaseIndex Base index of the assets textures in textures_

   */
  gfx::PhongMaterialData::uptr buildPhongShadedMaterialData(
      const Mn::Trade::PhongMaterialData& material,
      int textureBaseIndex);

  /**
   * @brief Build a @ref PbrMaterialData for use with PBR shading
   *
   * Textures must already be loaded for the asset this material belongs to
   *
   * @param material Material data with texture IDs
   * @param textureBaseIndex Base index of the assets textures in textures_
   */
  gfx::PbrMaterialData::uptr buildPbrShadedMaterialData(
      const Mn::Trade::PbrMetallicRoughnessMaterialData& material,
      int textureBaseIndex);

  /**
   * @brief Load a mesh describing some scene asset based on the passed
   * assetInfo.
   *
   * If both parent and drawables are provided, add the mesh to the
   * scene graph for rendering.
   * @param info The @ref AssetInfo for the mesh, already parsed from a file.
   * @param parent The @ref scene::SceneNode to which the mesh will be added
   * as a child.
   * @param drawables The @ref DrawableGroup with which the mesh will be
   * rendered.
   * @param computeAbsoluteAABBs Whether absolute bounding boxes should be
   * computed
   * @param splitSemanticMesh Split the semantic mesh by objectID, used for A/B
   * testing
   * @param lightSetupKey The @ref LightSetup key that will be used
   * for the loaded asset.
   */
  bool loadStageInternal(const AssetInfo& info,
                         scene::SceneNode* parent = nullptr,
                         DrawableGroup* drawables = nullptr,
                         bool computeAbsoluteAABBs = false,
                         bool splitSemanticMesh = true,
                         const Mn::ResourceKey& lightSetupKey = Mn::ResourceKey{
                             NO_LIGHT_KEY});

  /**
   * @brief Builds the appropriate collision mesh groups for the passed
   * assetInfo, and adds it to the @ref collisionMeshGroup map.
   * @param info The @ref AssetInfo for the mesh, already parsed from a file.
   * @param meshGroup The constructed @ref meshGroup
   * @return Whether the meshgroup was successfully built or not
   */
  bool buildMeshGroups(const AssetInfo& info,
                       std::vector<CollisionMeshData>& meshGroup);

  /**
   * @brief Creates a map of appropriate asset infos for sceneries.  Will always
   * create render asset info.  Will create collision asset info and semantic
   * stage asset info if requested.
   *
   * @param stageAttributes The stage attributes file holding the stage's
   * information.
   * @param createCollisionInfo Whether collision-based asset info should be
   * created (only if physicsManager type is not none)
   * @param createSemanticInfo Whether semantic mesh-based asset info should be
   * created
   */
  std::map<std::string, AssetInfo> createStageAssetInfosFromAttributes(
      const metadata::attributes::StageAttributes::ptr& stageAttributes,
      bool createCollisionInfo,
      bool createSemanticInfo);

  /**
   * @brief Load a PTex mesh into assets from a file and add it to the scene
   * graph for rendering.
   * @return true if the mesh is loaded, otherwise false
   *
   * @param info The @ref AssetInfo for the mesh, already parsed from a
   * file.
   * @param parent The @ref scene::SceneNode to which the mesh will be added
   * as a child.
   * @param drawables The @ref DrawableGroup with which the mesh will be
   * rendered.
   */
  bool loadPTexMeshData(const AssetInfo& info,
                        scene::SceneNode* parent,
                        DrawableGroup* drawables);

  /**
   * @brief Load an instance mesh (e.g. Matterport reconstruction) into assets
   * from a file and add it to the scene graph for rendering.
   *
   * @param info The @ref AssetInfo for the mesh, already parsed from a file.
   * @param parent The @ref scene::SceneNode to which the mesh will be added
   * as a child.
   * @param drawables The @ref DrawableGroup with which the mesh will be
   * rendered.
   * @param computeAbsoluteAABBs Whether absolute bounding boxes should be
   * computed
   * @param splitSemanticMesh Split the semantic mesh by objectID
   */
  bool loadInstanceMeshData(const AssetInfo& info,
                            scene::SceneNode* parent,
                            DrawableGroup* drawables,
                            bool computeAbsoluteAABBs,
                            bool splitSemanticMesh);  // was default true

  /**
   * @brief Load a mesh (e.g. gltf) into assets from a file.
   *
   * If both parent and drawables are provided, add the mesh to the
   * scene graph for rendering.
   * @param info The @ref AssetInfo for the mesh, already parsed from a file.
   * @param parent The @ref scene::SceneNode to which the mesh will be added
   * as a child.
   * @param drawables The @ref DrawableGroup with which the mesh will be
   * rendered.
   * @param computeAbsoluteAABBs Whether absolute bounding boxes should be
   * computed
   * @param lightSetupKey The @ref LightSetup key that will be used
   * for the loaded asset.
   */
  bool loadGeneralMeshData(
      const AssetInfo& info,
      scene::SceneNode* parent = nullptr,
      DrawableGroup* drawables = nullptr,
      bool computeAbsoluteAABBs = false,
      const Mn::ResourceKey& lightSetupKey = Mn::ResourceKey{NO_LIGHT_KEY});

  /**
   * @brief Load a SUNCG mesh into assets from a file. !Deprecated! TODO:
   * remove?
   *
   * @param info The @ref AssetInfo for the mesh, already parsed from a file.
   * @param parent The @ref scene::SceneNode to which the mesh will be added
   * as a child.
   * @param drawables The @ref DrawableGroup with which the mesh will be
   * rendered.
   */
  bool loadSUNCGHouseFile(const AssetInfo& info,
                          scene::SceneNode* parent,
                          DrawableGroup* drawables);

  /**
   * @brief initialize default lighting setups in the current ShaderManager
   */
  void initDefaultLightSetups();

  /**
   * @brief initialize default material setups in the current ShaderManager
   */
  void initDefaultMaterials();

  /**
   * @brief Checks if light setup is compatible with loaded asset
   */
  bool isLightSetupCompatible(const LoadedAssetData& loadedAssetData,
                              const Mn::ResourceKey& lightSetupKey) const;

  // ======== Geometry helper functions, data structures ========

  /**
   * @brief Apply a translation to the vertices of a mesh asset and store that
   * transformation in @ref BaseMesh::meshTransform_.
   *
   * @param meshDataGL The mesh data.
   * @param translation The translation transform to apply.
   */
  void translateMesh(BaseMesh* meshDataGL, Mn::Vector3 translation);

  /**
   * @brief Compute and return the axis aligned bounding box of a mesh in mesh
   * local space
   * @param meshDataGL The mesh data.
   * @return The mesh bounding box.
   */
  Mn::Range3D computeMeshBB(BaseMesh* meshDataGL);

  /**
   * @brief Compute the absolute AABBs for drawables in PTex mesh in world
   * space
   * @param baseMesh: ptex mesh
   */
#ifdef ESP_BUILD_PTEX_SUPPORT
  void computePTexMeshAbsoluteAABBs(
      BaseMesh& baseMesh,
      const std::vector<StaticDrawableInfo>& staticDrawableInfo);
#endif

  /**
   * @brief Compute the absolute AABBs for drawables in general mesh (e.g.,
   * MP3D) world space
   */
  void computeGeneralMeshAbsoluteAABBs(
      const std::vector<StaticDrawableInfo>& staticDrawableInfo);

  /**
   * @brief Compute the absolute AABBs for drawables in semantic mesh in world
   * space
   */
  void computeInstanceMeshAbsoluteAABBs(
      const std::vector<StaticDrawableInfo>& staticDrawableInfo);

  /**
   * @brief Compute absolute transformations of all drwables stored in
   * staticDrawableInfo_
   */
  std::vector<Mn::Matrix4> computeAbsoluteTransformations(
      const std::vector<StaticDrawableInfo>& staticDrawableInfo);

  // ======== Rendering Utility Functions ========

  /**
   * @brief Create a @ref gfx::Drawable for the specified mesh, node,
   * and @ref ShaderType.
   *
   * Add this drawable to the @ref DrawableGroup if provided.
   * @param shaderType Indentifies the desired shader program for rendering
   * the
   * @ref gfx::Drawable.
   * @param mesh The render mesh.
   * @param meshAttributeFlags flags for the attributes of the render mesh
   * @param node The @ref scene::SceneNode to which the drawable will be
   * attached.
   * @param lightSetupKey The @ref LightSetup key that will be used
   * for the drawable.
   * @param materialKey The @ref MaterialData key that will be used
   * for the drawable.
   * @param meshID Optional, the index of this mesh component stored in
   * meshes_
   * @param group Optional @ref DrawableGroup with which the render the @ref
   * gfx::Drawable.
   * @param texture Optional texture for the mesh.
   * @param color Optional color parameter for the shader program. Defaults to
   * white.
   */

  void createDrawable(Mn::GL::Mesh& mesh,
                      gfx::Drawable::Flags& meshAttributeFlags,
                      scene::SceneNode& node,
                      const Mn::ResourceKey& lightSetupKey,
                      const Mn::ResourceKey& materialKey,
                      DrawableGroup* group = nullptr);

  Flags flags_;

  // ======== General geometry data ========
  // shared_ptr is used here, instead of Corrade::Containers::Optional, or
  // std::optional because shared_ptr is reference type, not value type, and
  // thus we can avoiding duplicated loading

  /**
   * @brief The mesh data for loaded assets.
   */
  std::vector<std::shared_ptr<BaseMesh>> meshes_;

  /**
   * @brief The texture data for loaded assets.
   */
  std::vector<std::shared_ptr<Mn::GL::Texture2D>> textures_;

  /**
   * @brief The next available unique ID for loaded materials
   */
  int nextMaterialID_ = 0;

  /**
   * @brief Asset metadata linking meshes, textures, materials, and the
   * component transformation heirarchy for loaded assets.
   *
   * Maps absolute path keys to metadata.
   */
  std::map<std::string, LoadedAssetData> resourceDict_;

  /**
   * @brief The @ref ShaderManager used to store shader information for
   * drawables created by this ResourceManager
   */
  gfx::ShaderManager shaderManager_;

  // ======== Metadata, File and primitive importers ========
  /**
   * @brief A reference to the MetadataMediator managing all the metadata
   * currently in use.
   */
  metadata::MetadataMediator::ptr metadataMediator_ = nullptr;
  /**
   * @brief Plugin Manager used to instantiate importers which in turn are used
   * to load asset data
   */
  Corrade::PluginManager::Manager<Importer> importerManager_;

  /**
   * @brief Importer used to synthesize Magnum Primitives (PrimitiveImporter).
   * This object allows for similar usage to File-based importers, but requires
   * no file to be available/read.
   */
  Corrade::Containers::Pointer<Importer> primitiveImporter_;

  /**
   * @brief Importer used to load generic mesh files (AnySceneImporter)
   */
  Corrade::Containers::Pointer<Importer> fileImporter_;

  // ======== Physical parameter data ========

  //! tracks primitive mesh ids
  int nextPrimitiveMeshId = 0;
  /**
   * @brief Primitive meshes available for instancing via @ref
   * addPrimitiveToDrawables for debugging or visualization purposes.
   */
  std::map<int, std::unique_ptr<Mn::GL::Mesh>> primitive_meshes_;

  /**
   * @brief Maps string keys (typically property filenames) to @ref
   * CollisionMeshData for all components of a loaded asset.
   */
  std::map<std::string, std::vector<CollisionMeshData>> collisionMeshGroups_;

  /**
   * @brief Flag to load textures of meshes
   */
  bool requiresTextures_ = true;
};

CORRADE_ENUMSET_OPERATORS(ResourceManager::Flags)

}  // namespace assets
}  // namespace esp

#endif  // ESP_ASSETS_RESOURCEMANAGER_H_<|MERGE_RESOLUTION|>--- conflicted
+++ resolved
@@ -126,11 +126,8 @@
   typedef Corrade::Containers::EnumSet<Flag> Flags;
 
   /** @brief Constructor */
-<<<<<<< HEAD
-  explicit ResourceManager(Flags flags = {});
-=======
-  explicit ResourceManager(metadata::MetadataMediator::ptr& _metadataMediator);
->>>>>>> 43f27ba3
+  explicit ResourceManager(metadata::MetadataMediator::ptr& _metadataMediator,
+                           Flags flags = {});
 
   /** @brief Destructor */
   ~ResourceManager() {}
