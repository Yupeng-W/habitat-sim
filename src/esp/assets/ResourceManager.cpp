// Copyright (c) Facebook, Inc. and its affiliates.
// This source code is licensed under the MIT license found in the
// LICENSE file in the root directory of this source tree.

#include "ResourceManager.h"

#include <Corrade/Containers/ArrayViewStl.h>
#include <Corrade/Containers/PointerStl.h>
#include <Corrade/PluginManager/Manager.h>
#include <Corrade/PluginManager/PluginMetadata.h>
#include <Corrade/Utility/Assert.h>
#include <Corrade/Utility/ConfigurationGroup.h>
#include <Corrade/Utility/Debug.h>
#include <Corrade/Utility/DebugStl.h>
#include <Corrade/Utility/Directory.h>
#include <Corrade/Utility/String.h>
#include <Magnum/EigenIntegration/GeometryIntegration.h>
#include <Magnum/EigenIntegration/Integration.h>
#include <Magnum/GL/Context.h>
#include <Magnum/GL/Extensions.h>
#include <Magnum/ImageView.h>
#include <Magnum/Math/FunctionsBatch.h>
#include <Magnum/Math/Range.h>
#include <Magnum/Math/Tags.h>
#include <Magnum/MeshTools/Compile.h>
#include <Magnum/PixelFormat.h>
#include <Magnum/SceneGraph/Object.h>
#include <Magnum/Shaders/Flat.h>
#include <Magnum/Trade/AbstractImporter.h>
#include <Magnum/Trade/ImageData.h>
#include <Magnum/Trade/MeshObjectData3D.h>
#include <Magnum/Trade/PbrMetallicRoughnessMaterialData.h>
#include <Magnum/Trade/PhongMaterialData.h>
#include <Magnum/Trade/SceneData.h>
#include <Magnum/Trade/TextureData.h>

#include "esp/geo/geo.h"
#include "esp/gfx/GenericDrawable.h"
#include "esp/gfx/MaterialUtil.h"
#include "esp/gfx/PbrDrawable.h"
#include "esp/io/io.h"
#include "esp/io/json.h"
#include "esp/physics/PhysicsManager.h"
#include "esp/scene/SceneConfiguration.h"
#include "esp/scene/SceneGraph.h"

#include "esp/nav/PathFinder.h"

#ifdef ESP_BUILD_WITH_BULLET
#include "esp/physics/bullet/BulletPhysicsManager.h"
#endif

#include "CollisionMeshData.h"
#include "GenericInstanceMeshData.h"
#include "GenericMeshData.h"
#include "MeshData.h"

#ifdef ESP_BUILD_PTEX_SUPPORT
#include "PTexMeshData.h"
#include "esp/gfx/PTexMeshDrawable.h"
#include "esp/gfx/PTexMeshShader.h"
#endif

namespace Cr = Corrade;
namespace Mn = Magnum;

namespace esp {
using metadata::attributes::AbstractObjectAttributes;
using metadata::attributes::CubePrimitiveAttributes;
using metadata::attributes::ObjectAttributes;
using metadata::attributes::PhysicsManagerAttributes;
using metadata::attributes::StageAttributes;
using metadata::managers::AssetAttributesManager;
using metadata::managers::ObjectAttributesManager;
using metadata::managers::PhysicsAttributesManager;
using metadata::managers::StageAttributesManager;

namespace assets {

// static constexpr arrays require redundant definitions until C++17
constexpr char ResourceManager::NO_LIGHT_KEY[];
constexpr char ResourceManager::DEFAULT_LIGHTING_KEY[];
constexpr char ResourceManager::DEFAULT_MATERIAL_KEY[];
constexpr char ResourceManager::WHITE_MATERIAL_KEY[];
constexpr char ResourceManager::PER_VERTEX_OBJECT_ID_MATERIAL_KEY[];
<<<<<<< HEAD
ResourceManager::ResourceManager(Flags flags)
    : flags_(flags)
=======
ResourceManager::ResourceManager(
    metadata::MetadataMediator::ptr& _metadataMediator)
    : metadataMediator_(_metadataMediator),
>>>>>>> 43f27ba3
#ifdef MAGNUM_BUILD_STATIC
      ,
      // avoid using plugins that might depend on different library versions
      importerManager_("nonexistent")
#endif
{

  initDefaultLightSetups();
  initDefaultMaterials();
<<<<<<< HEAD
  buildImportersAndAttributesManagers();
}
=======
  buildImporters();
}  // namespace assets
>>>>>>> 43f27ba3

void ResourceManager::buildImporters() {
  // instantiate a primitive importer
  CORRADE_INTERNAL_ASSERT_OUTPUT(
      primitiveImporter_ =
          importerManager_.loadAndInstantiate("PrimitiveImporter"));
  // necessary for importer to be usable
  primitiveImporter_->openData("");
  // instantiate importer for file load
  CORRADE_INTERNAL_ASSERT_OUTPUT(
      fileImporter_ = importerManager_.loadAndInstantiate("AnySceneImporter"));

}  // buildImporters

void ResourceManager::initDefaultPrimAttributes() {
  // by this point, we should have a GL::Context so load the bb primitive.
  // TODO: replace this completely with standard mesh (i.e. treat the bb
  // wireframe cube no differently than other primivite-based rendered
  // objects)
  auto cubeMeshName =
      getAssetAttributesManager()
          ->getObjectCopyByHandle<CubePrimitiveAttributes>("cubeWireframe")
          ->getPrimObjClassName();

  auto wfCube = primitiveImporter_->mesh(cubeMeshName);
  primitive_meshes_[nextPrimitiveMeshId++] =
      std::make_unique<Magnum::GL::Mesh>(Magnum::MeshTools::compile(*wfCube));

}  // initDefaultPrimAttributes

void ResourceManager::initPhysicsManager(
    std::shared_ptr<physics::PhysicsManager>& physicsManager,
    bool isEnabled,
    scene::SceneNode* parent,
    const metadata::attributes::PhysicsManagerAttributes::ptr&
        physicsManagerAttributes) {
  //! PHYSICS INIT: Use the passed attributes to initialize physics engine
  bool defaultToNoneSimulator = true;
  if (isEnabled) {
    if (physicsManagerAttributes->getSimulator().compare("bullet") == 0) {
#ifdef ESP_BUILD_WITH_BULLET
      physicsManager.reset(
          new physics::BulletPhysicsManager(*this, physicsManagerAttributes));
      defaultToNoneSimulator = false;
#else
      LOG(WARNING)
          << ":\n---\nPhysics was enabled and Bullet physics engine was "
             "specified, but the project is built without Bullet support. "
             "Objects added to the scene will be restricted to kinematic "
             "updates "
             "only. Reinstall with --bullet to enable Bullet dynamics.\n---";
#endif
    }
  }
  // reset to base PhysicsManager to override previous as default behavior
  // if the desired simulator is not supported reset to "none" in metaData
  if (defaultToNoneSimulator) {
    physicsManagerAttributes->setSimulator("none");
    physicsManager.reset(
        new physics::PhysicsManager(*this, physicsManagerAttributes));
  }

  // build default primitive asset templates, and default primitive object
  // templates
  initDefaultPrimAttributes();

  // initialize the physics simulator
  physicsManager->initPhysics(parent);
}  // ResourceManager::initPhysicsManager

bool ResourceManager::loadStage(
    const StageAttributes::ptr& stageAttributes,
    std::shared_ptr<physics::PhysicsManager> _physicsManager,
    esp::scene::SceneManager* sceneManagerPtr,
    std::vector<int>& activeSceneIDs,
    bool loadSemanticMesh) {
  // create AssetInfos here for each potential mesh file for the scene, if they
  // are unique.
  bool buildCollisionMesh =
      ((_physicsManager != nullptr) &&
       (_physicsManager->getInitializationAttributes()->getSimulator().compare(
            "none") != 0));
  const Magnum::ResourceKey& renderLightSetup(stageAttributes->getLightSetup());
  std::map<std::string, AssetInfo> assetInfoMap =
      createStageAssetInfosFromAttributes(stageAttributes, buildCollisionMesh,
                                          loadSemanticMesh);

  auto& sceneGraph = sceneManagerPtr->getSceneGraph(activeSceneIDs[0]);
  auto& rootNode = sceneGraph.getRootNode();
  auto& drawables = sceneGraph.getDrawables();

  // bool computeAbsoluteAABBs =
  //   (info.type == AssetType::FRL_PTEX_MESH ||
  //    info.type == AssetType::MP3D_MESH || info.type == AssetType::UNKNOWN ||
  //    (info.type == AssetType::INSTANCE_MESH && splitSemanticMesh));

  AssetInfo renderInfo = assetInfoMap.at("render");
  // pass nullptr as physics manager for render mesh, since we are loading
  // collision mesh next
  bool renderMeshSuccess =
      loadStageInternal(renderInfo,         // AssetInfo
                        &rootNode,          // parent scene node
                        &drawables,         //  drawable group
                        true,               // compute Absolute AABBs or not
                        false,              // split semantic mesh or not
                        renderLightSetup);  // light setup

  if (!renderMeshSuccess) {
    LOG(ERROR)
        << " ResourceManager::loadStage : Stage render mesh load failed, "
           "Aborting scene initialization.";
    return false;
  }
  // declare mesh group variable
  std::vector<CollisionMeshData> meshGroup;
  AssetInfo& infoToUse = renderInfo;
  if (assetInfoMap.count("collision")) {
    AssetInfo colInfo = assetInfoMap.at("collision");
    // should this be checked to make sure we do not reload?
    bool collisionMeshSuccess =
        loadStageInternal(colInfo,            // AssetInfo
                          nullptr,            // parent scene node
                          nullptr,            // drawable group
                          false,              // compute absolute AABBs or not
                          false,              // split semantic mesh or not
                          renderLightSetup);  // light setup

    if (!collisionMeshSuccess) {
      LOG(ERROR) << " ResourceManager::loadStage : Stage collision mesh "
                    "load failed.  Aborting scene initialization.";
      return false;
    }
    // if we have a collision mesh, and it does not exist already as a
    // collision object, add it
    if (colInfo.filepath.compare(EMPTY_SCENE) != 0) {
      infoToUse = colInfo;
    }  // if not colInfo.filepath.compare(EMPTY_SCENE)
  }    // if collision mesh desired
  // build the appropriate mesh groups, either for the collision mesh, or, if
  // the collision mesh is empty scene

  if ((_physicsManager != nullptr) &&
      (infoToUse.filepath.compare(EMPTY_SCENE) != 0)) {
    bool success = buildMeshGroups(infoToUse, meshGroup);
    if (!success) {
      return false;
    }
    //! Add to physics manager - will only be null for certain tests
    // Either add with pre-built meshGroup if collision assets are loaded
    // or empty vector for mesh group - this should only be the case if
    // we are using None-type physicsManager.
    bool sceneSuccess =
        _physicsManager->addStage(stageAttributes->getHandle(), meshGroup);
    if (!sceneSuccess) {
      LOG(ERROR) << "ResourceManager::loadStage : Adding Stage "
                 << stageAttributes->getHandle()
                 << " to PhysicsManager failed. Aborting scene initialization.";
      return false;
    }
  }

  bool semanticStageSuccess = false;
  // set equal to current Simulator::activeSemanticSceneID_ value
  int activeSemanticSceneID = activeSceneIDs[0];
  // if semantic scene load is requested and possible
  if (assetInfoMap.count("semantic")) {
    // check if file names exist
    AssetInfo semanticInfo = assetInfoMap.at("semantic");
    auto semanticStageFilename = semanticInfo.filepath;
    if (Cr::Utility::Directory::exists(semanticStageFilename)) {
      LOG(INFO) << "ResourceManager::loadStage : Loading Semantic Stage mesh : "
                << semanticStageFilename;
      activeSemanticSceneID = sceneManagerPtr->initSceneGraph();
      bool splitSemanticMesh = stageAttributes->getFrustrumCulling();

      auto& semanticSceneGraph =
          sceneManagerPtr->getSceneGraph(activeSemanticSceneID);
      auto& semanticRootNode = semanticSceneGraph.getRootNode();
      auto& semanticDrawables = semanticSceneGraph.getDrawables();
      bool computeSemanticAABBs = splitSemanticMesh;

      semanticStageSuccess = loadStageInternal(
          semanticInfo,          // AssetInfo
          &semanticRootNode,     // parent scene node
          &semanticDrawables,    // drawable group
          computeSemanticAABBs,  // compute absolute AABBs or not
          splitSemanticMesh);    // split semantic mesh or not
      // regardless of load failure, original code still changed
      // activeSemanticSceneID_
      activeSceneIDs[1] = activeSemanticSceneID;
      if (!semanticStageSuccess) {
        LOG(ERROR) << " ResourceManager::loadStage : Semantic Stage mesh "
                      "load failed.";
        return false;
      } else {
        LOG(INFO) << "ResourceManager::loadStage : Semantic Stage mesh : "
                  << semanticStageFilename << " loaded.";
      }
    } else {  // semantic file name does not exist but house does
      LOG(WARNING)
          << "ResourceManager::loadStage : Not loading semantic mesh - "
             "File Name : "
          << semanticStageFilename << " does not exist.";
    }
  } else {  // not wanting to create semantic mesh
    LOG(INFO) << "ResourceManager::loadStage : Not loading semantic mesh";
  }
  // save active semantic scene ID so that simulator can consume
  activeSceneIDs[1] = activeSemanticSceneID;

  return true;
}  // ResourceManager::loadScene

bool ResourceManager::buildMeshGroups(
    const AssetInfo& info,
    std::vector<CollisionMeshData>& meshGroup) {
  if (collisionMeshGroups_.count(info.filepath) == 0) {
    //! Collect collision mesh group
    bool colMeshGroupSuccess = false;
    if (info.type == AssetType::INSTANCE_MESH) {
      // PLY Instance mesh
      colMeshGroupSuccess =
          buildStageCollisionMeshGroup<GenericInstanceMeshData>(info.filepath,
                                                                meshGroup);
    } else if (info.type == AssetType::MP3D_MESH ||
               info.type == AssetType::UNKNOWN) {
      // GLB Mesh
      colMeshGroupSuccess = buildStageCollisionMeshGroup<GenericMeshData>(
          info.filepath, meshGroup);
    }
#ifdef ESP_BUILD_PTEX_SUPPORT
    else if (info.type == AssetType::FRL_PTEX_MESH) {
      colMeshGroupSuccess =
          buildStageCollisionMeshGroup<PTexMeshData>(info.filepath, meshGroup);
    }
#endif

    // failure during build of collision mesh group
    if (!colMeshGroupSuccess) {
      LOG(ERROR) << "ResourceManager::loadStage : Stage " << info.filepath
                 << " Collision mesh load failed. Aborting scene "
                    "initialization.";
      return false;
    }
    //! Add scene meshgroup to collision mesh groups
    collisionMeshGroups_.emplace(info.filepath, meshGroup);
  } else {
    // collision meshGroup already exists from prior load
    meshGroup = collisionMeshGroups_.at(info.filepath);
  }
  return true;
}  // ResourceManager::buildMeshGroups

std::map<std::string, AssetInfo>
ResourceManager::createStageAssetInfosFromAttributes(
    const StageAttributes::ptr& stageAttributes,
    bool createCollisionInfo,
    bool createSemanticInfo) {
  std::map<std::string, AssetInfo> resMap;
  auto frame =
      buildFrameFromAttributes(stageAttributes, stageAttributes->getOrigin());
  float virtualUnitToMeters = stageAttributes->getUnitsToMeters();
  // create render asset info
  auto renderType =
      static_cast<AssetType>(stageAttributes->getRenderAssetType());
  AssetInfo renderInfo{
      renderType,                               // type
      stageAttributes->getRenderAssetHandle(),  // file path
      frame,                                    // frame
      virtualUnitToMeters,                      // virtualUnitToMeters
      stageAttributes->getRequiresLighting()    // requiresLighting
  };
  resMap["render"] = renderInfo;
  if (createCollisionInfo) {
    // create collision asset info if requested
    auto colType =
        static_cast<AssetType>(stageAttributes->getCollisionAssetType());
    AssetInfo collisionInfo{
        colType,                                     // type
        stageAttributes->getCollisionAssetHandle(),  // file path
        frame,                                       // frame
        virtualUnitToMeters,                         // virtualUnitToMeters
        false                                        // requiresLighting
    };
    resMap["collision"] = collisionInfo;
  }
  if (createSemanticInfo) {
    // create semantic asset info if requested
    auto semanticType =
        static_cast<AssetType>(stageAttributes->getSemanticAssetType());
    AssetInfo semanticInfo{
        semanticType,                               // type
        stageAttributes->getSemanticAssetHandle(),  // file path
        frame,                                      // frame
        virtualUnitToMeters,                        // virtualUnitToMeters
        false                                       // requiresLighting

    };
    resMap["semantic"] = semanticInfo;
  }
  return resMap;
}  // ResourceManager::createStageAssetInfosFromAttributes

esp::geo::CoordinateFrame ResourceManager::buildFrameFromAttributes(
    const AbstractObjectAttributes::ptr& attribs,
    const Magnum::Vector3& origin) {
  const vec3f upEigen{
      Mn::EigenIntegration::cast<vec3f>(attribs->getOrientUp())};
  const vec3f frontEigen{
      Mn::EigenIntegration::cast<vec3f>(attribs->getOrientFront())};
  if (upEigen.isOrthogonal(frontEigen)) {
    const vec3f originEigen{Mn::EigenIntegration::cast<vec3f>(origin)};
    esp::geo::CoordinateFrame frame{upEigen, frontEigen, originEigen};
    return frame;
  } else {
    LOG(INFO) << "ResourceManager::buildFrameFromAttributes : Specified frame "
                 "in Attributes : "
              << attribs->getHandle()
              << " is not orthogonal, so returning default frame.";
    esp::geo::CoordinateFrame frame;
    return frame;
  }
}  // ResourceManager::buildCoordFrameFromAttribVals

bool ResourceManager::loadStageInternal(
    const AssetInfo& info,
    scene::SceneNode* parent /* = nullptr */,
    DrawableGroup* drawables /* = nullptr */,
    bool computeAbsoluteAABBs /*  = false */,
    bool splitSemanticMesh /* = true */,
    const Mn::ResourceKey&
        lightSetupKey /* = Mn::ResourceKey{NO_LIGHT_KEY})*/) {
  // scene mesh loading
  const std::string& filename = info.filepath;
  bool meshSuccess = true;
  if (info.filepath.compare(EMPTY_SCENE) != 0) {
    if (!Cr::Utility::Directory::exists(filename)) {
      LOG(ERROR)
          << "ResourceManager::loadStageInternal : Cannot find scene file "
          << filename;
      meshSuccess = false;
    } else {
      if (info.type == AssetType::INSTANCE_MESH) {  // semantic
        meshSuccess = loadInstanceMeshData(
            info, parent, drawables, computeAbsoluteAABBs, splitSemanticMesh);
      } else if (info.type == AssetType::FRL_PTEX_MESH) {
        meshSuccess = loadPTexMeshData(info, parent, drawables);
      } else if (info.type == AssetType::SUNCG_SCENE) {
        meshSuccess = loadSUNCGHouseFile(info, parent, drawables);
      } else if (info.type == AssetType::MP3D_MESH) {
        meshSuccess = loadGeneralMeshData(info, parent, drawables,
                                          computeAbsoluteAABBs, lightSetupKey);
      } else {
        // Unknown type, just load general mesh data
        meshSuccess = loadGeneralMeshData(info, parent, drawables,
                                          computeAbsoluteAABBs, lightSetupKey);
      }
    }
  } else {
    LOG(INFO) << "ResourceManager::loadStageInternal : Loading empty scene for "
              << filename;
    // EMPTY_SCENE (ie. "NONE") string indicates desire for an empty scene (no
    // scene mesh): welcome to the void
  }

  return meshSuccess;

}  // ResourceManager::loadStageInternal

template <class T>
bool ResourceManager::buildStageCollisionMeshGroup(
    const std::string& filename,
    std::vector<CollisionMeshData>& meshGroup) {
  // TODO : refactor to manage any mesh groups, not just scene

  //! Collect collision mesh group
  const MeshMetaData& metaData = getMeshMetaData(filename);
  auto indexPair = metaData.meshIndex;
  int start = indexPair.first;
  int end = indexPair.second;
  for (int mesh_i = start; mesh_i <= end; ++mesh_i) {
    T* rawMeshData = dynamic_cast<T*>(meshes_[mesh_i].get());
    if (rawMeshData == nullptr) {
      // means dynamic cast failed
      Cr::Utility::Debug()
          << "ResourceManager::buildStageCollisionMeshGroup : "
             "AssetInfo::AssetType "
             "type error: unsupported mesh type, aborting. Try running "
             "without \"--enable-physics\" and consider logging an issue.";
      return false;
    }
    CollisionMeshData& colMeshData = rawMeshData->getCollisionMeshData();
    meshGroup.push_back(colMeshData);
  }  // for each mesh

  return true;
}  // ResourceManager::buildStageCollisionMeshGroup

bool ResourceManager::loadObjectMeshDataFromFile(
    const std::string& filename,
    const std::string& objectTemplateHandle,
    const std::string& meshType,
    const bool requiresLighting) {
  bool success = false;
  if (!filename.empty()) {
    AssetInfo meshInfo{AssetType::UNKNOWN, filename};
    meshInfo.requiresLighting = requiresLighting;
    success = loadGeneralMeshData(meshInfo);
    if (!success) {
      LOG(ERROR) << "Failed to load a physical object (" << objectTemplateHandle
                 << ")'s " << meshType << " mesh from file : " << filename;
    }
  }
  return success;
}  // loadObjectMeshDataFromFile

Magnum::Range3D ResourceManager::computeMeshBB(BaseMesh* meshDataGL) {
  CollisionMeshData& meshData = meshDataGL->getCollisionMeshData();
  return Mn::Math::minmax(meshData.positions);
}

#ifdef ESP_BUILD_PTEX_SUPPORT
void ResourceManager::computePTexMeshAbsoluteAABBs(
    BaseMesh& baseMesh,
    const std::vector<StaticDrawableInfo>& staticDrawableInfo) {
  std::vector<Mn::Matrix4> absTransforms =
      computeAbsoluteTransformations(staticDrawableInfo);

  CORRADE_ASSERT(
      absTransforms.size() == staticDrawableInfo.size(),
      "ResourceManager::computePTexMeshAbsoluteAABBs: number of "
      "transformations does not match number of drawables. Aborting.", );

  // obtain the sub-meshes within the ptex mesh
  PTexMeshData& ptexMeshData = dynamic_cast<PTexMeshData&>(baseMesh);
  const std::vector<PTexMeshData::MeshData>& submeshes = ptexMeshData.meshes();

  for (uint32_t iEntry = 0; iEntry < absTransforms.size(); ++iEntry) {
    // convert std::vector<vec3f> to std::vector<Mn::Vector3>
    const PTexMeshData::MeshData& submesh =
        submeshes[staticDrawableInfo[iEntry].meshID];
    std::vector<Mn::Vector3> pos{submesh.vbo.begin(), submesh.vbo.end()};

    // transform the vertex positions to the world space
    Mn::MeshTools::transformPointsInPlace(absTransforms[iEntry], pos);

    scene::SceneNode& node = staticDrawableInfo[iEntry].node;
    node.setAbsoluteAABB(Mn::Math::minmax(pos));
  }
}  // ResourceManager::computePTexMeshAbsoluteAABBs
#endif

void ResourceManager::computeGeneralMeshAbsoluteAABBs(
    const std::vector<StaticDrawableInfo>& staticDrawableInfo) {
  std::vector<Mn::Matrix4> absTransforms =
      computeAbsoluteTransformations(staticDrawableInfo);

  CORRADE_ASSERT(absTransforms.size() == staticDrawableInfo.size(),
                 "ResourceManager::computeGeneralMeshAbsoluteAABBs: number of "
                 "transforms does not match number of drawables.", );

  for (uint32_t iEntry = 0; iEntry < absTransforms.size(); ++iEntry) {
    const uint32_t meshID = staticDrawableInfo[iEntry].meshID;

    Cr::Containers::Optional<Magnum::Trade::MeshData>& meshData =
        meshes_[meshID]->getMeshData();
    CORRADE_ASSERT(meshData,
                   "ResourceManager::computeGeneralMeshAbsoluteAABBs: The mesh "
                   "data specified at ID:"
                       << meshID << "is empty/undefined. Aborting", );

    // a vector to store the min, max pos for the aabb of every position array
    std::vector<Mn::Vector3> bbPos;

    // transform the vertex positions to the world space, compute the aabb for
    // each position array
    for (uint32_t jArray = 0;
         jArray < meshData->attributeCount(Mn::Trade::MeshAttribute::Position);
         ++jArray) {
      Cr::Containers::Array<Mn::Vector3> pos =
          meshData->positions3DAsArray(jArray);
      Mn::MeshTools::transformPointsInPlace(absTransforms[iEntry], pos);

      std::pair<Mn::Vector3, Mn::Vector3> bb = Mn::Math::minmax(pos);
      bbPos.push_back(std::move(bb.first));
      bbPos.push_back(std::move(bb.second));
    }

    // locate the scene node which contains the current drawable
    scene::SceneNode& node = staticDrawableInfo[iEntry].node;

    // set the absolute axis aligned bounding box
    node.setAbsoluteAABB(Mn::Math::minmax(bbPos));

  }  // iEntry
}  // ResourceManager::computeGeneralMeshAbsoluteAABBs

void ResourceManager::computeInstanceMeshAbsoluteAABBs(
    const std::vector<StaticDrawableInfo>& staticDrawableInfo) {
  std::vector<Mn::Matrix4> absTransforms =
      computeAbsoluteTransformations(staticDrawableInfo);

  CORRADE_ASSERT(
      absTransforms.size() == staticDrawableInfo.size(),
      "ResourceManager::computeInstancelMeshAbsoluteAABBs: Number of "
      "transforms does not match number of drawables. Aborting.", );

  for (size_t iEntry = 0; iEntry < absTransforms.size(); ++iEntry) {
    const uint32_t meshID = staticDrawableInfo[iEntry].meshID;

    // convert std::vector<vec3f> to std::vector<Mn::Vector3>
    const std::vector<vec3f>& vertexPositions =
        dynamic_cast<GenericInstanceMeshData&>(*meshes_[meshID])
            .getVertexBufferObjectCPU();
    std::vector<Mn::Vector3> transformedPositions{vertexPositions.begin(),
                                                  vertexPositions.end()};

    Mn::MeshTools::transformPointsInPlace(absTransforms[iEntry],
                                          transformedPositions);

    scene::SceneNode& node = staticDrawableInfo[iEntry].node;
    node.setAbsoluteAABB(Mn::Math::minmax(transformedPositions));
  }  // iEntry
}

std::vector<Mn::Matrix4> ResourceManager::computeAbsoluteTransformations(
    const std::vector<StaticDrawableInfo>& staticDrawableInfo) {
  // sanity check
  if (staticDrawableInfo.size() == 0) {
    return {};
  }

  // basic assumption is that all the drawables are in the same scene;
  // so use the 1st element in the vector to obtain this scene
  auto* scene = dynamic_cast<MagnumScene*>(staticDrawableInfo[0].node.scene());

  CORRADE_ASSERT(scene != nullptr,
                 "ResourceManager::computeAbsoluteTransformations: The node is "
                 "not attached to any scene graph. Aborting.",
                 {});

  // collect all drawable objects
  std::vector<std::reference_wrapper<MagnumObject>> objects;
  objects.reserve(staticDrawableInfo.size());
  std::transform(staticDrawableInfo.begin(), staticDrawableInfo.end(),
                 std::back_inserter(objects),
                 [](const StaticDrawableInfo& info) -> MagnumObject& {
                   return info.node;
                 });

  // compute transformations of all objects in the group relative to the root,
  // which are the absolute transformations
  std::vector<Mn::Matrix4> absTransforms =
      scene->transformationMatrices(objects);

  return absTransforms;
}

void ResourceManager::translateMesh(BaseMesh* meshDataGL,
                                    Magnum::Vector3 translation) {
  CollisionMeshData& meshData = meshDataGL->getCollisionMeshData();

  Magnum::Matrix4 transform = Magnum::Matrix4::translation(translation);
  Magnum::MeshTools::transformPointsInPlace(transform, meshData.positions);
  // save the mesh transformation for future query
  meshDataGL->meshTransform_ = transform * meshDataGL->meshTransform_;

  meshDataGL->BB = meshDataGL->BB.translated(translation);
}

void ResourceManager::buildPrimitiveAssetData(
    const std::string& primTemplateHandle) {
  auto primTemplate =
      getAssetAttributesManager()->getObjectByHandle(primTemplateHandle);
  // check if unique name of attributes describing primitive asset is present
  // already - don't remake if so
  auto primAssetHandle = primTemplate->getHandle();
  if (resourceDict_.count(primAssetHandle) > 0) {
    LOG(INFO) << " Primitive Asset exists already : " << primAssetHandle;
    return;
  }

  // class of primitive object
  std::string primClassName = primTemplate->getPrimObjClassName();
  // make sure it is open before use
  primitiveImporter_->openData("");
  // configuration for PrimitiveImporter - replace appropriate group's data
  // before instancing prim object
  Cr::Utility::ConfigurationGroup& conf = primitiveImporter_->configuration();
  Cr::Utility::ConfigurationGroup* cfgGroup = conf.group(primClassName);
  if (cfgGroup != nullptr) {  // ignore prims with no configuration like cubes
    auto newCfgGroup = primTemplate->getConfigGroup();
    // replace current conf group with passed attributes
    *cfgGroup = newCfgGroup;
  }

  // make assetInfo
  AssetInfo info{AssetType::PRIMITIVE};
  info.requiresLighting = true;
  // set up primitive mesh
  // make  primitive mesh structure
  auto primMeshData = std::make_unique<GenericMeshData>(false);
  // build mesh data object
  primMeshData->importAndSetMeshData(*primitiveImporter_, primClassName);

  // compute the mesh bounding box
  primMeshData->BB = computeMeshBB(primMeshData.get());

  primMeshData->uploadBuffersToGPU(false);

  // make MeshMetaData
  int meshStart = meshes_.size();
  int meshEnd = meshStart;
  MeshMetaData meshMetaData{meshStart, meshEnd};

  meshes_.emplace_back(std::move(primMeshData));

  // default material for now
  std::unique_ptr<gfx::MaterialData> phongMaterial =
      gfx::PhongMaterialData::create_unique();

  meshMetaData.setMaterialIndices(nextMaterialID_, nextMaterialID_);
  shaderManager_.set(std::to_string(nextMaterialID_++),
                     phongMaterial.release());

  meshMetaData.root.meshIDLocal = 0;
  meshMetaData.root.componentID = 0;
  // store the rotation to world frame upon load - currently superfluous
  const quatf transform = info.frame.rotationFrameToWorld();
  Magnum::Matrix4 R = Magnum::Matrix4::from(
      Magnum::Quaternion(transform).toMatrix(), Magnum::Vector3());
  meshMetaData.root.transformFromLocalToParent =
      R * meshMetaData.root.transformFromLocalToParent;

  // make LoadedAssetData corresponding to this asset
  LoadedAssetData loadedAssetData{info, meshMetaData};
  auto inserted =
      resourceDict_.emplace(primAssetHandle, std::move(loadedAssetData));

  LOG(INFO) << " Primitive Asset Added : ID : " << primTemplate->getID()
            << " : attr lib key : " << primTemplate->getHandle()
            << " | instance class : " << primClassName
            << " | Conf has group for this obj type : "
            << conf.hasGroup(primClassName);

}  // buildPrimitiveAssetData

bool ResourceManager::loadPTexMeshData(const AssetInfo& info,
                                       scene::SceneNode* parent,
                                       DrawableGroup* drawables) {
#ifdef ESP_BUILD_PTEX_SUPPORT
  // if this is a new file, load it and add it to the dictionary
  const std::string& filename = info.filepath;
  if (resourceDict_.count(filename) == 0) {
    const auto atlasDir = Cr::Utility::Directory::join(
        Cr::Utility::Directory::path(filename), "textures");

    meshes_.emplace_back(std::make_unique<PTexMeshData>());
    int index = meshes_.size() - 1;
    auto* pTexMeshData = dynamic_cast<PTexMeshData*>(meshes_[index].get());
    pTexMeshData->load(filename, atlasDir);

    // update the dictionary
    auto inserted =
        resourceDict_.emplace(filename, LoadedAssetData{info, {index, index}});
    MeshMetaData& meshMetaData = inserted.first->second.meshMetaData;
    meshMetaData.root.meshIDLocal = 0;
    meshMetaData.root.componentID = 0;
    // store the rotation to world frame upon load
    const quatf transform = info.frame.rotationFrameToWorld();
    Magnum::Matrix4 R = Magnum::Matrix4::from(
        Magnum::Quaternion(transform).toMatrix(), Magnum::Vector3());
    meshMetaData.root.transformFromLocalToParent =
        R * meshMetaData.root.transformFromLocalToParent;
  }

  // create the scene graph by request
  if (parent) {
    auto indexPair = getMeshMetaData(filename).meshIndex;
    int start = indexPair.first;
    int end = indexPair.second;
    std::vector<StaticDrawableInfo> staticDrawableInfo;

    for (int iMesh = start; iMesh <= end; ++iMesh) {
      auto* pTexMeshData = dynamic_cast<PTexMeshData*>(meshes_[iMesh].get());

      pTexMeshData->uploadBuffersToGPU(false);

      for (int jSubmesh = 0; jSubmesh < pTexMeshData->getSize(); ++jSubmesh) {
        scene::SceneNode& node = parent->createChild();
        const quatf transform = info.frame.rotationFrameToWorld();
        node.setRotation(Magnum::Quaternion(transform));

        node.addFeature<gfx::PTexMeshDrawable>(*pTexMeshData, jSubmesh,
                                               shaderManager_, drawables);

        staticDrawableInfo.emplace_back(
            StaticDrawableInfo{node, static_cast<uint32_t>(jSubmesh)});
      }
    }
    // always compute absolute aabb for the PTEX mesh if parent exists
    // because the ptex mesh is for sure a static scene.
    CORRADE_ASSERT(
        resourceDict_.count(filename) != 0,
        "ResourceManager::loadScene: ptex mesh is not loaded. Aborting.",
        false);
    const MeshMetaData& metaData = getMeshMetaData(filename);
    CORRADE_ASSERT(metaData.meshIndex.first == metaData.meshIndex.second,
                   "ResourceManager::loadScene: ptex mesh is not loaded "
                   "correctly. Aborting.",
                   false);

    computePTexMeshAbsoluteAABBs(*meshes_[metaData.meshIndex.first],
                                 staticDrawableInfo);
  }  // if parent

  return true;
#else
  LOG(ERROR) << "PTex support not enabled. Enable the BUILD_PTEX_SUPPORT CMake "
                "option when building.";
  return false;
#endif
}

// semantic instance mesh import
bool ResourceManager::loadInstanceMeshData(
    const AssetInfo& info,
    scene::SceneNode* parent,
    DrawableGroup* drawables,
    bool computeAbsoluteAABBs,
    bool splitSemanticMesh /* = true */) {
  if (info.type != AssetType::INSTANCE_MESH) {
    LOG(ERROR) << "loadInstanceMeshData only works with INSTANCE_MESH type!";
    return false;
  }

  Cr::Containers::Pointer<Importer> importer;
  CORRADE_INTERNAL_ASSERT_OUTPUT(
      importer = importerManager_.loadAndInstantiate("StanfordImporter"));

  // if this is a new file, load it and add it to the dictionary, create
  // shaders and add it to the shaderPrograms_
  const std::string& filename = info.filepath;
  if (resourceDict_.count(filename) == 0) {
    std::vector<GenericInstanceMeshData::uptr> instanceMeshes;
    if (splitSemanticMesh) {
      instanceMeshes =
          GenericInstanceMeshData::fromPlySplitByObjectId(*importer, filename);
    } else {
      GenericInstanceMeshData::uptr meshData =
          GenericInstanceMeshData::fromPLY(*importer, filename);
      if (meshData)
        instanceMeshes.emplace_back(std::move(meshData));
    }

    if (instanceMeshes.empty()) {
      LOG(ERROR) << "Error loading instance mesh data";
      return false;
    }

    int meshStart = meshes_.size();
    int meshEnd = meshStart + instanceMeshes.size() - 1;
    MeshMetaData meshMetaData{meshStart, meshEnd};
    meshMetaData.root.children.resize(instanceMeshes.size());

    for (int meshIDLocal = 0; meshIDLocal < instanceMeshes.size();
         ++meshIDLocal) {
      instanceMeshes[meshIDLocal]->uploadBuffersToGPU(false);
      meshes_.emplace_back(std::move(instanceMeshes[meshIDLocal]));

      meshMetaData.root.children[meshIDLocal].meshIDLocal = meshIDLocal;
    }

    // update the dictionary
    resourceDict_.emplace(filename,
                          LoadedAssetData{info, std::move(meshMetaData)});
  }

  // create the scene graph by request
  if (parent) {
    std::vector<StaticDrawableInfo> staticDrawableInfo;
    auto indexPair = getMeshMetaData(filename).meshIndex;
    int start = indexPair.first;
    int end = indexPair.second;

    for (uint32_t iMesh = start; iMesh <= end; ++iMesh) {
      scene::SceneNode& node = parent->createChild();

      // Instance mesh does NOT have normal texture, so do not bother to
      // query if the mesh data contain tangent or bitangent.
      gfx::Drawable::Flags meshAttributeFlags{};
      // WARNING:
      // This is to initiate drawables for instance mesh, and the instance mesh
      // data is NOT stored in the meshData_ in the BaseMesh.
      // That means One CANNOT query the data like e.g.,
      // meshes_[iMesh]->getMeshData()->hasAttribute(Mn::Trade::MeshAttribute::Tangent)
      // It will SEGFAULT!
      createDrawable(*(meshes_[iMesh]->getMagnumGLMesh()),  // render mesh
                     meshAttributeFlags,                 // mesh attribute flags
                     node,                               // scene node
                     NO_LIGHT_KEY,                       // lightSetup key
                     PER_VERTEX_OBJECT_ID_MATERIAL_KEY,  // material key
                     drawables);                         // drawable group

      if (computeAbsoluteAABBs) {
        staticDrawableInfo.emplace_back(StaticDrawableInfo{node, iMesh});
      }
    }
    // compute aabb if splitSemanticMesh set here - always done if parent not
    // null and splitSemanticMesh is set to true
    if (computeAbsoluteAABBs) {
      computeInstanceMeshAbsoluteAABBs(staticDrawableInfo);
    }
  }  // if parent not null

  return true;
}

bool ResourceManager::loadGeneralMeshData(
    const AssetInfo& info,
    scene::SceneNode* parent /* = nullptr */,
    DrawableGroup* drawables /* = nullptr */,
    bool computeAbsoluteAABBs, /* = false */
    const Mn::ResourceKey& lightSetupKey) {
  const std::string& filename = info.filepath;
  const bool fileIsLoaded = resourceDict_.count(filename) > 0;
  const bool drawData = parent != nullptr && drawables != nullptr;

  // Preferred plugins, Basis target GPU format
  importerManager_.setPreferredPlugins("GltfImporter", {"TinyGltfImporter"});
#ifdef ESP_BUILD_ASSIMP_SUPPORT
  importerManager_.setPreferredPlugins("ObjImporter", {"AssimpImporter"});
#endif
  {
    Cr::PluginManager::PluginMetadata* const metadata =
        importerManager_.metadata("BasisImporter");
    Mn::GL::Context& context = Mn::GL::Context::current();
#ifdef MAGNUM_TARGET_WEBGL
    if (context.isExtensionSupported<
            Mn::GL::Extensions::WEBGL::compressed_texture_astc>())
#else
    if (context.isExtensionSupported<
            Mn::GL::Extensions::KHR::texture_compression_astc_ldr>())
#endif
    {
      LOG(INFO) << "Importing Basis files as ASTC 4x4";
      metadata->configuration().setValue("format", "Astc4x4RGBA");
    }
#ifdef MAGNUM_TARGET_GLES
    else if (context.isExtensionSupported<
                 Mn::GL::Extensions::EXT::texture_compression_bptc>())
#else
    else if (context.isExtensionSupported<
                 Mn::GL::Extensions::ARB::texture_compression_bptc>())
#endif
    {
      LOG(INFO) << "Importing Basis files as BC7";
      metadata->configuration().setValue("format", "Bc7RGBA");
    }
#ifdef MAGNUM_TARGET_WEBGL
    else if (context.isExtensionSupported<
                 Mn::GL::Extensions::WEBGL::compressed_texture_s3tc>())
#elif defined(MAGNUM_TARGET_GLES)
    else if (context.isExtensionSupported<
                 Mn::GL::Extensions::EXT::texture_compression_s3tc>() ||
             context.isExtensionSupported<
                 Mn::GL::Extensions::ANGLE::texture_compression_dxt5>())
#else
    else if (context.isExtensionSupported<
                 Mn::GL::Extensions::EXT::texture_compression_s3tc>())
#endif
    {
      LOG(INFO) << "Importing Basis files as BC3";
      metadata->configuration().setValue("format", "Bc3RGBA");
    }
#ifndef MAGNUM_TARGET_GLES2
    else
#ifndef MAGNUM_TARGET_GLES
        if (context.isExtensionSupported<
                Mn::GL::Extensions::ARB::ES3_compatibility>())
#endif
    {
      LOG(INFO) << "Importing Basis files as ETC2";
      metadata->configuration().setValue("format", "Etc2RGBA");
    }
#else /* For ES2, fall back to PVRTC as ETC2 is not available */
    else
#ifdef MAGNUM_TARGET_WEBGL
        if (context.isExtensionSupported<Mn::WEBGL::compressed_texture_pvrtc>())
#else
        if (context.isExtensionSupported<Mn::IMG::texture_compression_pvrtc>())
#endif
    {
      LOG(INFO) << "Importing Basis files as PVRTC 4bpp";
      metadata->configuration().setValue("format", "PvrtcRGBA4bpp");
    }
#endif
#if defined(MAGNUM_TARGET_GLES2) || !defined(MAGNUM_TARGET_GLES)
    else /* ES3 has ETC2 always */
    {
      LOG(WARNING) << "No supported GPU compressed texture format detected, "
                      "Basis images will get imported as RGBA8";
      metadata->configuration().setValue("format", "RGBA8");
    }
#endif
  }

  // Optional File loading
  if (!fileIsLoaded) {
    if (!fileImporter_->openFile(filename)) {
      LOG(ERROR) << "Cannot open file " << filename;
      return false;
    }

    // if this is a new file, load it and add it to the dictionary
    LoadedAssetData loadedAssetData{info};
    if (requiresTextures_) {
      loadTextures(*fileImporter_, loadedAssetData);
      loadMaterials(*fileImporter_, loadedAssetData);
    }
    loadMeshes(*fileImporter_, loadedAssetData);
    auto inserted = resourceDict_.emplace(filename, std::move(loadedAssetData));
    MeshMetaData& meshMetaData = inserted.first->second.meshMetaData;

    // Register magnum mesh
    if (fileImporter_->defaultScene() != -1) {
      Cr::Containers::Optional<Magnum::Trade::SceneData> sceneData =
          fileImporter_->scene(fileImporter_->defaultScene());
      if (!sceneData) {
        LOG(ERROR) << "Cannot load scene, exiting";
        return false;
      }
      for (unsigned int sceneDataID : sceneData->children3D()) {
        loadMeshHierarchy(*fileImporter_, meshMetaData.root, sceneDataID);
      }
    } else if (fileImporter_->meshCount() &&
               meshes_[meshMetaData.meshIndex.first]) {
      // no default scene --- standalone OBJ/PLY files, for example
      // take a wild guess and load the first mesh with the first material
      // addMeshToDrawables(metaData, *parent, drawables, 0, 0);
      loadMeshHierarchy(*fileImporter_, meshMetaData.root, 0);
    } else {
      LOG(ERROR) << "No default scene available and no meshes found, exiting";
      return false;
    }

    const quatf transform = info.frame.rotationFrameToWorld();
    Magnum::Matrix4 R = Magnum::Matrix4::from(
        Magnum::Quaternion(transform).toMatrix(), Magnum::Vector3());
    meshMetaData.root.transformFromLocalToParent =
        R * meshMetaData.root.transformFromLocalToParent;
  } else if (resourceDict_[filename].assetInfo != info) {
    // Right now, we only allow for an asset to be loaded with one
    // configuration, since generated mesh data may be invalid for a new
    // configuration
    LOG(ERROR) << "Reloading asset " << filename
               << " with different configuration not currently supported. "
               << "Asset may not be rendered correctly.";
  }

  // Optional Instantiation
  if (!drawData) {
    //! Do not instantiate object
    return true;
  }
  // parent != nullptr to reach here

  //! Do instantiate object
  const LoadedAssetData& loadedAssetData = resourceDict_[filename];
  if (!isLightSetupCompatible(loadedAssetData, lightSetupKey)) {
    LOG(WARNING) << "Loading scene with incompatible light setup, "
                    "scene will not be correctly lit. If the scene requires "
                    "lighting please enable AssetInfo::requiresLighting.";
  }
  const MeshMetaData& meshMetaData = loadedAssetData.meshMetaData;

  scene::SceneNode& newNode = parent->createChild();
  const bool forceReload = false;
  // re-bind position, normals, uv, colors etc. to the corresponding buffers
  // under *current* gl context
  if (forceReload) {
    int start = meshMetaData.meshIndex.first;
    int end = meshMetaData.meshIndex.second;
    if (0 <= start && start <= end) {
      for (int iMesh = start; iMesh <= end; ++iMesh) {
        meshes_[iMesh]->uploadBuffersToGPU(forceReload);
      }
    }
  }  // forceReload
     // TODO: cache visual nodes added by this process
  std::vector<scene::SceneNode*> visNodeCache;
  std::vector<StaticDrawableInfo> staticDrawableInfo;

  addComponent(meshMetaData,       // mesh metadata
               newNode,            // parent scene node
               lightSetupKey,      // lightSetup key
               drawables,          // drawble group
               meshMetaData.root,  // mesh transform node
               visNodeCache,       // a vector of scene nodes, the visNodeCache
               computeAbsoluteAABBs,  // compute absolute aabbs
               staticDrawableInfo);   // a vector of static drawable info

  if (computeAbsoluteAABBs) {
    // now compute aabbs by constructed staticDrawableInfo
    computeGeneralMeshAbsoluteAABBs(staticDrawableInfo);
  }

  return true;
}  // loadGeneralMeshData

int ResourceManager::loadNavMeshVisualization(esp::nav::PathFinder& pathFinder,
                                              scene::SceneNode* parent,
                                              DrawableGroup* drawables) {
  int navMeshPrimitiveID = ID_UNDEFINED;

  if (!pathFinder.isLoaded())
    return navMeshPrimitiveID;

  // create the mesh
  std::vector<Magnum::UnsignedInt> indices;
  std::vector<Magnum::Vector3> positions;

  const MeshData::ptr navMeshData = pathFinder.getNavMeshData();

  // add the vertices
  positions.resize(navMeshData->vbo.size());
  for (size_t vix = 0; vix < navMeshData->vbo.size(); vix++) {
    positions[vix] = Magnum::Vector3{navMeshData->vbo[vix]};
  }

  indices.resize(navMeshData->ibo.size() * 2);
  for (size_t ix = 0; ix < navMeshData->ibo.size();
       ix += 3) {  // for each triangle, create lines
    size_t nix = ix * 2;
    indices[nix] = navMeshData->ibo[ix];
    indices[nix + 1] = navMeshData->ibo[ix + 1];
    indices[nix + 2] = navMeshData->ibo[ix + 1];
    indices[nix + 3] = navMeshData->ibo[ix + 2];
    indices[nix + 4] = navMeshData->ibo[ix + 2];
    indices[nix + 5] = navMeshData->ibo[ix];
  }

  // create a temporary mesh object referencing the above data
  Mn::Trade::MeshData visualNavMesh{
      Mn::MeshPrimitive::Lines,
      {},
      indices,
      Mn::Trade::MeshIndexData{indices},
      {},
      positions,
      {Mn::Trade::MeshAttributeData{Mn::Trade::MeshAttribute::Position,
                                    Cr::Containers::arrayView(positions)}}};

  // compile and add the new mesh to the structure
  primitive_meshes_[nextPrimitiveMeshId++] = std::make_unique<Magnum::GL::Mesh>(
      Magnum::MeshTools::compile(visualNavMesh));

  navMeshPrimitiveID = nextPrimitiveMeshId - 1;

  if (parent != nullptr && drawables != nullptr &&
      navMeshPrimitiveID != ID_UNDEFINED) {
    // create the drawable
    addPrimitiveToDrawables(navMeshPrimitiveID, *parent, drawables);
  }

  return navMeshPrimitiveID;
}  // loadNavMeshVisualization

void ResourceManager::loadMaterials(Importer& importer,
                                    LoadedAssetData& loadedAssetData) {
  int materialStart = nextMaterialID_;
  int materialEnd = materialStart + importer.materialCount() - 1;
  loadedAssetData.meshMetaData.setMaterialIndices(materialStart, materialEnd);

  for (int iMaterial = 0; iMaterial < importer.materialCount(); ++iMaterial) {
    int currentMaterialID = nextMaterialID_++;

    // TODO:
    // it seems we have a way to just load the material once in this case,
    // as long as the materialName includes the full path to the material
    Cr::Containers::Optional<Mn::Trade::MaterialData> materialData =
        importer.material(iMaterial);

    if (!materialData) {
      LOG(ERROR) << "Cannot load material, skipping";
      continue;
    }

    std::unique_ptr<gfx::MaterialData> finalMaterial;
    int textureBaseIndex = loadedAssetData.meshMetaData.textureIndex.first;

    if (loadedAssetData.assetInfo.requiresLighting &&
        materialData->types() &
            Magnum::Trade::MaterialType::PbrMetallicRoughness) {
      const auto& pbrMaterialData =
          materialData->as<Mn::Trade::PbrMetallicRoughnessMaterialData>();

      if (flags_ & Flag::BuildPhongFromPbr) {
        finalMaterial = gfx::buildPhongFromPbrMetallicRoughness(
            pbrMaterialData, textureBaseIndex, textures_);
      } else {
        finalMaterial =
            buildPbrShadedMaterialData(pbrMaterialData, textureBaseIndex);
      }
    } else {
      ASSERT(materialData);
      if (!(materialData->types() & Magnum::Trade::MaterialType::Phong)) {
        LOG(ERROR) << "Cannot load material, skipping";
        continue;
      }

      const auto& phongMaterialData =
          materialData->as<Mn::Trade::PhongMaterialData>();
      if (loadedAssetData.assetInfo.requiresLighting) {
        finalMaterial =
            buildPhongShadedMaterialData(phongMaterialData, textureBaseIndex);

      } else {
        finalMaterial =
            buildFlatShadedMaterialData(phongMaterialData, textureBaseIndex);
      }
    }
    // for now, just use unique ID for material key. This may change if we
    // expose materials to user for post-load modification
    shaderManager_.set(std::to_string(currentMaterialID),
                       finalMaterial.release());
  }
}

gfx::PhongMaterialData::uptr ResourceManager::buildFlatShadedMaterialData(
    const Mn::Trade::PhongMaterialData& material,
    int textureBaseIndex) {
  // NOLINTNEXTLINE(google-build-using-namespace)
  using namespace Mn::Math::Literals;

  auto finalMaterial = gfx::PhongMaterialData::create_unique();
  finalMaterial->ambientColor = 0xffffffff_rgbaf;
  finalMaterial->diffuseColor = 0x00000000_rgbaf;
  finalMaterial->specularColor = 0x00000000_rgbaf;

  if (material.hasAttribute(Mn::Trade::MaterialAttribute::AmbientTexture)) {
    finalMaterial->ambientTexture =
        textures_[textureBaseIndex + material.ambientTexture()].get();
  } else if (material.hasAttribute(
                 Mn::Trade::MaterialAttribute::DiffuseTexture)) {
    // if we want to force flat shading, but we don't have ambient texture,
    // check for diffuse texture and use that instead
    finalMaterial->ambientTexture =
        textures_[textureBaseIndex + material.diffuseTexture()].get();
  } else {
    finalMaterial->ambientColor = material.ambientColor();
  }
  return finalMaterial;
}

gfx::PhongMaterialData::uptr ResourceManager::buildPhongShadedMaterialData(
    const Mn::Trade::PhongMaterialData& material,
    int textureBaseIndex) {
  // NOLINTNEXTLINE(google-build-using-namespace)
  using namespace Mn::Math::Literals;

  auto finalMaterial = gfx::PhongMaterialData::create_unique();
  finalMaterial->shininess = material.shininess();

  // texture transform, if there's none the matrix is an identity
  finalMaterial->textureMatrix = material.commonTextureMatrix();

  // ambient material properties
  finalMaterial->ambientColor = material.ambientColor();
  if (material.hasAttribute(Mn::Trade::MaterialAttribute::AmbientTexture)) {
    finalMaterial->ambientTexture =
        textures_[textureBaseIndex + material.ambientTexture()].get();
  }

  // diffuse material properties
  finalMaterial->diffuseColor = material.diffuseColor();
  if (material.hasAttribute(Mn::Trade::MaterialAttribute::DiffuseTexture)) {
    finalMaterial->diffuseTexture =
        textures_[textureBaseIndex + material.diffuseTexture()].get();
  }

  // specular material properties
  finalMaterial->specularColor = material.specularColor();
  if (material.hasSpecularTexture()) {
    finalMaterial->specularTexture =
        textures_[textureBaseIndex + material.specularTexture()].get();
  }

  // normal mapping
  if (material.hasAttribute(Mn::Trade::MaterialAttribute::NormalTexture)) {
    finalMaterial->normalTexture =
        textures_[textureBaseIndex + material.normalTexture()].get();
  }
  return finalMaterial;
}

gfx::PbrMaterialData::uptr ResourceManager::buildPbrShadedMaterialData(
    const Mn::Trade::PbrMetallicRoughnessMaterialData& material,
    int textureBaseIndex) {
  // NOLINTNEXTLINE(google-build-using-namespace)
  using namespace Mn::Math::Literals;

  auto finalMaterial = gfx::PbrMaterialData::create_unique();

  // texture transform, if there's none the matrix is an identity
  finalMaterial->textureMatrix = material.commonTextureMatrix();

  // base color (albedo)
  if (material.hasAttribute(Mn::Trade::MaterialAttribute::BaseColor)) {
    finalMaterial->baseColor = material.baseColor();
  }
  if (material.hasAttribute(Mn::Trade::MaterialAttribute::BaseColorTexture)) {
    finalMaterial->baseColorTexture =
        textures_[textureBaseIndex + material.baseColorTexture()].get();
    if (!material.hasAttribute(Mn::Trade::MaterialAttribute::BaseColor)) {
      finalMaterial->baseColor = Mn::Vector4{1.0f};
    }
  }

  // normal map
  if (material.hasAttribute(Mn::Trade::MaterialAttribute::NormalTextureScale)) {
    finalMaterial->normalTextureScale = material.normalTextureScale();
  }

  if (material.hasAttribute(Mn::Trade::MaterialAttribute::NormalTexture)) {
    finalMaterial->normalTexture =
        textures_[textureBaseIndex + material.normalTexture()].get();
    // if normal texture scale is not presented, use the default value in the
    // finalMaterial
  }

  // emission
  if (material.hasAttribute(Mn::Trade::MaterialAttribute::EmissiveColor)) {
    finalMaterial->emissiveColor = material.emissiveColor();
  }
  if (material.hasAttribute(Mn::Trade::MaterialAttribute::EmissiveTexture)) {
    finalMaterial->emissiveTexture =
        textures_[textureBaseIndex + material.emissiveTexture()].get();
    if (!material.hasAttribute(Mn::Trade::MaterialAttribute::EmissiveColor)) {
      finalMaterial->emissiveColor = Mn::Vector3{1.0f};
    }
  }

  // CAREFUL:
  // certain texture will be stored "multiple times" in the `finalMaterial`;
  // (e.g., roughnessTexture will be stored in noneRoughnessMetallicTexture,
  // roughnessTexture, metallicTexture)
  // It is OK! No worries! Such duplication (or "conflicts") will be handled in
  // the PbrShader (see PbrMaterialData for more details)

  // roughness
  if (material.hasAttribute(Mn::Trade::MaterialAttribute::Roughness)) {
    finalMaterial->roughness = material.roughness();
  }
  if (material.hasRoughnessTexture()) {
    finalMaterial->roughnessTexture =
        textures_[textureBaseIndex + material.roughnessTexture()].get();
    if (!material.hasAttribute(Mn::Trade::MaterialAttribute::Roughness)) {
      finalMaterial->roughness = 1.0f;
    }
  }

  // metalness
  if (material.hasAttribute(Mn::Trade::MaterialAttribute::Metalness)) {
    finalMaterial->metallic = material.metalness();
  }
  if (material.hasMetalnessTexture()) {
    finalMaterial->metallicTexture =
        textures_[textureBaseIndex + material.metalnessTexture()].get();
    if (!material.hasAttribute(Mn::Trade::MaterialAttribute::Metalness)) {
      finalMaterial->metallic = 1.0f;
    }
  }

  // packed textures
  if (material.hasOcclusionRoughnessMetallicTexture()) {
    // occlusionTexture, roughnessTexture, metalnessTexture are pointing to the
    // same texture ID, so just occlusionTexture
    finalMaterial->occlusionRoughnessMetallicTexture =
        textures_[textureBaseIndex + material.occlusionTexture()].get();
  }

  if (material.hasNoneRoughnessMetallicTexture()) {
    // roughnessTexture, metalnessTexture are pointing to the
    // same texture ID, so just roughnessTexture
    finalMaterial->noneRoughnessMetallicTexture =
        textures_[textureBaseIndex + material.roughnessTexture()].get();
  }

  return finalMaterial;
}

void ResourceManager::loadMeshes(Importer& importer,
                                 LoadedAssetData& loadedAssetData) {
  int meshStart = meshes_.size();
  int meshEnd = meshStart + importer.meshCount() - 1;
  loadedAssetData.meshMetaData.setMeshIndices(meshStart, meshEnd);

  for (int iMesh = 0; iMesh < importer.meshCount(); ++iMesh) {
    // don't need normals if we aren't using lighting
    auto gltfMeshData = std::make_unique<GenericMeshData>(
        loadedAssetData.assetInfo.requiresLighting);
    gltfMeshData->importAndSetMeshData(importer, iMesh);

    // compute the mesh bounding box
    gltfMeshData->BB = computeMeshBB(gltfMeshData.get());

    gltfMeshData->uploadBuffersToGPU(false);
    meshes_.emplace_back(std::move(gltfMeshData));
  }
}

//! Recursively load the transformation chain specified by the mesh file
void ResourceManager::loadMeshHierarchy(Importer& importer,
                                        MeshTransformNode& parent,
                                        int componentID) {
  std::unique_ptr<Magnum::Trade::ObjectData3D> objectData =
      importer.object3D(componentID);
  if (!objectData) {
    LOG(ERROR) << "Cannot import object " << importer.object3DName(componentID)
               << ", skipping";
    return;
  }

  // Add the new node to the hierarchy and set its transformation
  parent.children.push_back(MeshTransformNode());
  parent.children.back().transformFromLocalToParent =
      objectData->transformation();
  parent.children.back().componentID = componentID;

  const int meshIDLocal = objectData->instance();

  // Add a mesh index
  if (objectData->instanceType() == Magnum::Trade::ObjectInstanceType3D::Mesh &&
      meshIDLocal != ID_UNDEFINED) {
    parent.children.back().meshIDLocal = meshIDLocal;
    if (requiresTextures_) {
      parent.children.back().materialIDLocal =
          static_cast<Magnum::Trade::MeshObjectData3D*>(objectData.get())
              ->material();
    } else {
      parent.children.back().materialIDLocal = ID_UNDEFINED;
    }
  }

  // Recursively add children
  for (auto childObjectID : objectData->children()) {
    loadMeshHierarchy(importer, parent.children.back(), childObjectID);
  }
}

void ResourceManager::loadTextures(Importer& importer,
                                   LoadedAssetData& loadedAssetData) {
  int textureStart = textures_.size();
  int textureEnd = textureStart + importer.textureCount() - 1;
  loadedAssetData.meshMetaData.setTextureIndices(textureStart, textureEnd);

  for (int iTexture = 0; iTexture < importer.textureCount(); ++iTexture) {
    textures_.emplace_back(std::make_shared<Magnum::GL::Texture2D>());
    auto& currentTexture = textures_.back();

    auto textureData = importer.texture(iTexture);
    if (!textureData ||
        textureData->type() != Magnum::Trade::TextureData::Type::Texture2D) {
      LOG(ERROR) << "Cannot load texture " << iTexture << " skipping";
      currentTexture = nullptr;
      continue;
    }

    // Configure the texture
    Mn::GL::Texture2D& texture = *(textures_[textureStart + iTexture].get());
    texture.setMagnificationFilter(textureData->magnificationFilter())
        .setMinificationFilter(textureData->minificationFilter(),
                               textureData->mipmapFilter())
        .setWrapping(textureData->wrapping().xy());

    // Load all mip levels
    const std::uint32_t levelCount =
        importer.image2DLevelCount(textureData->image());
    bool generateMipmap = false;
    for (std::uint32_t level = 0; level != levelCount; ++level) {
      // TODO:
      // it seems we have a way to just load the image once in this case,
      // as long as the image2DName include the full path to the image
      Cr::Containers::Optional<Mn::Trade::ImageData2D> image =
          importer.image2D(textureData->image(), level);
      if (!image) {
        LOG(ERROR) << "Cannot load texture image, skipping";
        currentTexture = nullptr;
        break;
      }

      Mn::GL::TextureFormat format;
      if (image->isCompressed()) {
        format = Mn::GL::textureFormat(image->compressedFormat());
      } else {
        format = Mn::GL::textureFormat(image->format());
      }

      // For the very first level, allocate the texture
      if (level == 0) {
        // If there is just one level and the image is not compressed, we'll
        // generate mips ourselves
        if (levelCount == 1 && !image->isCompressed()) {
          texture.setStorage(Mn::Math::log2(image->size().max()) + 1, format,
                             image->size());
          generateMipmap = true;
        } else
          texture.setStorage(levelCount, format, image->size());
      }

      if (image->isCompressed())
        texture.setCompressedSubImage(level, {}, *image);
      else
        texture.setSubImage(level, {}, *image);
    }

    // Mip level loading failed, fail the whole texture
    if (currentTexture == nullptr)
      continue;

    // Generate a mipmap if requested
    if (generateMipmap)
      texture.generateMipmap();
  }
}  // ResourceManager::loadTextures

bool ResourceManager::instantiateAssetsOnDemand(
    const std::string& objectTemplateHandle) {
  // Meta data
  ObjectAttributes::ptr ObjectAttributes =
      getObjectAttributesManager()->getObjectByHandle(objectTemplateHandle);

  // if attributes are "dirty" (important values have changed since last
  // registered) then re-register.  Should never return ID_UNDEFINED - this
  // would mean something has corrupted the library.
  // NOTE : this is called when an new object is being made, but before the
  // object has acquired a copy of its parent attributes.  No object should
  // ever have a copy of attributes with isDirty == true - any editing of
  // attributes for objects requires object rebuilding.
  if (ObjectAttributes->getIsDirty()) {
    CORRADE_ASSERT(
        (ID_UNDEFINED != getObjectAttributesManager()->registerObject(
                             ObjectAttributes, objectTemplateHandle)),
        "ResourceManager::instantiateAssetsOnDemand : Unknown failure "
        "attempting to register modified template :"
            << objectTemplateHandle
            << "before asset instantiation.  Aborting. ",
        false);
  }

  // get render asset handle
  std::string renderAssetHandle = ObjectAttributes->getRenderAssetHandle();
  // whether attributes requires lighting
  bool requiresLighting = ObjectAttributes->getRequiresLighting();
  bool renderMeshSuccess = false;
  // no resource dict entry exists for renderAssetHandle
  if (resourceDict_.count(renderAssetHandle) == 0) {
    if (ObjectAttributes->getRenderAssetIsPrimitive()) {
      // needs to have a primitive asset attributes with same name
      if (!getAssetAttributesManager()->getObjectLibHasHandle(
              renderAssetHandle)) {
        // this is bad, means no render primitive template exists with
        // expected name.  should never happen
        LOG(ERROR) << "No primitive asset attributes exists with name :"
                   << renderAssetHandle
                   << " so unable to instantiate primitive-based render "
                      "object.  Aborting.";
        return false;
      }
      // build primitive asset for this object based on defined primitive
      // attributes
      buildPrimitiveAssetData(renderAssetHandle);

    } else {
      // load/check_for render mesh metadata and load assets
      renderMeshSuccess = loadObjectMeshDataFromFile(
          renderAssetHandle, objectTemplateHandle, "render", requiresLighting);
    }
  }  // if no render asset exists

  // check if uses collision mesh
  if (!ObjectAttributes->getCollisionAssetIsPrimitive()) {
    const auto collisionAssetHandle =
        ObjectAttributes->getCollisionAssetHandle();
    if (resourceDict_.count(collisionAssetHandle) == 0) {
      bool collisionMeshSuccess = loadObjectMeshDataFromFile(
          collisionAssetHandle, objectTemplateHandle, "collision",
          !renderMeshSuccess && requiresLighting);

      if (!collisionMeshSuccess) {
        return false;
      }
    }
    // check if collision handle exists in collision mesh groups yet.  if not
    // then instance
    if (collisionMeshGroups_.count(collisionAssetHandle) == 0) {
      // set collision mesh data
      const MeshMetaData& meshMetaData = getMeshMetaData(collisionAssetHandle);

      int start = meshMetaData.meshIndex.first;
      int end = meshMetaData.meshIndex.second;
      //! Gather mesh components for meshGroup data
      std::vector<CollisionMeshData> meshGroup;
      for (int mesh_i = start; mesh_i <= end; ++mesh_i) {
        GenericMeshData& gltfMeshData =
            dynamic_cast<GenericMeshData&>(*meshes_[mesh_i].get());
        CollisionMeshData& meshData = gltfMeshData.getCollisionMeshData();
        meshGroup.push_back(meshData);
      }
      collisionMeshGroups_.emplace(collisionAssetHandle, meshGroup);
    }
  }

  return true;
}  // ResourceManager::instantiateAssetsOnDemand

void ResourceManager::addObjectToDrawables(
    const std::string& objTemplateHandle,
    scene::SceneNode* parent,
    DrawableGroup* drawables,
    std::vector<scene::SceneNode*>& visNodeCache,
    const Mn::ResourceKey& lightSetupKey) {
  if (parent != nullptr and drawables != nullptr) {
    //! Add mesh to rendering stack

    // Meta data
    ObjectAttributes::ptr ObjectAttributes =
        getObjectAttributesManager()->getObjectByHandle(objTemplateHandle);

    const std::string& renderObjectName =
        ObjectAttributes->getRenderAssetHandle();

    const LoadedAssetData& loadedAssetData = resourceDict_.at(renderObjectName);
    if (!isLightSetupCompatible(loadedAssetData, lightSetupKey)) {
      LOG(WARNING) << "Instantiating object with incompatible light setup, "
                      "object will not be correctly lit. If you need lighting "
                      "please ensure 'requires lighting' is enabled in object "
                      "config file";
    }

    // need a new node for scaling because motion state will override scale
    // set at the physical node
    scene::SceneNode& scalingNode = parent->createChild();
    visNodeCache.push_back(&scalingNode);
    Magnum::Vector3 objectScaling = ObjectAttributes->getScale();
    scalingNode.setScaling(objectScaling);
    // ignored for objects since computeAbsoluteAABBs is always set to false
    // after scene is loaded.
    std::vector<StaticDrawableInfo> staticDrawableInfo;

    addComponent(loadedAssetData.meshMetaData,       // mesh metadata
                 scalingNode,                        // parent scene node
                 lightSetupKey,                      // lightSetup key
                 drawables,                          // drawable group
                 loadedAssetData.meshMetaData.root,  // mesh transform node
                 visNodeCache,  // a vector of scene nodes, the visNodeCache
                 false,         // compute absolute AABBs
                 staticDrawableInfo);  // a vector of static drawable info

    // set the node type for all cached visual nodes
    for (auto node : visNodeCache) {
      node->setType(scene::SceneNodeType::OBJECT);
    }
  }  // should always be specified, otherwise won't do anything
}  // addObjectToDrawables

//! Add component to rendering stack, based on importer loading
void ResourceManager::addComponent(
    const MeshMetaData& metaData,
    scene::SceneNode& parent,
    const Mn::ResourceKey& lightSetupKey,
    DrawableGroup* drawables,
    const MeshTransformNode& meshTransformNode,
    std::vector<scene::SceneNode*>& visNodeCache,
    bool computeAbsoluteAABBs,
    std::vector<StaticDrawableInfo>& staticDrawableInfo) {
  // Add the object to the scene and set its transformation
  scene::SceneNode& node = parent.createChild();
  visNodeCache.push_back(&node);
  node.MagnumObject::setTransformation(
      meshTransformNode.transformFromLocalToParent);

  const int meshIDLocal = meshTransformNode.meshIDLocal;

  // Add a drawable if the object has a mesh and the mesh is loaded
  if (meshIDLocal != ID_UNDEFINED) {
    const int materialIDLocal = meshTransformNode.materialIDLocal;
    const uint32_t meshID = metaData.meshIndex.first + meshIDLocal;
    Magnum::GL::Mesh& mesh = *meshes_[meshID]->getMagnumGLMesh();
    Mn::ResourceKey materialKey;
    if (materialIDLocal == ID_UNDEFINED ||
        metaData.materialIndex.second == ID_UNDEFINED) {
      materialKey = DEFAULT_MATERIAL_KEY;
    } else {
      materialKey =
          std::to_string(metaData.materialIndex.first + materialIDLocal);
    }

    gfx::Drawable::Flags meshAttributeFlags{};
    const auto& meshData = meshes_[meshID]->getMeshData();
    if (meshData != Cr::Containers::NullOpt) {
      if (meshData->hasAttribute(Mn::Trade::MeshAttribute::Tangent)) {
        meshAttributeFlags |= gfx::Drawable::Flag::HasTangent;

        // if it has tangent, then check if it has bitangent
        if (meshData->hasAttribute(Mn::Trade::MeshAttribute::Bitangent)) {
          meshAttributeFlags |= gfx::Drawable::Flag::HasSeparateBitangent;
        }
      }
    }
    createDrawable(mesh,                // render mesh
                   meshAttributeFlags,  // mesh attribute flags
                   node,                // scene node
                   lightSetupKey,       // lightSetup Key
                   materialKey,         // material key
                   drawables);          // drawable group

    // compute the bounding box for the mesh we are adding
    if (computeAbsoluteAABBs) {
      staticDrawableInfo.emplace_back(StaticDrawableInfo{node, meshID});
    }
    BaseMesh* meshBB = meshes_[meshID].get();
    node.setMeshBB(computeMeshBB(meshBB));
  }

  // Recursively add children
  for (auto& child : meshTransformNode.children) {
    addComponent(metaData,       // mesh metadata
                 node,           // parent scene node
                 lightSetupKey,  // lightSetup key
                 drawables,      // drawable group
                 child,          // mesh transform node
                 visNodeCache,   // a vector of scene nodes, the visNodeCache
                 computeAbsoluteAABBs,  // compute absolute aabbs
                 staticDrawableInfo);   // a vector of static drawable info
  }
}  // addComponent

void ResourceManager::addPrimitiveToDrawables(int primitiveID,
                                              scene::SceneNode& node,
                                              DrawableGroup* drawables) {
  CHECK(primitive_meshes_.count(primitiveID));
  // TODO:
  // currently we assume the primitives does not have normal texture
  // so do not need to worry about the tangent or bitangent.
  // it might be changed in the future.
  gfx::Drawable::Flags meshAttributeFlags{};
  createDrawable(*primitive_meshes_.at(primitiveID),  // render mesh
                 meshAttributeFlags,                  // meshAttributeFlags
                 node,                                // scene node
                 NO_LIGHT_KEY,                        // lightSetup key
                 WHITE_MATERIAL_KEY,                  // material key
                 drawables);                          // drawable group
}

void ResourceManager::removePrimitiveMesh(int primitiveID) {
  CHECK(primitive_meshes_.count(primitiveID));
  primitive_meshes_.erase(primitiveID);
}

void ResourceManager::createDrawable(Mn::GL::Mesh& mesh,
                                     gfx::Drawable::Flags& meshAttributeFlags,
                                     scene::SceneNode& node,
                                     const Mn::ResourceKey& lightSetupKey,
                                     const Mn::ResourceKey& materialKey,
                                     DrawableGroup* group /* = nullptr */) {
  const auto& materialDataType =
      shaderManager_.get<gfx::MaterialData>(materialKey)->type;
  switch (materialDataType) {
    case gfx::MaterialDataType::None:
      CORRADE_INTERNAL_ASSERT_UNREACHABLE();
      break;
    case gfx::MaterialDataType::Phong:
      node.addFeature<gfx::GenericDrawable>(
          mesh,                // render mesh
          meshAttributeFlags,  // mesh attribute flags
          shaderManager_,      // shader manager
          lightSetupKey,       // lightSetup key
          materialKey,         // material key
          group);              // drawable group
      break;
    case gfx::MaterialDataType::Pbr:
      node.addFeature<gfx::PbrDrawable>(
          mesh,                // render mesh
          meshAttributeFlags,  // mesh attribute flags
          shaderManager_,      // shader manager
          lightSetupKey,       // lightSetup key
          materialKey,         // material key
          group);              // drawable group
      break;
  }
}

bool ResourceManager::loadSUNCGHouseFile(const AssetInfo& houseInfo,
                                         scene::SceneNode* parent,
                                         DrawableGroup* drawables) {
  ASSERT(parent != nullptr);
  std::string houseFile = Cr::Utility::Directory::join(
      Cr::Utility::Directory::current(), houseInfo.filepath);
  const auto& json = io::parseJsonFile(houseFile);
  const auto& levels = json["levels"].GetArray();
  std::vector<std::string> pathTokens = io::tokenize(houseFile, "/", 0, true);
  ASSERT(pathTokens.size() >= 3);
  pathTokens.pop_back();  // house.json
  const std::string houseId = pathTokens.back();
  pathTokens.pop_back();  // <houseId>
  pathTokens.pop_back();  // house
  const std::string basePath = Cr::Utility::String::join(pathTokens, '/');

  // store nodeIds to obtain linearized index for semantic masks
  std::vector<std::string> nodeIds;

  for (const auto& level : levels) {
    const auto& nodes = level["nodes"].GetArray();
    for (const auto& node : nodes) {
      const std::string nodeId = node["id"].GetString();
      const std::string nodeType = node["type"].GetString();
      const int valid = node["valid"].GetInt();
      if (valid == 0) {
        continue;
      }

      // helper for creating object nodes
      auto createObjectFunc = [&](const AssetInfo& info,
                                  const std::string& id) -> scene::SceneNode& {
        scene::SceneNode& objectNode = parent->createChild();
        const int nodeIndex = nodeIds.size();
        nodeIds.push_back(id);
        objectNode.setId(nodeIndex);
        if (info.type == AssetType::SUNCG_OBJECT) {
          loadGeneralMeshData(info, &objectNode, drawables);
        }
        return objectNode;
      };

      const std::string roomPath = basePath + "/room/" + houseId + "/";
      if (nodeType == "Room") {
        const std::string roomBase = roomPath + node["modelId"].GetString();
        const int hideCeiling = node["hideCeiling"].GetInt();
        const int hideFloor = node["hideFloor"].GetInt();
        const int hideWalls = node["hideWalls"].GetInt();
        if (hideCeiling != 1) {
          createObjectFunc({AssetType::SUNCG_OBJECT, roomBase + "c.glb"},
                           nodeId + "c");
        }
        if (hideWalls != 1) {
          createObjectFunc({AssetType::SUNCG_OBJECT, roomBase + "w.glb"},
                           nodeId + "w");
        }
        if (hideFloor != 1) {
          createObjectFunc({AssetType::SUNCG_OBJECT, roomBase + "f.glb"},
                           nodeId + "f");
        }
      } else if (nodeType == "Object") {
        const std::string modelId = node["modelId"].GetString();
        // Parse model-to-scene transformation matrix
        // NOTE: only "Object" nodes have transform, other nodes are directly
        // specified in scene coordinates
        std::vector<float> transformVec;
        io::toFloatVector(node["transform"], &transformVec);
        mat4f transform(transformVec.data());
        const AssetInfo info{
            AssetType::SUNCG_OBJECT,
            basePath + "/object/" + modelId + "/" + modelId + ".glb"};
        createObjectFunc(info, nodeId)
            .setTransformation(Magnum::Matrix4{transform});
      } else if (nodeType == "Box") {
        // TODO(MS): create Box geometry
        createObjectFunc({}, nodeId);
      } else if (nodeType == "Ground") {
        const std::string roomBase = roomPath + node["modelId"].GetString();
        const AssetInfo info{AssetType::SUNCG_OBJECT, roomBase + "f.glb"};
        createObjectFunc(info, nodeId);
      } else {
        LOG(ERROR) << "Unrecognized SUNCG house node type " << nodeType;
      }
    }
  }
  return true;
}
void ResourceManager::initDefaultLightSetups() {
  shaderManager_.set(NO_LIGHT_KEY, gfx::LightSetup{});
  shaderManager_.setFallback(gfx::LightSetup{});
}

void ResourceManager::initDefaultMaterials() {
  shaderManager_.set<gfx::MaterialData>(DEFAULT_MATERIAL_KEY,
                                        new gfx::PhongMaterialData{});
  auto whiteMaterialData = new gfx::PhongMaterialData;
  whiteMaterialData->ambientColor = Magnum::Color4{1.0};
  shaderManager_.set<gfx::MaterialData>(WHITE_MATERIAL_KEY, whiteMaterialData);
  auto perVertexObjectId = new gfx::PhongMaterialData{};
  perVertexObjectId->perVertexObjectId = true;
  perVertexObjectId->vertexColored = true;
  perVertexObjectId->ambientColor = Mn::Color4{1.0};
  shaderManager_.set<gfx::MaterialData>(PER_VERTEX_OBJECT_ID_MATERIAL_KEY,
                                        perVertexObjectId);
  shaderManager_.setFallback<gfx::MaterialData>(new gfx::PhongMaterialData{});
}

bool ResourceManager::isLightSetupCompatible(
    const LoadedAssetData& loadedAssetData,
    const Magnum::ResourceKey& lightSetupKey) const {
  // if light setup has lights in it, but asset was loaded in as flat shaded,
  // there may be an error when rendering.
  return lightSetupKey == Mn::ResourceKey{NO_LIGHT_KEY} ||
         loadedAssetData.assetInfo.requiresLighting;
}

//! recursively join all sub-components of a mesh into a single unified
//! MeshData.
void ResourceManager::joinHeirarchy(
    MeshData& mesh,
    const MeshMetaData& metaData,
    const MeshTransformNode& node,
    const Magnum::Matrix4& transformFromParentToWorld) {
  Magnum::Matrix4 transformFromLocalToWorld =
      transformFromParentToWorld * node.transformFromLocalToParent;

  if (node.meshIDLocal != ID_UNDEFINED) {
    CollisionMeshData& meshData =
        meshes_[node.meshIDLocal + metaData.meshIndex.first]
            ->getCollisionMeshData();
    int lastIndex = mesh.vbo.size();
    for (auto& pos : meshData.positions) {
      mesh.vbo.push_back(Magnum::EigenIntegration::cast<vec3f>(
          transformFromLocalToWorld.transformPoint(pos)));
    }
    for (auto& index : meshData.indices) {
      mesh.ibo.push_back(index + lastIndex);
    }
  }

  for (auto& child : node.children) {
    joinHeirarchy(mesh, metaData, child, transformFromLocalToWorld);
  }
}

std::unique_ptr<MeshData> ResourceManager::createJoinedCollisionMesh(
    const std::string& filename) {
  std::unique_ptr<MeshData> mesh = std::make_unique<MeshData>();

  CHECK(resourceDict_.count(filename) > 0);

  const MeshMetaData& metaData = getMeshMetaData(filename);

  Magnum::Matrix4 identity;
  joinHeirarchy(*mesh, metaData, metaData.root, identity);

  return mesh;
}

}  // namespace assets
}  // namespace esp<|MERGE_RESOLUTION|>--- conflicted
+++ resolved
@@ -83,14 +83,11 @@
 constexpr char ResourceManager::DEFAULT_MATERIAL_KEY[];
 constexpr char ResourceManager::WHITE_MATERIAL_KEY[];
 constexpr char ResourceManager::PER_VERTEX_OBJECT_ID_MATERIAL_KEY[];
-<<<<<<< HEAD
-ResourceManager::ResourceManager(Flags flags)
-    : flags_(flags)
-=======
 ResourceManager::ResourceManager(
-    metadata::MetadataMediator::ptr& _metadataMediator)
-    : metadataMediator_(_metadataMediator),
->>>>>>> 43f27ba3
+    metadata::MetadataMediator::ptr& _metadataMediator,
+    Flags _flags)
+    : flags_(_flags),
+      metadataMediator_(_metadataMediator)
 #ifdef MAGNUM_BUILD_STATIC
       ,
       // avoid using plugins that might depend on different library versions
@@ -100,13 +97,8 @@
 
   initDefaultLightSetups();
   initDefaultMaterials();
-<<<<<<< HEAD
-  buildImportersAndAttributesManagers();
-}
-=======
   buildImporters();
-}  // namespace assets
->>>>>>> 43f27ba3
+}
 
 void ResourceManager::buildImporters() {
   // instantiate a primitive importer
