--- conflicted
+++ resolved
@@ -1350,42 +1350,6 @@
   if (material.hasRoughnessTexture()) {
     finalMaterial->roughnessTexture =
         textures_.at(textureBaseIndex + material.roughnessTexture()).get();
-    if (!material.hasAttribute(Mn::Trade::MaterialAttribute::Roughness)) {
-      finalMaterial->roughness = 1.0f;  // based on GlTF 2.0 Spec
-    }
-  }
-
-  // metalness
-  if (material.hasAttribute(Mn::Trade::MaterialAttribute::Metalness)) {
-    finalMaterial->metallic = material.metalness();
-  }
-  if (material.hasMetalnessTexture()) {
-    finalMaterial->metallicTexture =
-        textures_.at(textureBaseIndex + material.metalnessTexture()).get();
-    if (!material.hasAttribute(Mn::Trade::MaterialAttribute::Metalness)) {
-      finalMaterial->metallic = 1.0f;  // based on GlTF 2.0 Spec
-    }
-  }
-
-<<<<<<< HEAD
-=======
-  // packed textures
-  if (material.hasOcclusionRoughnessMetallicTexture()) {
-    // occlusionTexture, roughnessTexture, metalnessTexture are pointing to the
-    // same texture ID, so just occlusionTexture
-    finalMaterial->occlusionRoughnessMetallicTexture =
-        textures_.at(textureBaseIndex + material.occlusionTexture()).get();
-  }
-
-  if (material.hasNoneRoughnessMetallicTexture()) {
-    // roughnessTexture, metalnessTexture are pointing to the
-    // same texture ID, so just roughnessTexture
-    finalMaterial->noneRoughnessMetallicTexture =
-        textures_.at(textureBaseIndex + material.roughnessTexture()).get();
-  }
-
->>>>>>> 0aea76a2
-  if (material.isDoubleSided()) {
     finalMaterial->doubleSided = true;
   }
 
