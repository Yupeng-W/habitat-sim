--- conflicted
+++ resolved
@@ -39,7 +39,6 @@
 namespace esp {
 namespace assets {
 
-<<<<<<< HEAD
 
 //! (1) load and instantiate scene
 //! (2) Read config and set physics timestep
@@ -54,14 +53,6 @@
 
   //scene mesh loading
   bool meshSuccess = false;
-=======
-//load render only scene
-bool ResourceManager::loadScene(const AssetInfo& info,
-                                scene::SceneNode* parent /* = nullptr */,
-                                DrawableGroup* drawables /* = nullptr */) {
-  // Deprecated
-  // check if the file exists
->>>>>>> d292e23d
   if (!io::exists(info.filepath)) {
     LOG(ERROR) << "Cannot load from file " << info.filepath;
     meshSuccess = false;
@@ -87,52 +78,10 @@
     }
   }
 
-<<<<<<< HEAD
   LOG(INFO) << "Loaded mesh scene, success " << meshSuccess << " parent " << parent << " drawables " << drawables;
 
   //if physics is enabled, initialize the physical scene
   if (_physicsManager != nullptr) {
-=======
-//load physical scene
-bool ResourceManager::loadScene(
-    const AssetInfo& info,
-    physics::PhysicsManager& _physicsManager,
-    std::string physicsFilename, /* data/default.phys_scene_config.json */
-    scene::SceneNode* parent /* = nullptr */,
-    bool attach_physics, /* = false */
-    DrawableGroup* drawables /* = nullptr */) {
-
-  //scene mesh loading
-  bool meshSuccess = false;
-  if (!io::exists(info.filepath)) {
-    LOG(ERROR) << "Cannot load from file " << info.filepath;
-    meshSuccess = false;
-  }else{
-    scene::SceneNode* sceneNode = nullptr;
-    if (info.type == AssetType::FRL_INSTANCE_MESH ||
-        info.type == AssetType::INSTANCE_MESH) {
-      LOG(INFO) << "Loading FRL/Instance mesh data";
-      meshSuccess = loadInstanceMeshData(info, parent, drawables);
-    } else if (info.type == AssetType::FRL_PTEX_MESH) {
-      LOG(INFO) << "Loading PTEX mesh data";
-      meshSuccess = loadPTexMeshData(info, parent, drawables);
-    } else if (info.type == AssetType::SUNCG_SCENE) {
-      meshSuccess = loadSUNCGHouseFile(info, parent, drawables);
-    } else if (info.type == AssetType::MP3D_MESH) {
-      LOG(INFO) << "Loading MP3D mesh data";
-      meshSuccess = loadGeneralMeshData(info, parent, drawables);
-    } else {
-      // Unknown type, just load general mesh data
-      LOG(INFO) << "Loading General mesh data";
-      meshSuccess = loadGeneralMeshData(info, parent, drawables);
-    }
-  }
-
-  LOG(INFO) << "Loaded mesh object, success " << meshSuccess;
-
-  //if physics is enabled, initialize the physical scene
-  if (attach_physics) {
->>>>>>> d292e23d
     LOG(INFO) << "Loading physics config... " << physicsFilename;
 
     //Load the global scene config JSON here
@@ -153,70 +102,6 @@
           simulator = "bullet";
         }
       }
-<<<<<<< HEAD
-=======
-    }
-
-    //load the physics timestep
-    if(scenePhysicsConfig.HasMember("timestep")){
-      if(scenePhysicsConfig["timestep"].IsNumber()){
-        _physicsManager.setTimestep(scenePhysicsConfig["timestep"].GetDouble());
-      }
-    }
-
-    //load gravity
-    Magnum::Vector3d gravity(0,0,0);
-    if(scenePhysicsConfig.HasMember("gravity")){
-      if(scenePhysicsConfig["gravity"].IsArray()){
-        for (rapidjson::SizeType i = 0; i < scenePhysicsConfig["gravity"].Size(); i++){
-          if(!scenePhysicsConfig["gravity"][i].IsNumber()){
-            //invalid config
-            LOG(ERROR) << "Invalid value in physics gravity array"; break;
-          }else{
-            gravity[i] = scenePhysicsConfig["gravity"][i].GetDouble();
-          }
-        }
-      }
-    }
-
-    LOG(INFO) << "...loading rigid body library metadata from individual paths";
-    std::string configDirectory = physicsFilename.substr(0,physicsFilename.find_last_of("/"));
-    LOG(INFO) << "...dir = " << configDirectory;
-    //load the rigid object library metadata (no physics init yet...)
-    //ALEX NOTE: expect relative paths to the global config
-    if(scenePhysicsConfig.HasMember("rigid object paths")){
-      if(scenePhysicsConfig["rigid object paths"].IsArray()){
-        for (rapidjson::SizeType i = 0; i < scenePhysicsConfig["rigid object paths"].Size(); i++){
-          if(scenePhysicsConfig["rigid object paths"][i].IsString()){
-            //1: read the filename (relative path)
-            std::string objPhysPropertiesFilename = configDirectory;
-            objPhysPropertiesFilename.append("/").append(scenePhysicsConfig["rigid object paths"][i].GetString()).append(".phys_properties.json");
-
-            //get the absolute path
-            LOG(INFO) << "...   obj properties path = " << objPhysPropertiesFilename;
-
-            //2. loadObject()
-            loadObject(objPhysPropertiesFilename);
-          }else{
-            LOG(ERROR) << "Invalid value in physics scene config -rigid object library- array " << i;
-          }
-        }
-      }
-    }
-
-    //ALEX TODO: load objects property files from an entire directory (a property dataset...)
-
-    
-    //initialize the physical scene
-    _physicsManager.initPhysics(parent, gravity, simulator);
-
-    physics::RigidObject* physNode = new physics::RigidObject(parent);
-
-    LOG(INFO) << "Physics node " << physNode;
-    if (physNode == nullptr) {
-      LOG(ERROR) << "Cannot instantiate physics node.";
-      return false;
->>>>>>> d292e23d
     }
 
     //load the physics timestep
@@ -634,146 +519,6 @@
   return objectID;
 }
 
-//load object from config filename
-bool ResourceManager::loadObject(std::string objPhysConfigFilename){
-
-  //check for duplicate load
-  const bool objExists = physicsObjectLibrary_.count(objPhysConfigFilename) > 0;
-  if(objExists){
-    //ALEX TODO: for now this will skip the duplicate. Is there a good reason to allow duplicates?
-    LOG(ERROR) << "Tried to load a duplicate physical object: " << objPhysConfigFilename;
-    return false;
-  }
-
-  //1. parse the config file
-  //ALEX NOTE: we could create a datastructure of parsed JSON property files before creating individual entries...
-  io::JsonDocument objPhysicsConfig = io::parseJsonFile(objPhysConfigFilename);
-
-  //2. construct a physicsObjectMetaData
-  PhysicsObjectMetaData metaData;
-
-  //3. load/check_for render and collision mesh metadata
-  //    ALEX NOTE: these paths should be relative to the properties file
-  std::string propertiesFileDirectory = objPhysConfigFilename.substr(0,objPhysConfigFilename.find_last_of("/"));
-  //load the render mesh
-  std::string renderMeshFilename = "";
-  if(objPhysicsConfig.HasMember("render mesh")){
-    if(objPhysicsConfig["render mesh"].IsString()){
-      renderMeshFilename = propertiesFileDirectory;
-      renderMeshFilename.append("/").append(objPhysicsConfig["render mesh"].GetString());
-    }
-  }
-
-  //load collision mesh
-  std::string collisionMeshFilename = "";
-  if(objPhysicsConfig.HasMember("collision mesh")){
-    if(objPhysicsConfig["collision mesh"].IsString()){
-      collisionMeshFilename = propertiesFileDirectory;
-      collisionMeshFilename.append("/").append(objPhysicsConfig["collision mesh"].GetString());
-    }
-  }
-
-  bool rendermMeshSuccess = false;
-  bool collisionMeshSuccess = false;
-  if (!renderMeshFilename.empty()){
-    const AssetInfo& renderMeshinfo = assets::AssetInfo::fromPath(renderMeshFilename);
-    rendermMeshSuccess = loadGeneralMeshData(renderMeshinfo);
-    if(!rendermMeshSuccess)
-      LOG(ERROR) << "Failed to load a physical object's mesh: " << objPhysConfigFilename << ", " << renderMeshFilename;
-  }
-  if (!collisionMeshFilename.empty()){
-    const AssetInfo& collisionMeshinfo = assets::AssetInfo::fromPath(collisionMeshFilename);
-    collisionMeshSuccess = loadGeneralMeshData(collisionMeshinfo);
-    if(!collisionMeshSuccess)
-      LOG(ERROR) << "Failed to load a physical object's mesh: " << objPhysConfigFilename << ", " << collisionMeshFilename;
-  }
-
-  if(!rendermMeshSuccess && !collisionMeshSuccess){
-    //ALEX TODO: for now we only allow objects with SOME mesh file. Failing both loads or having no mesh will cancel the load.
-    LOG(ERROR) << "Failed to load a physical object: no meshes...: " << objPhysConfigFilename;
-    return false;
-  }
-
-  metaData.renderMeshHandle = renderMeshFilename;
-  metaData.collisionMeshHandle = collisionMeshFilename;
-
-  //4. load physical properties to override defaults (set in PhysicsObjectMetaData.h)
-  //load the mass
-  if(objPhysicsConfig.HasMember("mass")){
-    if(objPhysicsConfig["mass"].IsNumber()){
-      metaData.mass = objPhysicsConfig["mass"].GetDouble();
-    }
-  }
-
-  //load the center of mass (in the local frame of the object)
-  if(objPhysicsConfig.HasMember("COM")){
-    if(objPhysicsConfig["COM"].IsArray()){
-      for (rapidjson::SizeType i = 0; i < objPhysicsConfig["COM"].Size(); i++){
-        if(!objPhysicsConfig["COM"][i].IsNumber()){
-          //invalid config
-          LOG(ERROR) << "Invalid value in object physics config COM array"; break;
-        }else{
-          metaData.COM[i] = objPhysicsConfig["COM"][i].GetDouble();
-        }
-      }
-    }
-  }
-
-  //load the friction coefficient
-  if(objPhysicsConfig.HasMember("friction coefficient")){
-    if(objPhysicsConfig["friction coefficient"].IsNumber()){
-      metaData.frictionCoefficient = objPhysicsConfig["friction coefficient"].GetDouble();
-    }
-  }
-
-  //load the restitution coefficient
-  if(objPhysicsConfig.HasMember("restitution coefficient")){
-    if(objPhysicsConfig["restitution coefficient"].IsNumber()){
-      metaData.restitutionCoefficient = objPhysicsConfig["restitution coefficient"].GetDouble();
-    }
-  }
-
-  //5. cache it
-  physicsObjectLibrary_.emplace(objPhysConfigFilename, metaData);
-  return true;
-}
-
-bool ResourceManager::loadDefaultObject(
-  std::string renderMeshFilename,
-   std::string collisionMeshFilename /* "" */   ){
-  
-  //construct a physicsObjectMetaData
-  PhysicsObjectMetaData metaData;
-
-  //load desired meshes
-  bool rendermMeshSuccess = false;
-  bool collisionMeshSuccess = false;
-  if (!renderMeshFilename.empty()){
-    const AssetInfo& renderMeshinfo = assets::AssetInfo::fromPath(renderMeshFilename);
-    rendermMeshSuccess = loadGeneralMeshData(renderMeshinfo);
-    if(!rendermMeshSuccess)
-      LOG(ERROR) << "Failed to load a physical object's mesh: " << renderMeshFilename;
-  }
-  if (!collisionMeshFilename.empty()){
-    const AssetInfo& collisionMeshinfo = assets::AssetInfo::fromPath(collisionMeshFilename);
-    collisionMeshSuccess = loadGeneralMeshData(collisionMeshinfo);
-    if(!collisionMeshSuccess)
-      LOG(ERROR) << "Failed to load a physical object's mesh: " << collisionMeshFilename;
-  }
-
-  if(!rendermMeshSuccess && !collisionMeshSuccess){
-    //ALEX TODO: for now we only allow objects with SOME mesh file. Failing both loads or having no mesh will cancel the load.
-    LOG(ERROR) << "Failed to load a physical object: no meshes...: ";
-    return false;
-  }
-
-  metaData.renderMeshHandle = renderMeshFilename;
-  metaData.collisionMeshHandle = collisionMeshFilename;
-
-  //cache it
-  physicsObjectLibrary_.emplace(renderMeshFilename, metaData);
-  return true;
-}
 
 void ResourceManager::transformAxis(
     const AssetInfo& info,
@@ -988,20 +733,12 @@
   return true;
 }
 
-<<<<<<< HEAD
 bool ResourceManager::loadGeneralMeshData(
     const AssetInfo& info,
     scene::SceneNode* parent  /* = nullptr */,
     DrawableGroup* drawables  /* = nullptr */,
     bool shiftOrigin          /* = false */) 
 {
-=======
-bool ResourceManager::loadGeneralMeshData(const AssetInfo& info,
-                                          scene::SceneNode* parent /* nullptr */,
-                                          DrawableGroup* drawables /* nullptr */,
-                                          bool shiftOrigin /* = false */,
-                                          scene::SceneNode* node) {
->>>>>>> d292e23d
   const std::string& filename = info.filepath;
   const bool fileIsLoaded = resourceDict_.count(filename) > 0;
   const bool drawData = parent != nullptr && drawables != nullptr;
@@ -1086,7 +823,6 @@
       }
     }  // forceReload
 
-<<<<<<< HEAD
     const quatf transform = info.frame.rotationFrameToWorld();
     newNode.setRotation(Magnum::Math::Quaternion<float>(transform));
     // Recursively add all children
@@ -1096,22 +832,6 @@
       //addComponent(*importer, info, metaData, *parent, drawables, sceneDataID);
     }
     return true;
-=======
-  //Alex: intercept nullptr scene graph nodes (default) to add mesh to metadata list without adding it to scene graph
-  if (!parent && !node)
-    return true;
-
-  scene::SceneNode* newNode;
-  if (node) {
-    newNode = node;
-  } else {
-    newNode = &parent->createChild();
-  }
-  bool success_ = true;
-  if (drawables != nullptr) {
-    success_ = createScene(*importer, info, metaData, *newNode, drawables,
-                           forceReload);
->>>>>>> d292e23d
   }
 
 }
