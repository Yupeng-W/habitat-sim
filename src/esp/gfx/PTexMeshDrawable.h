// Copyright (c) Facebook, Inc. and its affiliates.
// This source code is licensed under the MIT license found in the
// LICENSE file in the root directory of this source tree.

#pragma once

#include "Drawable.h"
#include "PTexMeshShader.h"

namespace esp {
namespace assets {
class PTexMeshData;
}
namespace gfx {

class PTexMeshShader;

class PTexMeshDrawable : public Drawable {
 public:
  explicit PTexMeshDrawable(
      scene::SceneNode& node,
      PTexMeshShader& shader,
      assets::PTexMeshData& ptexMeshData,
      int submeshID,
      Magnum::SceneGraph::DrawableGroup3D* group = nullptr);

 protected:
  virtual void draw(const Magnum::Matrix4& transformationMatrix,
                    Magnum::SceneGraph::Camera3D& camera) override;

<<<<<<< HEAD
  Magnum::GL::Texture2D& tex_;
  Magnum::GL::BufferTexture& adjFaces_;
=======
  Magnum::GL::Texture2D& atlasTexture_;
  Magnum::GL::BufferTexture& adjFacesBufferTexture_;
>>>>>>> 617e0838
  uint32_t tileSize_;
  float exposure_;
  float gamma_;
  float saturation_;
  Magnum::Vector4 clipPlane_{0.0f, 0.0f, 0.0f, 0.0f};
};

}  // namespace gfx
}  // namespace esp<|MERGE_RESOLUTION|>--- conflicted
+++ resolved
@@ -28,13 +28,9 @@
   virtual void draw(const Magnum::Matrix4& transformationMatrix,
                     Magnum::SceneGraph::Camera3D& camera) override;
 
-<<<<<<< HEAD
-  Magnum::GL::Texture2D& tex_;
-  Magnum::GL::BufferTexture& adjFaces_;
-=======
   Magnum::GL::Texture2D& atlasTexture_;
   Magnum::GL::BufferTexture& adjFacesBufferTexture_;
->>>>>>> 617e0838
+
   uint32_t tileSize_;
   float exposure_;
   float gamma_;
