// Copyright (c) Facebook, Inc. and its affiliates.
// This source code is licensed under the MIT license found in the
// LICENSE file in the root directory of this source tree.

#include <stdlib.h>

#include "Viewer.h"

#include <Corrade/Utility/Arguments.h>
#include <Magnum/EigenIntegration/GeometryIntegration.h>
#include <Magnum/GL/DefaultFramebuffer.h>
#include <Magnum/GL/Renderer.h>
#include <sophus/so3.hpp>
#include "Drawable.h"
#include "esp/io/io.h"

#include "esp/gfx/Simulator.h"
#include "esp/scene/SceneConfiguration.h"

// Alex debugging
#include "esp/assets/Attributes.h"

using namespace Magnum;
using namespace Math::Literals;
using namespace Corrade;

constexpr float moveSensitivity = 0.1f;
constexpr float lookSensitivity = 11.25f;
constexpr float cameraHeight = 1.5f;

namespace esp {
namespace gfx {

Viewer::Viewer(const Arguments& arguments)
    : Platform::Application{arguments,
                            Configuration{}.setTitle("Viewer").setWindowFlags(
                                Configuration::WindowFlag::Resizable),
                            GLConfiguration{}.setColorBufferSize(
                                Vector4i(8, 8, 8, 8))},
      pathfinder_(nav::PathFinder::create()),
      controls_(),
      previousPosition_() {
  Utility::Arguments args;
<<<<<<< HEAD
  args.addArgument("file")
      .setHelp("file", "file to load")
      .addOption("obj", "./data/objects/chefcan.glb")
      .setHelp("obj", "obj file to load")
=======
#ifdef CORRADE_TARGET_EMSCRIPTEN
  args.addNamedArgument("scene")
#else
  args.addArgument("scene")
#endif
      .setHelp("scene", "scene file to load")
>>>>>>> 26bccd1f
      .addSkippedPrefix("magnum", "engine-specific options")
      .setGlobalHelp("Displays a 3D scene file provided on command line")
      .addBooleanOption("enable-physics")
      .addOption("physicsConfig", "./data/default.phys_scene_config.json")
      .setHelp("physicsConfig", "physics scene config file")
      .parse(arguments.argc, arguments.argv);

  const auto viewportSize = GL::defaultFramebuffer.viewport().size();
  enablePhysics_ = args.isSet("enable-physics");
  std::string physicsConfigFilename = args.value("physicsConfig");

  // Setup renderer and shader defaults
  GL::Renderer::enable(GL::Renderer::Feature::DepthTest);
  GL::Renderer::enable(GL::Renderer::Feature::FaceCulling);

  int sceneID = sceneManager_.initSceneGraph();
  sceneID_.push_back(sceneID);
<<<<<<< HEAD
  sceneGraph = &sceneManager_.getSceneGraph(sceneID);
  rootNode = &sceneGraph->getRootNode();
  navSceneNode_ = &rootNode->createChild();

  auto& drawables = sceneGraph->getDrawables();
  const std::string& file = args.value("file");
=======
  auto& sceneGraph = sceneManager_.getSceneGraph(sceneID);
  auto& rootNode = sceneGraph.getRootNode();
  auto& drawables = sceneGraph.getDrawables();
  const std::string& file = args.value("scene");
>>>>>>> 26bccd1f
  const assets::AssetInfo info = assets::AssetInfo::fromPath(file);
  LOG(INFO) << "Nav scene node (before) " << navSceneNode_;

  if (enablePhysics_) {
    // create the default physics manager and pass to resourceManager::loadScene
    // to reseat as necessary
    physicsManager_ =
        std::make_shared<physics::PhysicsManager>(&resourceManager_);

    if (!resourceManager_.loadScene(info, physicsManager_, navSceneNode_,
                                    &drawables)) {
      LOG(ERROR) << "cannot load " << file;
      std::exit(0);
    }
  } else {
    if (!resourceManager_.loadScene(info, navSceneNode_, &drawables)) {
      LOG(ERROR) << "cannot load " << file;
      std::exit(0);
    }
  }

  LOG(INFO) << "Nav scene node (done) " << navSceneNode_;

  // Set up camera
  renderCamera_ = &sceneGraph->getDefaultRenderCamera();
  agentBodyNode_ = &rootNode->createChild();
  cameraNode_ = &agentBodyNode_->createChild();

  cameraNode_->translate({0.0f, cameraHeight, 0.0f});
  agentBodyNode_->translate({0.0f, 0.0f, 5.0f});

  float hfov = 90.0f;
  int width = viewportSize[0];
  int height = viewportSize[1];
  const float aspectRatio = static_cast<float>(width) / height;
  float znear = 0.01f;
  float zfar = 1000.0f;
  renderCamera_->setProjectionMatrix(width, height, znear, zfar, hfov);

  // Load navmesh if available
  const std::string navmeshFilename = io::changeExtension(file, ".navmesh");
  if (io::exists(navmeshFilename)) {
    LOG(INFO) << "Loading navmesh from " << navmeshFilename;
    pathfinder_->loadNavMesh(navmeshFilename);
    LOG(INFO) << "Loaded.";
  }

  // Messing around with agent location and finding object initial position
  LOG(INFO) << "Agent position "
            << Eigen::Map<vec3f>(agentBodyNode_->translation().data());
  LOG(INFO) << "Camera position "
            << Eigen::Map<vec3f>(cameraNode_->translation().data());
  LOG(INFO) << "Scene position"
            << Eigen::Map<vec3f>(navSceneNode_->translation().data());

  const vec3f position = pathfinder_->getRandomNavigablePoint();
  agentBodyNode_->setTranslation(Vector3(position));

  // connect controls to navmesh if loaded
  /*
  if (pathfinder_->isLoaded()) {
      controls_.setMoveFilterFunction([&](const vec3f& start, const vec3f& end)
  { vec3f currentPosition = pathfinder_->tryStep(start, end); LOG(INFO) <<
  "position=" << currentPosition.transpose() << " rotation="
                  << quatf(agentBodyNode_->rotation()).coeffs().transpose();
        LOG(INFO) << "Distance to closest obstacle: "
                  << pathfinder_->distanceToClosestObstacle(currentPosition);
        return currentPosition;
      });
    }
    */

  renderCamera_->node().setTransformation(
      cameraNode_->absoluteTransformation());

  timeline_.start();

}  // end Viewer::Viewer

void Viewer::testAttributes() {
  assets::Attributes attributes;
  attributes.setDouble("weight", 10.7);
  LOG(INFO) << attributes.listAttributes();
  attributes.setDouble("weight", 11.5);
  LOG(INFO) << attributes.listAttributes();
  attributes.setDouble("distance", 100.2345246);
  LOG(INFO) << attributes.listAttributes();
  attributes.setDouble("length", 0.2345246);
  attributes.setDouble("cores", 100);
  LOG(INFO) << attributes.listAttributes();
  attributes.eraseAs(assets::DataType::DOUBLE, "length");
  LOG(INFO) << attributes.listAttributes();
  attributes.setInt("cores", 100);
  attributes.setString("name", "Jarvis");
  attributes.setMagnumVec3("gravity", Magnum::Vector3(0, -9.8, 0));
  LOG(INFO) << attributes.listAttributes();
  attributes.setVecStrings("tags",
                           std::vector<std::string>{"yes", "no", "maybe"});
  LOG(INFO) << attributes.listAttributes();
  attributes.appendVecStrings("tags", "go!!");
  LOG(INFO) << attributes.listAttributes();
  attributes.removeFromVecString("tags", "go!!");
  LOG(INFO) << attributes.listAttributes();
}

void Viewer::addObject(std::string configFile) {
  if (physicsManager_ == nullptr)
    return;

  Magnum::Matrix4 T =
      agentBodyNode_
          ->MagnumObject::transformationMatrix();  // Relative to agent bodynode
  // Vector3 new_pos = T.transformPoint({0.0f, 0.0f, 0.0f});
  Vector3 new_pos = T.transformPoint({0.1f, 2.5f, -2.0f});

  LOG(INFO) << "Camera position " << T.translation().x() << " "
            << T.translation().y() << " " << T.translation().z();
  LOG(INFO) << "Object new position " << new_pos.x() << " " << new_pos.y()
            << " " << new_pos.z();
  LOG(INFO) << "Camera transformation " << Eigen::Map<mat4f>(T.data());

  auto& drawables = sceneGraph->getDrawables();
  LOG(INFO) << "Before add drawables";
  int physObjectID = physicsManager_->addObject(configFile, &drawables);
  // physicsManager_->getAttributes(physObjectID).setStrings("tags",
  // std::vector<std::string>({"lance", "weapon", "knight"}));
  physicsManager_->setTranslation(physObjectID, new_pos);

  // draw random quaternion via the method:
  // http://planning.cs.uiuc.edu/node198.html
  double u1 = (rand() % 1000) / 1000.0;
  double u2 = (rand() % 1000) / 1000.0;
  double u3 = (rand() % 1000) / 1000.0;

  Magnum::Vector3 qAxis(sqrt(1 - u1) * cos(2 * M_PI * u2),
                        sqrt(u1) * sin(2 * M_PI * u3),
                        sqrt(u1) * cos(2 * M_PI * u3));
  physicsManager_->setRotation(
      physObjectID,
      Magnum::Quaternion(qAxis, sqrt(1 - u1) * sin(2 * M_PI * u2)));

  LOG(INFO) << "After add drawables";
  objectIDs.push_back(physObjectID);
}

void Viewer::removeLastObject() {
  if (physicsManager_ == nullptr || objectIDs.size() == 0)
    return;
  physicsManager_->removeObject(objectIDs.back());
  objectIDs.pop_back();
}

void Viewer::invertGravity() {
  if (physicsManager_ == nullptr)
    return;
  Magnum::Vector3 gravity = physicsManager_->getGravity();
  physicsManager_->setGravity(-1 * gravity);
}

void Viewer::pokeLastObject() {
  if (physicsManager_ == nullptr || objectIDs.size() == 0)
    return;
  Magnum::Matrix4 T =
      agentBodyNode_
          ->MagnumObject::transformationMatrix();  // Relative to agent bodynode
  Vector3 impulse = T.transformPoint({0.0f, 0.0f, -3.0f});
  Vector3 rel_pos = Vector3(0.0f, 0.0f, 0.0f);
  LOG(INFO) << "Poking object " << objectIDs.back();
  physicsManager_->applyImpulse(objectIDs.back(), impulse, rel_pos);
}

void Viewer::pushLastObject() {
  if (physicsManager_ == nullptr || objectIDs.size() == 0)
    return;
  Magnum::Matrix4 T =
      agentBodyNode_
          ->MagnumObject::transformationMatrix();  // Relative to agent bodynode
  Vector3 force = T.transformPoint({0.0f, 0.0f, -40.0f});
  Vector3 rel_pos = Vector3(0.0f, 0.0f, 0.0f);
  LOG(INFO) << "Pushing object " << objectIDs.back();
  physicsManager_->applyForce(objectIDs.back(), force, rel_pos);
}

// generate random direction vectors:
Magnum::Vector3 Viewer::randomDirection() {
  Magnum::Vector3 dir(1.0f, 1.0f, 1.0f);
  while (sqrt(dir.dot()) > 1.0) {
    dir = Magnum::Vector3((float)((rand() % 2000 - 1000) / 1000.0),
                          (float)((rand() % 2000 - 1000) / 1000.0),
                          (float)((rand() % 2000 - 1000) / 1000.0));
    LOG(INFO) << dir.x() << " " << dir.y() << " " << dir.z();
  }
  dir = dir / sqrt(dir.dot());
  return dir;
}

void Viewer::wiggleLastObject() {
  // demo of kinematic motion capability
  // randomly translate last added object
  if (physicsManager_ == nullptr || objectIDs.size() == 0)
    return;

  physicsManager_->translate(objectIDs.back(), randomDirection() * 0.1);
}

Vector3 positionOnSphere(Magnum::SceneGraph::Camera3D& camera,
                         const Vector2i& position) {
  const Vector2 positionNormalized =
      Vector2{position} / Vector2{camera.viewport()} - Vector2{0.5f};
  const Float length = positionNormalized.length();
  const Vector3 result(length > 1.0f
                           ? Vector3(positionNormalized, 0.0f)
                           : Vector3(positionNormalized, 1.0f - length));
  return (result * Vector3::yScale(-1.0f)).normalized();
}

void Viewer::drawEvent() {
  GL::defaultFramebuffer.clear(GL::FramebufferClear::Color |
                               GL::FramebufferClear::Depth);
  if (sceneID_.size() <= 0)
    return;

  frame_curr_ += 1;
  if (physicsManager_ != nullptr)
    physicsManager_->stepPhysics(timeline_.previousFrameDuration());

  int DEFAULT_SCENE = 0;
  int sceneID = sceneID_[DEFAULT_SCENE];
  auto& sceneGraph = sceneManager_.getSceneGraph(sceneID);
  renderCamera_->getMagnumCamera().draw(sceneGraph.getDrawables());

  swapBuffers();
  timeline_.nextFrame();
  redraw();
  if (physicsManager_ != nullptr)
    LOG(INFO) << "end draw world time: " << physicsManager_->getWorldTime();
}

void Viewer::viewportEvent(ViewportEvent& event) {
  GL::defaultFramebuffer.setViewport({{}, framebufferSize()});
  renderCamera_->getMagnumCamera().setViewport(event.windowSize());
}

void Viewer::mousePressEvent(MouseEvent& event) {
  if (event.button() == MouseEvent::Button::Left)
    previousPosition_ =
        positionOnSphere(renderCamera_->getMagnumCamera(), event.position());

  event.setAccepted();
}

void Viewer::mouseReleaseEvent(MouseEvent& event) {
  if (event.button() == MouseEvent::Button::Left)
    previousPosition_ = Vector3();

  event.setAccepted();
}

void Viewer::mouseScrollEvent(MouseScrollEvent& event) {
  if (!event.offset().y()) {
    return;
  }

  /* Distance to origin */
  const float distance =
      renderCamera_->node().transformation().translation().z();

  /* Move 15% of the distance back or forward */
  renderCamera_->node().translateLocal(
      {0.0f, 0.0f,
       distance * (1.0f - (event.offset().y() > 0 ? 1 / 0.85f : 0.85f))});

  event.setAccepted();
}

void Viewer::mouseMoveEvent(MouseMoveEvent& event) {
  if (!(event.buttons() & MouseMoveEvent::Button::Left)) {
    return;
  }

  const Vector3 currentPosition =
      positionOnSphere(renderCamera_->getMagnumCamera(), event.position());
  const Vector3 axis = Math::cross(previousPosition_, currentPosition);

  if (previousPosition_.length() < 0.001f || axis.length() < 0.001f) {
    return;
  }
  const auto angle = Math::angle(previousPosition_, currentPosition);
  renderCamera_->node().rotate(-angle, axis.normalized());
  previousPosition_ = currentPosition;

  event.setAccepted();
}

void Viewer::testSetterGetters() {
  if (physicsManager_ == nullptr || objectIDs.size() == 0)
    return;

  // Object Testing
  // Testing : Mass
  // physicsManager_->setMass(objectIDs.back(), 10.0);
  const double mass = physicsManager_->getMass(objectIDs.back());
  // Testing: Inertia
  // physicsManager_->setInertia(objectIDs.back(),
  // Magnum::Vector3(1.0, 1.0, 1.0));
  const Magnum::Vector3 inert = physicsManager_->getInertia(objectIDs.back());
  // Testing: scale
  physicsManager_->setScale(objectIDs.back(), 2.0);
  const double scale = physicsManager_->getScale(objectIDs.back());
  // Testing: friction
  // physicsManager_->setFrictionCoefficient(objectIDs.back(), 1.0);
  const double objectFriction =
      physicsManager_->getFrictionCoefficient(objectIDs.back());
  // Testing: restitution
  // physicsManager_->setRestitutionCoefficient(objectIDs.back(), 0.9);
  const double objectRestitution =
      physicsManager_->getRestitutionCoefficient(objectIDs.back());
  // Testing: linear damping
  // physicsManager_->setLinearDamping(objectIDs.back(), 0.9);
  const double linDamping = physicsManager_->getLinearDamping(objectIDs.back());
  // Testing: restitution
  // physicsManager_->setAngularDamping(objectIDs.back(), 0.9);
  const double angDamping =
      physicsManager_->getAngularDamping(objectIDs.back());
  // Testing: margin
  // physicsManager_->setMargin(objectIDs.back(), 0.1);
  const double margin = physicsManager_->getMargin(objectIDs.back());
  // Testing: COM
  physicsManager_->setCOM(objectIDs.back(), Magnum::Vector3(0.0, 0.0, 0.0));
  const Magnum::Vector3 com = physicsManager_->getCOM(objectIDs.back());

  // Scene Testing
  // Testing: friction
  // physicsManager_->setSceneFrictionCoefficient(1.0);
  const double sceneFriction = physicsManager_->getSceneFrictionCoefficient();
  // Testing: restitution
  // physicsManager_->setSceneRestitutionCoefficient(0.9);
  const double sceneRestitution =
      physicsManager_->getSceneRestitutionCoefficient();

  LOG(INFO) << "Object - Mass: " << mass;
  LOG(INFO) << "Object - COM: " << com.x() << ", " << com.y() << ", "
            << com.z();
  LOG(INFO) << "Object - Inertia: " << inert.x() << ", " << inert.y() << ", "
            << inert.z();
  LOG(INFO) << "Object - scale: " << scale;
  LOG(INFO) << "Object - friction: " << objectFriction;
  LOG(INFO) << "Object - restitution: " << objectRestitution;
  LOG(INFO) << "Object - linDamping: " << linDamping;
  LOG(INFO) << "Object - angDamping: " << angDamping;
  LOG(INFO) << "Object - margin: " << margin;

  LOG(INFO) << "Scene - friction: " << sceneFriction;
  LOG(INFO) << "Scene - restitution: " << sceneRestitution;
}

void Viewer::keyPressEvent(KeyEvent& event) {
  const auto key = event.key();
  switch (key) {
    case KeyEvent::Key::Esc:
      std::exit(0);
      break;
    case KeyEvent::Key::Left:
      controls_(*agentBodyNode_, "lookLeft", lookSensitivity);
      break;
    case KeyEvent::Key::Right:
      controls_(*agentBodyNode_, "lookRight", lookSensitivity);
      break;
    case KeyEvent::Key::Up:
      controls_(*cameraNode_, "lookUp", lookSensitivity, false);
      break;
    case KeyEvent::Key::Down:
      controls_(*cameraNode_, "lookDown", lookSensitivity, false);
      break;
    case KeyEvent::Key::Nine: {
      const vec3f position = pathfinder_->getRandomNavigablePoint();
      agentBodyNode_->setTranslation(Vector3(position));
    } break;
    case KeyEvent::Key::A:
      controls_(*agentBodyNode_, "moveLeft", moveSensitivity);
      LOG(INFO) << "Agent position "
                << Eigen::Map<vec3f>(agentBodyNode_->translation().data());
      break;
    case KeyEvent::Key::D:
      controls_(*agentBodyNode_, "moveRight", moveSensitivity);
      LOG(INFO) << "Agent position "
                << Eigen::Map<vec3f>(agentBodyNode_->translation().data());
      break;
    case KeyEvent::Key::S:
      controls_(*agentBodyNode_, "moveBackward", moveSensitivity);
      LOG(INFO) << "Agent position "
                << Eigen::Map<vec3f>(agentBodyNode_->translation().data());
      break;
    case KeyEvent::Key::W:
      controls_(*agentBodyNode_, "moveForward", moveSensitivity);
      LOG(INFO) << "Agent position "
                << Eigen::Map<vec3f>(agentBodyNode_->translation().data());
      break;
    case KeyEvent::Key::X:
      controls_(*agentBodyNode_, "moveDown", moveSensitivity, false);
      break;
    case KeyEvent::Key::Z:
      controls_(*agentBodyNode_, "moveUp", moveSensitivity, false);
      break;
    case KeyEvent::Key::O: {
      if (physicsManager_ != nullptr) {
        int numObjects = resourceManager_.getNumLibraryObjects();
        int randObjectID = rand() % numObjects;
        addObject(resourceManager_.getObjectConfig(randObjectID));
      }
    } break;
    case KeyEvent::Key::P:
      pokeLastObject();
      break;
    case KeyEvent::Key::F:
      pushLastObject();
      break;
    case KeyEvent::Key::K:
      wiggleLastObject();
      break;
    case KeyEvent::Key::U:
      removeLastObject();
      break;
    case KeyEvent::Key::V:
      invertGravity();
      break;
    case KeyEvent::Key::T:  // test key
      testAttributes();
      testSetterGetters();
      break;
    default:
      break;
  }
  renderCamera_->node().setTransformation(
      cameraNode_->absoluteTransformation());
  redraw();
}

}  // namespace gfx
}  // namespace esp<|MERGE_RESOLUTION|>--- conflicted
+++ resolved
@@ -41,19 +41,12 @@
       controls_(),
       previousPosition_() {
   Utility::Arguments args;
-<<<<<<< HEAD
-  args.addArgument("file")
-      .setHelp("file", "file to load")
-      .addOption("obj", "./data/objects/chefcan.glb")
-      .setHelp("obj", "obj file to load")
-=======
 #ifdef CORRADE_TARGET_EMSCRIPTEN
   args.addNamedArgument("scene")
 #else
   args.addArgument("scene")
 #endif
       .setHelp("scene", "scene file to load")
->>>>>>> 26bccd1f
       .addSkippedPrefix("magnum", "engine-specific options")
       .setGlobalHelp("Displays a 3D scene file provided on command line")
       .addBooleanOption("enable-physics")
@@ -71,19 +64,12 @@
 
   int sceneID = sceneManager_.initSceneGraph();
   sceneID_.push_back(sceneID);
-<<<<<<< HEAD
   sceneGraph = &sceneManager_.getSceneGraph(sceneID);
   rootNode = &sceneGraph->getRootNode();
   navSceneNode_ = &rootNode->createChild();
 
   auto& drawables = sceneGraph->getDrawables();
-  const std::string& file = args.value("file");
-=======
-  auto& sceneGraph = sceneManager_.getSceneGraph(sceneID);
-  auto& rootNode = sceneGraph.getRootNode();
-  auto& drawables = sceneGraph.getDrawables();
   const std::string& file = args.value("scene");
->>>>>>> 26bccd1f
   const assets::AssetInfo info = assets::AssetInfo::fromPath(file);
   LOG(INFO) << "Nav scene node (before) " << navSceneNode_;
 
