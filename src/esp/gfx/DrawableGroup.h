// Copyright (c) Facebook, Inc. and its affiliates.
// This source code is licensed under the MIT license found in the
// LICENSE file in the root directory of this source tree.

#pragma once
<<<<<<< HEAD

#include <Corrade/Containers/Optional.h>
#include <Magnum/SceneGraph/Drawable.h>
#include <Magnum/SceneGraph/FeatureGroup.h>
#include <Magnum/SceneGraph/SceneGraph.h>
=======
#include <Magnum/SceneGraph/Drawable.h>
#include <Magnum/SceneGraph/FeatureGroup.h>
>>>>>>> e89535cc
#include <unordered_map>

#include <functional>
#include <unordered_map>
#include "esp/core/esp.h"

namespace esp {
namespace gfx {

class RenderCamera;
class Drawable;

/**
 * @brief Group of drawables, and shared group parameters.
 */
class DrawableGroup : public Magnum::SceneGraph::DrawableGroup3D {
 public:
  virtual ~DrawableGroup();

  /**
   * @brief Add a drawable to the group.
   * @return Reference to self (for method chaining)
   *
   * If the drawable is part of another group, it is removed from it.
   */
  DrawableGroup& add(Drawable& drawable);
  /**
   * @brief Remove a drawable from the group.
   * @return Reference to self (for method chaining)
   *
   * The feature must be part of the group.
   */
  DrawableGroup& remove(Drawable& drawable);

  /**
   * @brief Given drawable id, returns if drawable is in the group
   * @param id, drawable id
   * @return true if the drawable is in the group, otherwise false
   */
  bool hasDrawable(uint64_t id) const;

  /**
   * @brief Given drawable id, returns nullptr if the id is not in this
   * drawable group, otherwise the raw pointer to the object
   *
   * @param id, drawable id
   * @return raw pointer to the drawable, or nullptr
   */
  Drawable* getDrawable(uint64_t id) const;

  /**
   * @brief Prepare to draw group with given @ref RenderCamera
   *
   * @return Whether the @ref DrawableGroup is in a valid state to be drawn
   */
  virtual bool prepareForDraw(const RenderCamera&) { return true; }

 protected:
  /**
   * Why a friend class here?
   * class Drawable has to update idToDrawable_, and it is the ONLY class that
   * can do it.
   */
  friend class Drawable;
  /**
   * @brief Add the drawable to the lookup table, and update the state in the
   * drawable
<<<<<<< HEAD
   */
  DrawableGroup& registerDrawable(Drawable& drawable);
  /**
   * @brief Remove the drawable from the lookup table, and update the state in
   * the drawable
   */
  DrawableGroup& unregisterDrawable(Drawable& drawable);
=======
   * @return return true, if the drawable was newly registered, otherwise false
   */
  bool registerDrawable(Drawable& drawable);
  /**
   * @brief Remove the drawable from the lookup table, and update the state in
   * the drawable
   * @return return true, if the drawable was in the group, otherwise false
   */
  bool unregisterDrawable(Drawable& drawable);
>>>>>>> e89535cc
  /**
   * a lookup table, that maps a drawable id to the drawable object
   */
  std::unordered_map<uint64_t, Drawable*> idToDrawable_;
  ESP_SMART_POINTERS(DrawableGroup)
};

}  // namespace gfx
}  // namespace esp<|MERGE_RESOLUTION|>--- conflicted
+++ resolved
@@ -3,16 +3,11 @@
 // LICENSE file in the root directory of this source tree.
 
 #pragma once
-<<<<<<< HEAD
 
 #include <Corrade/Containers/Optional.h>
 #include <Magnum/SceneGraph/Drawable.h>
 #include <Magnum/SceneGraph/FeatureGroup.h>
 #include <Magnum/SceneGraph/SceneGraph.h>
-=======
-#include <Magnum/SceneGraph/Drawable.h>
-#include <Magnum/SceneGraph/FeatureGroup.h>
->>>>>>> e89535cc
 #include <unordered_map>
 
 #include <functional>
@@ -80,15 +75,6 @@
   /**
    * @brief Add the drawable to the lookup table, and update the state in the
    * drawable
-<<<<<<< HEAD
-   */
-  DrawableGroup& registerDrawable(Drawable& drawable);
-  /**
-   * @brief Remove the drawable from the lookup table, and update the state in
-   * the drawable
-   */
-  DrawableGroup& unregisterDrawable(Drawable& drawable);
-=======
    * @return return true, if the drawable was newly registered, otherwise false
    */
   bool registerDrawable(Drawable& drawable);
@@ -98,7 +84,6 @@
    * @return return true, if the drawable was in the group, otherwise false
    */
   bool unregisterDrawable(Drawable& drawable);
->>>>>>> e89535cc
   /**
    * a lookup table, that maps a drawable id to the drawable object
    */
