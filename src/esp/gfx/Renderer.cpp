// Copyright (c) Facebook, Inc. and its affiliates.
// This source code is licensed under the MIT license found in the
// LICENSE file in the root directory of this source tree.

#include "Renderer.h"

#include <Corrade/Containers/StridedArrayView.h>
#include <Magnum/GL/Buffer.h>
#include <Magnum/GL/DefaultFramebuffer.h>
#include <Magnum/GL/Framebuffer.h>
#include <Magnum/GL/PixelFormat.h>
#include <Magnum/GL/Renderbuffer.h>
#include <Magnum/GL/RenderbufferFormat.h>
#include <Magnum/GL/Renderer.h>
#include <Magnum/GL/Texture.h>
#include <Magnum/GL/TextureFormat.h>
#include <Magnum/Image.h>
#include <Magnum/PixelFormat.h>

#include "esp/gfx/DepthUnprojection.h"
#include "esp/gfx/magnum.h"

using namespace Magnum;

namespace esp {
namespace gfx {

struct Renderer::Impl {
  Impl() {
    GL::Renderer::enable(GL::Renderer::Feature::DepthTest);
    GL::Renderer::enable(GL::Renderer::Feature::FaceCulling);
  }
  ~Impl() { LOG(INFO) << "Deconstructing Renderer"; }

  void draw(RenderCamera& camera, MagnumDrawableGroup& drawables) {
<<<<<<< HEAD
=======
    renderEnter();
    camera.getMagnumCamera().setViewport(framebufferSize_);

    depthUnprojection_ =
        calculateDepthUnprojection(camera.getMagnumCamera().projectionMatrix());

>>>>>>> c22c0a8d
    camera.draw(drawables);
  }

  void draw(sensor::Sensor& visualSensor, scene::SceneGraph& sceneGraph) {
    ASSERT(visualSensor.isVisualSensor());

    // set the modelview matrix, projection matrix of the render camera;
    sceneGraph.setDefaultRenderCamera(visualSensor);

    draw(sceneGraph.getDefaultRenderCamera(), sceneGraph.getDrawables());
  }
<<<<<<< HEAD
=======

  void readFrameRgba(uint8_t* ptr) {
    framebuffer_.mapForRead(GL::Framebuffer::ColorAttachment{0});
    Image2D rgbaImage =
        framebuffer_.read(Range2Di::fromSize({0, 0}, framebufferSize_),
                          {PixelFormat::RGBA8Unorm});
    std::memcpy(ptr, rgbaImage.data(), rgbaImage.data().size());
  }

  void readFrameDepth(float* ptr) {
    Image2D depthImage = framebuffer_.read(
        Range2Di::fromSize({0, 0}, framebufferSize_),
        {GL::PixelFormat::DepthComponent, GL::PixelType::Float});

    /* Unproject the Z */
    unprojectDepth(depthUnprojection_,
                   Containers::arrayCast<Float>(depthImage.data()));
    std::memcpy(ptr, depthImage.data(), depthImage.data().size());
  }

  void readFrameObjectId(uint32_t* ptr) {
    framebuffer_.mapForRead(GL::Framebuffer::ColorAttachment{1});
    Image2D objectImage = framebuffer_.read(
        Range2Di::fromSize({0, 0}, framebufferSize_), {PixelFormat::R32UI});
    std::memcpy(ptr, objectImage.data(), objectImage.data().size());
  }

  Magnum::Vector2i framebufferSize_;
  GL::Renderbuffer colorBuffer_;
  GL::Renderbuffer objectIdBuffer_;
  GL::Renderbuffer depthRenderbuffer_;
  GL::Framebuffer framebuffer_;

  Vector2 depthUnprojection_;
>>>>>>> c22c0a8d
};

Renderer::Renderer() : pimpl_(spimpl::make_unique_impl<Impl>()) {}

void Renderer::draw(RenderCamera& camera, scene::SceneGraph& sceneGraph) {
  pimpl_->draw(camera, sceneGraph.getDrawables());
}

void Renderer::draw(sensor::Sensor& visualSensor,
                    scene::SceneGraph& sceneGraph) {
  pimpl_->draw(visualSensor, sceneGraph);
}

}  // namespace gfx
}  // namespace esp<|MERGE_RESOLUTION|>--- conflicted
+++ resolved
@@ -33,15 +33,6 @@
   ~Impl() { LOG(INFO) << "Deconstructing Renderer"; }
 
   void draw(RenderCamera& camera, MagnumDrawableGroup& drawables) {
-<<<<<<< HEAD
-=======
-    renderEnter();
-    camera.getMagnumCamera().setViewport(framebufferSize_);
-
-    depthUnprojection_ =
-        calculateDepthUnprojection(camera.getMagnumCamera().projectionMatrix());
-
->>>>>>> c22c0a8d
     camera.draw(drawables);
   }
 
@@ -53,43 +44,6 @@
 
     draw(sceneGraph.getDefaultRenderCamera(), sceneGraph.getDrawables());
   }
-<<<<<<< HEAD
-=======
-
-  void readFrameRgba(uint8_t* ptr) {
-    framebuffer_.mapForRead(GL::Framebuffer::ColorAttachment{0});
-    Image2D rgbaImage =
-        framebuffer_.read(Range2Di::fromSize({0, 0}, framebufferSize_),
-                          {PixelFormat::RGBA8Unorm});
-    std::memcpy(ptr, rgbaImage.data(), rgbaImage.data().size());
-  }
-
-  void readFrameDepth(float* ptr) {
-    Image2D depthImage = framebuffer_.read(
-        Range2Di::fromSize({0, 0}, framebufferSize_),
-        {GL::PixelFormat::DepthComponent, GL::PixelType::Float});
-
-    /* Unproject the Z */
-    unprojectDepth(depthUnprojection_,
-                   Containers::arrayCast<Float>(depthImage.data()));
-    std::memcpy(ptr, depthImage.data(), depthImage.data().size());
-  }
-
-  void readFrameObjectId(uint32_t* ptr) {
-    framebuffer_.mapForRead(GL::Framebuffer::ColorAttachment{1});
-    Image2D objectImage = framebuffer_.read(
-        Range2Di::fromSize({0, 0}, framebufferSize_), {PixelFormat::R32UI});
-    std::memcpy(ptr, objectImage.data(), objectImage.data().size());
-  }
-
-  Magnum::Vector2i framebufferSize_;
-  GL::Renderbuffer colorBuffer_;
-  GL::Renderbuffer objectIdBuffer_;
-  GL::Renderbuffer depthRenderbuffer_;
-  GL::Framebuffer framebuffer_;
-
-  Vector2 depthUnprojection_;
->>>>>>> c22c0a8d
 };
 
 Renderer::Renderer() : pimpl_(spimpl::make_unique_impl<Impl>()) {}
