--- conflicted
+++ resolved
@@ -132,13 +132,8 @@
   }
 
  protected:
-<<<<<<< HEAD
-  bool renderingForObjectPicking_ = false;
-  // cache the number of Drawables visible after culling
   size_t previousNumVisibleDrawables_ = 0;
-=======
   bool useDrawableIds_ = false;
->>>>>>> f72cf183
   ESP_SMART_POINTERS(RenderCamera)
 };
 
