// Copyright (c) Facebook, Inc. and its affiliates.
// This source code is licensed under the MIT license found in the
// LICENSE file in the root directory of this source tree.

#pragma once

#include <memory>
#include <vector>

#include <Magnum/GL/AbstractShaderProgram.h>
#include <Magnum/Math/Matrix4.h>

#include "esp/assets/PTexMeshData.h"

namespace esp {

// forward declaration
namespace assets {
class PTexMeshData;
};

namespace gfx {

class PTexMeshShader : public Magnum::GL::AbstractShaderProgram {
 public:
  typedef Magnum::GL::Attribute<0, Magnum::Vector4> Position;

  explicit PTexMeshShader();

  // ======== texture binding ========
<<<<<<< HEAD
  // Note: the texture binding points are explicitly specified in .cpp
  // Cannot use "explicit uniform location" directly in shader since
  // it requires GL4.3 (We stick to GL4.1 for MacOS).
=======
>>>>>>> 80e90c67
  PTexMeshShader& bindAtlasTexture(Magnum::GL::Texture2D& texture);
  PTexMeshShader& bindAdjFacesBufferTexture(Magnum::GL::BufferTexture& texture);

  // ======== set uniforms ===========
<<<<<<< HEAD
  PTexMeshShader& setMVPMatrix(const Magnum::Matrix4& matrix);
  PTexMeshShader& setExposure(float exposure);
  PTexMeshShader& setGamma(float gamma);
  PTexMeshShader& setSaturation(float saturation);
  PTexMeshShader& setClipPlane(const Magnum::Vector4& clipPlane);
  PTexMeshShader& setAtlasTextureSize(Magnum::GL::Texture2D& texture,
                                      uint32_t tileSize);

 protected:
  // it hurts the performance to call glGetUniformLocation() every frame.
  // therefore, cache the locations in the constructor
  int MVPMatrixUniform_;
  int exposureUniform_;
  int gammaUniform_;
  int saturationUniform_;
  int clipPlaneUniform_;
  int tileSizeUniform_;
  int widthInTilesUniform_;
=======
  PTexMeshShader& setMVPMatrix(const Magnum::Matrix4& matrix) {
    setUniform(uniformLocation("MVP"), matrix);
    return *this;
  }

  PTexMeshShader& setPTexUniforms(assets::PTexMeshData& ptexMeshData,
                                  int submeshID,
                                  uint32_t tileSize,
                                  float exposure) {
    setPTexUniforms(ptexMeshData.getRenderingBuffer(submeshID)->tex, tileSize,
                    exposure);
    return *this;
  }

  PTexMeshShader& setPTexUniforms(Magnum::GL::Texture2D& tex,
                                  uint32_t tileSize,
                                  float exposure) {
    setUniform(uniformLocation("atlasTex"), 0);
    setUniform(uniformLocation("tileSize"), static_cast<int>(tileSize));
    // Image size in given mip level 0
    {
      int mipLevel = 0;
      int widthEntry = 0;
      const auto width = tex.imageSize(mipLevel)[widthEntry];
      setUniform(uniformLocation("widthInTiles"), int(width / tileSize));
    }
    setUniform(uniformLocation("exposure"), exposure);
    return *this;
  }
>>>>>>> 80e90c67
};

}  // namespace gfx
}  // namespace esp<|MERGE_RESOLUTION|>--- conflicted
+++ resolved
@@ -28,17 +28,10 @@
   explicit PTexMeshShader();
 
   // ======== texture binding ========
-<<<<<<< HEAD
-  // Note: the texture binding points are explicitly specified in .cpp
-  // Cannot use "explicit uniform location" directly in shader since
-  // it requires GL4.3 (We stick to GL4.1 for MacOS).
-=======
->>>>>>> 80e90c67
   PTexMeshShader& bindAtlasTexture(Magnum::GL::Texture2D& texture);
   PTexMeshShader& bindAdjFacesBufferTexture(Magnum::GL::BufferTexture& texture);
 
   // ======== set uniforms ===========
-<<<<<<< HEAD
   PTexMeshShader& setMVPMatrix(const Magnum::Matrix4& matrix);
   PTexMeshShader& setExposure(float exposure);
   PTexMeshShader& setGamma(float gamma);
@@ -57,37 +50,6 @@
   int clipPlaneUniform_;
   int tileSizeUniform_;
   int widthInTilesUniform_;
-=======
-  PTexMeshShader& setMVPMatrix(const Magnum::Matrix4& matrix) {
-    setUniform(uniformLocation("MVP"), matrix);
-    return *this;
-  }
-
-  PTexMeshShader& setPTexUniforms(assets::PTexMeshData& ptexMeshData,
-                                  int submeshID,
-                                  uint32_t tileSize,
-                                  float exposure) {
-    setPTexUniforms(ptexMeshData.getRenderingBuffer(submeshID)->tex, tileSize,
-                    exposure);
-    return *this;
-  }
-
-  PTexMeshShader& setPTexUniforms(Magnum::GL::Texture2D& tex,
-                                  uint32_t tileSize,
-                                  float exposure) {
-    setUniform(uniformLocation("atlasTex"), 0);
-    setUniform(uniformLocation("tileSize"), static_cast<int>(tileSize));
-    // Image size in given mip level 0
-    {
-      int mipLevel = 0;
-      int widthEntry = 0;
-      const auto width = tex.imageSize(mipLevel)[widthEntry];
-      setUniform(uniformLocation("widthInTiles"), int(width / tileSize));
-    }
-    setUniform(uniformLocation("exposure"), exposure);
-    return *this;
-  }
->>>>>>> 80e90c67
 };
 
 }  // namespace gfx
