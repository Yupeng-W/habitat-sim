// Copyright (c) Facebook, Inc. and its affiliates.
// This source code is licensed under the MIT license found in the
// LICENSE file in the root directory of this source tree
#include "CubeMap.h"
#include <Corrade/Containers/ArrayView.h>
#include <Corrade/Containers/Optional.h>
#include <Corrade/Containers/StridedArrayView.h>
#include <Corrade/Containers/StringStl.h>
#include <Corrade/PluginManager/Manager.h>
#include <Corrade/Utility/Algorithms.h>
#include <Corrade/Utility/Assert.h>
#include <Corrade/Utility/ConfigurationGroup.h>
#include <Corrade/Utility/FormatStl.h>
#include <Magnum/DebugTools/TextureImage.h>
#include <Magnum/GL/Framebuffer.h>
#include <Magnum/GL/PixelFormat.h>
#include <Magnum/GL/RenderbufferFormat.h>
#include <Magnum/GL/Renderer.h>
#include <Magnum/GL/TextureFormat.h>
#include <Magnum/Image.h>
#include <Magnum/ImageView.h>
#include <Magnum/Math/Color.h>
#include <Magnum/Shaders/GenericGL.h>
#include <Magnum/Trade/AbstractImageConverter.h>
#include <Magnum/Trade/ImageData.h>

namespace Mn = Magnum;
namespace Cr = Corrade;

namespace esp {
namespace gfx {

const Mn::GL::Framebuffer::ColorAttachment rgbaAttachment =
    Mn::GL::Framebuffer::ColorAttachment{0};
const Mn::GL::Framebuffer::ColorAttachment objectIdAttachment =
    Mn::GL::Framebuffer::ColorAttachment{1};

/**
 * @brief check if the class instance is created with corresponding texture
 * enabled
 */
void textureTypeSanityCheck(CubeMap::Flags& flag,
                            CubeMap::TextureType type,
                            const std::string& functionNameStr) {
  switch (type) {
    case CubeMap::TextureType::Color:
      CORRADE_ASSERT(flag & CubeMap::Flag::ColorTexture,
                     functionNameStr.c_str()
                         << "instance was not created with color "
                            "texture output enabled.", );
      return;
      break;
    case CubeMap::TextureType::Depth:
      CORRADE_ASSERT(flag & CubeMap::Flag::DepthTexture,
                     functionNameStr.c_str()
                         << "instance was not created with depth "
                            "texture output enabled.", );
      return;
    case CubeMap::TextureType::ObjectId:
      CORRADE_ASSERT(flag & CubeMap::Flag::ObjectIdTexture,
                     functionNameStr.c_str()
                         << "instance was not created with object id"
                            "texture output enabled.", );
      return;
      break;

    case CubeMap::TextureType::Count:
      break;
  }
  CORRADE_INTERNAL_ASSERT_UNREACHABLE();
}

/**
 * @brief convert cube face index to Magnum::GL::CubeMapCoordinate
 */
Magnum::GL::CubeMapCoordinate convertFaceIndexToCubeMapCoordinate(
    unsigned int faceIndex) {
  CORRADE_ASSERT(
      faceIndex < 6,
      "In CubeMap: ConvertFaceIndexToCubeMapCoordinate(): the index of "
      "the cube side"
          << faceIndex << "is illegal.",
      Mn::GL::CubeMapCoordinate::PositiveX);
  return Mn::GL::CubeMapCoordinate(int(Mn::GL::CubeMapCoordinate::PositiveX) +
                                   faceIndex);
}

/**
 * @brief get texture type string for texture filename
 */
const char* getTextureTypeFilenameString(CubeMap::TextureType type) {
  switch (type) {
    case CubeMap::TextureType::Color:
      return "rgba";
      break;
    case CubeMap::TextureType::Depth:
      return "depth";
      break;
    case CubeMap::TextureType::ObjectId:
      return "objectId";
      break;
    case CubeMap::TextureType::Count:
      break;
  }
  CORRADE_INTERNAL_ASSERT_UNREACHABLE();
}

/**
 * @brief get the pixel format based on texture type (color, depth objectId
 * etc.)
 */
Mn::PixelFormat getPixelFormat(CubeMap::TextureType type) {
  switch (type) {
    case CubeMap::TextureType::Color:
      return Mn::PixelFormat::RGBA8Unorm;
      break;
    case CubeMap::TextureType::Depth:
      return Mn::PixelFormat::R32F;
      break;
    case CubeMap::TextureType::ObjectId:
      return Mn::PixelFormat::R32UI;
      break;
    case CubeMap::TextureType::Count:
      break;
  }
  CORRADE_INTERNAL_ASSERT_UNREACHABLE();
}

Magnum::GL::CubeMapTexture& CubeMap::texture(TextureType type) {
  CORRADE_INTERNAL_ASSERT(uint8_t(type) < Cr::Containers::arraySize(textures_));
  return textures_[uint8_t(type)];
}

CubeMap::CubeMap(int imageSize, Flags flags) : flags_(flags) {
#ifndef MAGNUM_TARGET_WEBGL
  Mn::GL::Renderer::enable(Mn::GL::Renderer::Feature::SeamlessCubeMapTexture);
#endif
  reset(imageSize);
}

bool CubeMap::reset(int imageSize) {
  if (imageSize_ == imageSize) {
    return false;
  }

  imageSize_ = imageSize;
  CORRADE_ASSERT(imageSize_ > 0,
                 "CubeMap::reset(): image size" << imageSize << "is illegal.",
                 false);
  // create an empty cubemap texture
  recreateTexture();

  // prepare frame buffer and render buffer
  recreateFramebuffer();

  // attach render buffer to frame buffer
  attachFramebufferRenderbuffer();

  return true;
}

void CubeMap::recreateTexture() {
  Mn::Vector2i size{imageSize_, imageSize_};

  // color texture
  if (flags_ & Flag::ColorTexture) {
    auto& colorTexture = texture(TextureType::Color);
    colorTexture = Mn::GL::CubeMapTexture{};
    colorTexture.setWrapping(Mn::GL::SamplerWrapping::ClampToEdge)
        .setMinificationFilter(Mn::GL::SamplerFilter::Linear,
                               Mn::GL::SamplerMipmap::Linear)
        .setMagnificationFilter(Mn::GL::SamplerFilter::Linear);

    if (flags_ & Flag::BuildMipmap) {
      // RGBA8 is for the LDR. Use RGBA16F for the HDR (TODO)
      colorTexture.setStorage(Mn::Math::log2(imageSize_) + 1,
                              Mn::GL::TextureFormat::RGBA8, size);
    } else {
      colorTexture.setStorage(1, Mn::GL::TextureFormat::RGBA8, size);
    }
  }

  // depth texture
  if (flags_ & Flag::DepthTexture) {
    auto& depthTexture = texture(TextureType::Depth);
    depthTexture = Mn::GL::CubeMapTexture{};
    depthTexture.setWrapping(Mn::GL::SamplerWrapping::ClampToEdge)
        .setMinificationFilter(Mn::GL::SamplerFilter::Nearest)
        .setMagnificationFilter(Mn::GL::SamplerFilter::Nearest)
        .setStorage(1, Mn::GL::TextureFormat::DepthComponent32F, size);
  }

  // object id texture
  if (flags_ & Flag::ObjectIdTexture) {
    auto& objectIdTexture = texture(TextureType::ObjectId);
    objectIdTexture = Mn::GL::CubeMapTexture{};
    objectIdTexture.setWrapping(Mn::GL::SamplerWrapping::ClampToEdge)
        .setMinificationFilter(Mn::GL::SamplerFilter::Nearest)
        .setMagnificationFilter(Mn::GL::SamplerFilter::Nearest)
        .setStorage(1, Mn::GL::TextureFormat::R32UI, size);
  }
}

void CubeMap::recreateFramebuffer() {
  Mn::Vector2i viewportSize{imageSize_, imageSize_};
  for (int iFbo = 0; iFbo < 6; ++iFbo) {
    frameBuffer_[iFbo] = Mn::GL::Framebuffer{{{}, viewportSize}};
  }

  // optional depth buffer is 24-bit integer pixel, which is different from the
  // depth texture (32-bit float)
  if (!(flags_ & CubeMap::Flag::DepthTexture)) {
    for (int index = 0; index < 6; ++index) {
      optionalDepthBuffer_[index] = Mn::GL::Renderbuffer{};
      optionalDepthBuffer_[index].setStorage(
          Mn::GL::RenderbufferFormat::DepthComponent24, viewportSize);
    }
  }
}

void CubeMap::attachFramebufferRenderbuffer() {
  for (unsigned int index = 0; index < 6; ++index) {
    Magnum::GL::CubeMapCoordinate cubeMapCoord =
        convertFaceIndexToCubeMapCoordinate(index);

    if (flags_ & Flag::ColorTexture) {
      frameBuffer_[index].attachCubeMapTexture(
          rgbaAttachment, texture(TextureType::Color), cubeMapCoord, 0);
    }

    if (flags_ & Flag::DepthTexture) {
      frameBuffer_[index].attachCubeMapTexture(
          Mn::GL::Framebuffer::BufferAttachment::Depth,
          texture(TextureType::Depth), cubeMapCoord, 0);
    } else {
      frameBuffer_[index].attachRenderbuffer(
          Mn::GL::Framebuffer::BufferAttachment::Depth,
          optionalDepthBuffer_[index]);
    }

    if (flags_ & Flag::ObjectIdTexture) {
      frameBuffer_[index].attachCubeMapTexture(
          objectIdAttachment, texture(TextureType::ObjectId), cubeMapCoord, 0);
    }
  }
}

void CubeMap::prepareToDraw(unsigned int cubeSideIndex,
                            RenderCamera::Flags renderCameraFlags) {
  // Note: we ONLY need to map shader output to color attachment when necessary,
  // which means in depth texture mode, we do NOT need to do this
  if (flags_ & CubeMap::Flag::ColorTexture ||
      flags_ & CubeMap::Flag::ObjectIdTexture) {
    mapForDraw(cubeSideIndex);
  }

  if (flags_ & CubeMap::Flag::ColorTexture &&
      renderCameraFlags & RenderCamera::Flag::ClearColor) {
    frameBuffer_[cubeSideIndex].clearColor(
        0,                      // color attachment
        Mn::Color4{0, 0, 0, 1}  // clear color
    );
  }

  if (renderCameraFlags & RenderCamera::Flag::ClearDepth) {
    frameBuffer_[cubeSideIndex].clearDepth(1.0f);
  }

  if (flags_ & CubeMap::Flag::ObjectIdTexture &&
      renderCameraFlags & RenderCamera::Flag::ClearObjectId) {
    frameBuffer_[cubeSideIndex].clearColor(1, Mn::Vector4ui{});
  }

  CORRADE_INTERNAL_ASSERT(frameBuffer_[cubeSideIndex].checkStatus(
                              Mn::GL::FramebufferTarget::Draw) ==
                          Mn::GL::Framebuffer::Status::Complete);
}

void CubeMap::mapForDraw(unsigned int index) {
<<<<<<< HEAD
  frameBuffer_[index].mapForDraw(
      {{Mn::Shaders::Generic3D::ColorOutput,
        (flags_ & CubeMap::Flag::ColorTexture
             ? rgbaAttachment
             : Mn::GL::Framebuffer::DrawAttachment::None)},
       {Mn::Shaders::Generic3D::ObjectIdOutput,
        (flags_ & CubeMap::Flag::ObjectIdTexture
             ? objectIdAttachment
             : Mn::GL::Framebuffer::DrawAttachment::None)}});
=======
  frameBuffer_[index].mapForDraw({
      {Mn::Shaders::GenericGL3D::ColorOutput,
       Mn::GL::Framebuffer::ColorAttachment{0}},
      // TODO:
      //{Mn::Shaders::Generic3D::ObjectIdOutput, objectIdAttachment}
  });
>>>>>>> 1578e0cf
}

Mn::GL::CubeMapTexture& CubeMap::getTexture(TextureType type) {
  textureTypeSanityCheck(flags_, type, "CubeMap::getTexture():");
  return textures_[static_cast<uint8_t>(type)];
}

#ifndef MAGNUM_TARGET_WEBGL
// because Mn::Image2D image = textures_[type]->image(...)
// requires desktop OpenGL
bool CubeMap::saveTexture(TextureType type,
                          const std::string& imageFilePrefix) {
  textureTypeSanityCheck(flags_, type, "CubeMap::saveTexture():");

  Cr::PluginManager::Manager<Mn::Trade::AbstractImageConverter> manager;
  Cr::Containers::Pointer<Mn::Trade::AbstractImageConverter> converter;
  if (!(converter = manager.loadAndInstantiate("AnyImageConverter"))) {
    return false;
  }

  const char* coordStrings[6] = {"+X", "-X", "+Y", "-Y", "+Z", "-Z"};
  for (int iFace = 0; iFace < 6; ++iFace) {
    std::string filename = "";
    auto& tex = texture(type);
    switch (type) {
      case TextureType::Color: {
        Mn::Image2D image =
            tex.image(convertFaceIndexToCubeMapCoordinate(iFace), 0,
                      {getPixelFormat(type)});
        filename = Cr::Utility::formatString("{}.{}.{}.png", imageFilePrefix,
                                             getTextureTypeFilenameString(type),
                                             coordStrings[iFace]);
        if (!converter->convertToFile(image, filename)) {
          return false;
        }
      } break;

      case TextureType::Depth: {
        filename = Cr::Utility::formatString("{}.{}.{}.hdr", imageFilePrefix,
                                             getTextureTypeFilenameString(type),
                                             coordStrings[iFace]);
        Mn::Image2D image = tex.image(
            convertFaceIndexToCubeMapCoordinate(iFace), 0,
            {Mn::GL::PixelFormat::DepthComponent, Mn::GL::PixelType::Float});
        Mn::ImageView2D depthAsRedChannel{
            image.storage(), Mn::PixelFormat::R32F, image.size(), image.data()};
        if (!converter->convertToFile(depthAsRedChannel, filename)) {
          return false;
        }
      } break;
      /*
      case CubeMap::TextureType::ObjectId:
        // TODO: save object Id texture
        break;
        */
      case CubeMap::TextureType::Count:
        break;

      default:
        CORRADE_INTERNAL_ASSERT_UNREACHABLE();
        break;
    }
    CORRADE_ASSERT(!filename.empty(),
                   "CubeMap::saveTexture(): Unknown texture type.", false);

    LOG(INFO) << "Saved image " << iFace << " to " << filename;
  }  // for

  return true;
}
#endif

void CubeMap::loadTexture(TextureType type,
                          const std::string& imageFilePrefix,
                          const std::string& imageFileExtension) {
  textureTypeSanityCheck(flags_, type, "CubeMap::loadTexture():");

  // set the alias of the texture
  Mn::GL::CubeMapTexture& tex = texture(type);

  // plugin manager used to instantiate importers which in turn are used
  // to load image data
  Cr::PluginManager::Manager<Mn::Trade::AbstractImporter> manager;
  std::string importerName{"AnyImageImporter"};
  if (type == TextureType::Depth) {
    importerName = "StbImageImporter";
  }
  Cr::Containers::Pointer<Mn::Trade::AbstractImporter> importer =
      manager.loadAndInstantiate(importerName);
  CORRADE_INTERNAL_ASSERT(importer);
  if (type == TextureType::Depth) {
    // Override image channel count. Because depth info should be R32F
    importer->configuration().setValue("forceChannelCount", 1);
  }

  const char* coordStrings[6] = {"+X", "-X", "+Y", "-Y", "+Z", "-Z"};
  int imageSize = 0;

  for (int iFace = 0; iFace < 6; ++iFace) {
    // open image file

    std::string filename = Cr::Utility::formatString(
        "{}.{}.{}.{}", imageFilePrefix, getTextureTypeFilenameString(type),
        coordStrings[iFace], imageFileExtension);

    importer->openFile(filename);
    Cr::Containers::Optional<Mn::Trade::ImageData2D> imageData =
        importer->image2D(0);

    // sanity checks
    CORRADE_INTERNAL_ASSERT(imageData);
    Mn::Vector2i size = imageData->size();
    CORRADE_ASSERT(
        size.x() == size.y(),
        " CubeMap::loadTexture(): each texture image must be a square.", );
    if (iFace == 0) {
      imageSize = size.x();
      reset(imageSize);
    } else {
      CORRADE_ASSERT(size.x() == imageSize,
                     " CubeMap::loadTexture(): texture images must have the "
                     "same size.", );
    }

    switch (type) {
      case TextureType::Color:
        tex.setSubImage(convertFaceIndexToCubeMapCoordinate(iFace), 0, {},
                        *imageData);
        break;

      case TextureType::Depth: {
        CORRADE_INTERNAL_ASSERT(imageData->format() == Mn::PixelFormat::R32F);
        Mn::ImageView2D imageView(Mn::GL::PixelFormat::DepthComponent,
                                  Mn::GL::PixelType::Float, imageData->size(),
                                  imageData->data());
        tex.setSubImage(convertFaceIndexToCubeMapCoordinate(iFace), 0, {},
                        imageView);
      } break;

      case TextureType::ObjectId:
        // TODO: object Id texture
        CORRADE_INTERNAL_ASSERT_UNREACHABLE();
        break;

      case TextureType::Count:
        CORRADE_INTERNAL_ASSERT_UNREACHABLE();
        break;
    }  // switch
    LOG(INFO) << "Loaded image " << iFace << " from " << filename;
  }
  // Color texture ONLY, NOT for depth
  if ((flags_ & Flag::BuildMipmap) && (flags_ & Flag::ColorTexture)) {
    tex.generateMipmap();
  }
}

void CubeMap::renderToTexture(CubeMapCamera& camera,
                              scene::SceneGraph& sceneGraph,
                              RenderCamera::Flags renderCameraFlags) {
  CORRADE_ASSERT(camera.isInSceneGraph(sceneGraph),
                 "CubeMap::renderToTexture(): camera is NOT attached to the "
                 "current scene graph.", );
  // ==== projection matrix ====
  // CAREFUL! In this function the projection matrix of the camera is assumed to
  // be set already outside of this function by the user.
  // we simply do sanity check here.
  {
    Mn::Vector2i vp = camera.viewport();
    CORRADE_ASSERT(vp == Mn::Vector2i{imageSize_},
                   "CubeMap::renderToTexture(): the image size with in the "
                   "CubeMapCamera, which is"
                       << vp << "compared to" << imageSize_
                       << "is not correct.", );
  }

  // ==== camera matrix ====
  // In case user set the relative transformation of
  // the camera node before calling this function, original viewing matrix of
  // the camera MUST be updated as well.
  camera.updateOriginalViewingMatrix();
  for (int iFace = 0; iFace < 6; ++iFace) {
    frameBuffer_[iFace].bind();
    camera.switchToFace(iFace);
    prepareToDraw(iFace, renderCameraFlags);

    // TODO:
    // camera should have renderCameraFlags so that it can do "low quality"
    // rendering, e.g., no normal maps, no specular lighting, low-poly meshes,
    // low-quality textures.

    for (auto& it : sceneGraph.getDrawableGroups()) {
      if (it.second.prepareForDraw(camera)) {
        camera.draw(it.second, renderCameraFlags);
      }
    }
  }  // iFace

  // CAREFUL!!!
  // switchToFace() will change the local transformation of this camera node!
  // If you do not do anything, in next rendering cycle, since
  // camera.updateOriginalViewingMatrix() is called, the original viewing matrix
  // will be updated by mistake!!! To prevent such mistakes, local
  // transformation of this camera node must be reset.
  camera.restoreTransformation();

  // Color texture ONLY, NOT for depth
  if ((flags_ & Flag::BuildMipmap) && (flags_ & Flag::ColorTexture)) {
    texture(TextureType::Color).generateMipmap();
  }
}

}  // namespace gfx
}  // namespace esp<|MERGE_RESOLUTION|>--- conflicted
+++ resolved
@@ -277,24 +277,15 @@
 }
 
 void CubeMap::mapForDraw(unsigned int index) {
-<<<<<<< HEAD
   frameBuffer_[index].mapForDraw(
-      {{Mn::Shaders::Generic3D::ColorOutput,
+      {{Mn::Shaders::GenericGL3D::ColorOutput,
         (flags_ & CubeMap::Flag::ColorTexture
              ? rgbaAttachment
              : Mn::GL::Framebuffer::DrawAttachment::None)},
-       {Mn::Shaders::Generic3D::ObjectIdOutput,
+       {Mn::Shaders::GenericGL3D::ObjectIdOutput,
         (flags_ & CubeMap::Flag::ObjectIdTexture
              ? objectIdAttachment
              : Mn::GL::Framebuffer::DrawAttachment::None)}});
-=======
-  frameBuffer_[index].mapForDraw({
-      {Mn::Shaders::GenericGL3D::ColorOutput,
-       Mn::GL::Framebuffer::ColorAttachment{0}},
-      // TODO:
-      //{Mn::Shaders::Generic3D::ObjectIdOutput, objectIdAttachment}
-  });
->>>>>>> 1578e0cf
 }
 
 Mn::GL::CubeMapTexture& CubeMap::getTexture(TextureType type) {
