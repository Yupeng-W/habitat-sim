--- conflicted
+++ resolved
@@ -108,10 +108,6 @@
     Mn::GL::Renderer::disable(Mn::GL::Renderer::Feature::FaceCulling);
   }
   */
-<<<<<<< HEAD
-
-=======
->>>>>>> f281c5d2
   Mn::Matrix4 modelMatrix =
       camera.cameraMatrix().inverted() * transformationMatrix;
 
