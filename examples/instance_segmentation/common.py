import collections
import math
import random

import numpy as np
import torch


def create_mask_filter(labels, extractor):
    instance_id_to_name = extractor.instance_id_to_name
<<<<<<< HEAD
    labels_we_care_about = {
        instance_id
        for instance_id, name in instance_id_to_name.items()
        if name in labels
    }
=======
    labels_we_care_about = set(
        instance_id
        for instance_id, name in instance_id_to_name.items()
        if name in labels
    )
>>>>>>> f72cf183

    # Function that filters out instance of objects we do not care about
    mask_filter = np.vectorize(lambda x: x * int(x in labels_we_care_about))
    return mask_filter


def area_filter(mask, bounding_box, img_height, img_width, size_tol=0.05):
    """
    Function to filter out masks that contain sparse instances
    for example:

        0 0 0 0 0 0
        1 0 0 0 0 0
        1 0 0 0 1 0    This is a sparse mask
        0 0 0 0 1 0
        0 0 0 0 0 0


        0 0 0 0 0 0
        1 1 1 1 1 0
        1 1 1 1 1 1    This is not a sparse mask
        0 0 0 1 1 1
        0 0 0 0 0 0
    """
    xmin, ymin, xmax, ymax = bounding_box
    num_positive_pixels = np.sum(mask[ymin:ymax, xmin:xmax])
    num_total_pixels = (xmax - xmin) * (ymax - ymin)
    not_sparse = num_positive_pixels / num_total_pixels >= 0.3
    big_enough = (xmax - xmin) >= size_tol * img_width and (
        ymax - ymin
    ) >= size_tol * img_height
    return not_sparse and big_enough


class InstanceVisualizer:
    def __init__(self, model, dataloader, device, num_classes):
        self.model = model
        self.dataloader = dataloader
        self.device = device
        self.num_classes = num_classes

        num_unique_instance_colors = 3
        self.instance_cmap = {
            instance_class: [
                random.randint(1, 1000) for _ in range(num_unique_instance_colors)
            ]
            for instance_class in range(self.num_classes)
        }
        self.instance_cmap[0] = [
            0,
            0,
            0,
        ]  # Make sure background (class 0) stays all the same color

    def visualize_instance_segmentation_output(
        self, max_num_outputs=math.inf, segment_type="instance"
    ):
        def visual_filter(masks, labels, segment_type):
            masks = masks.astype(int)
            # H, W = masks.shape[2:]

            # Instead of T/F for each mask, use Class_label/0
            for i, mask in enumerate(masks):
                np.putmask(masks[i], mask, labels[i])

            visuals = self._compute_mode_ignore_zeros(masks)
            return visuals

        assert segment_type in ["instance", "semantic"]
        self.model.eval()
        with torch.no_grad():
            cpu_device = torch.device("cpu")
            visuals = {}
            num_out_so_far = 1
            for images, targets in self.dataloader:
                images = [img.to(self.device) for img in images]
                targets = [
                    {k: v.to(self.device) for k, v in t.items()} for t in targets
                ]

                torch.cuda.synchronize()
                outputs = self.model(images)
                outputs = [{k: v.to(cpu_device) for k, v in t.items()} for t in outputs]
                res = {
                    target["image_id"].item(): output
                    for target, output in zip(targets, outputs)
                }
                rgbs = {
                    target["image_id"].item(): images[i]
                    for i, target in enumerate(targets)
                }
                for image_id in res.keys():
                    masks = res[image_id]["masks"].numpy() >= 0.5
                    labels = res[image_id]["labels"].numpy()
                    visual = visual_filter(masks, labels, segment_type)
                    rgb = rgbs[image_id].cpu().permute(1, 2, 0).numpy()
                    visuals[image_id] = (rgb, visual)

                if num_out_so_far == max_num_outputs:
                    break

                num_out_so_far += 1

        return visuals

    def _compute_mode_ignore_zeros(self, masks):
        H, W = masks.shape[2:]
        modes = np.zeros((H, W))
        for i in range(H):
            for j in range(W):
                pixels = masks[:, 0, i, j]
                counts = collections.defaultdict(int)
                max_label = 0
                max_count = 0
                for p in pixels:
                    if p != 0:
                        counts[p] = counts[p] + 1
                        if counts[p] > max_count:
                            max_count = counts[p]
                            max_label = p

                modes[i, j] = max_label

        return modes<|MERGE_RESOLUTION|>--- conflicted
+++ resolved
@@ -8,19 +8,11 @@
 
 def create_mask_filter(labels, extractor):
     instance_id_to_name = extractor.instance_id_to_name
-<<<<<<< HEAD
-    labels_we_care_about = {
-        instance_id
-        for instance_id, name in instance_id_to_name.items()
-        if name in labels
-    }
-=======
     labels_we_care_about = set(
         instance_id
         for instance_id, name in instance_id_to_name.items()
         if name in labels
     )
->>>>>>> f72cf183
 
     # Function that filters out instance of objects we do not care about
     mask_filter = np.vectorize(lambda x: x * int(x in labels_we_care_about))
