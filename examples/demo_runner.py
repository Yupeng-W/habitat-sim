--- conflicted
+++ resolved
@@ -148,12 +148,8 @@
         end_time = time.time()
         perf = {}
         perf["total_time"] = end_time - start_time
-<<<<<<< HEAD
-        perf["fps"] = (total_frames - 1) / perf["total_time"]
-=======
         perf["frame_time"] = perf["total_time"] / total_frames
         perf["fps"] = 1.0 / perf["frame_time"]
->>>>>>> 8f0e0b36
 
         return perf
 
