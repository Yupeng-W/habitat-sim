--- conflicted
+++ resolved
@@ -4,11 +4,7 @@
 
 export class DataUtils {
   static getDataDir() {
-<<<<<<< HEAD
-    return "data/";
-=======
     return "data/webxr_hand_demo_dataset/";
->>>>>>> aa1395cd
   }
 
   static getPhysicsConfigFilepath() {
