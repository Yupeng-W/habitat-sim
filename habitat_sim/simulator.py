#!/usr/bin/env python3

# Copyright (c) Facebook, Inc. and its affiliates.
# This source code is licensed under the MIT license found in the
# LICENSE file in the root directory of this source tree.

<<<<<<< HEAD
import habitat_sim.bindings as hsim
from habitat_sim import utils
import habitat_sim.errors
from habitat_sim.agent import Agent, AgentState, AgentConfiguration
from habitat_sim.nav import GreedyGeodesicFollower
import numpy as np
import attr
from typing import List
import os.path as osp
=======
from typing import List

import attr
import numpy as np

import habitat_sim.bindings as hsim
import habitat_sim.errors
from habitat_sim import utils
from habitat_sim.agent import Agent, AgentConfiguration, AgentState
>>>>>>> e7d115f0


@attr.s(auto_attribs=True, slots=True)
class Configuration(object):
    sim_cfg: hsim.SimulatorConfiguration = None
    agents: List[AgentConfiguration] = None


@attr.s
class Simulator:
    config: Configuration = attr.ib()
    _sim: hsim.SimulatorBackend = attr.ib(default=None, init=False)
    _num_total_frames: int = attr.ib(default=0, init=False)
    agents: List[Agent] = attr.ib(factory=list, init=False)

    def __attrs_post_init__(self):
        config = self.config
        self.config = None
        self.reconfigure(config)

    def close(self):
        for agent in self.agents:
            agent.detach()

        self.agents = []
        self._sensors = None
        if self._sim is not None:
            del self._sim
            self._sim = None

    def seed(self, new_seed):
        self._sim.seed(new_seed)

    def reset(self):
        self._sim.reset()
        return self.get_sensor_observations()

    def _config_backend(self, config: Configuration):
        if self._sim is None:
            self._sim = hsim.SimulatorBackend(config.sim_cfg)
        else:
            self._sim.reconfigure(config.sim_cfg)

    def _config_agents(self, config: Configuration):
        if self.config is not None and self.config.agents == config.agents:
            return

        self.agents = [Agent(cfg) for cfg in config.agents]

    def _config_pathfinder(self, config: Configuration):
        if "navmesh" in config.sim_cfg.scene.filepaths:
            navmesh_filenname = config.sim_cfg.scene.filepaths["navmesh"]
        else:
            navmesh_filenname = osp.splitext(config.sim_cfg.scene.id)[0] + ".navmesh"

        self.pathfinder = hsim.PathFinder()
        if osp.exists(navmesh_filenname):
            self.pathfinder.load_nav_mesh(navmesh_filenname)
            # TODO add logging
        else:
            # TODO add logging
            pass

    def reconfigure(self, config: Configuration):
        assert len(config.agents) > 0
        assert len(config.agents[0].sensor_specifications) > 0
        first_sensor_spec = config.agents[0].sensor_specifications[0]

        config.sim_cfg.height = first_sensor_spec.resolution[0]
        config.sim_cfg.width = first_sensor_spec.resolution[1]

        if self.config == config:
            return

        for agent in self.agents:
            agent.detach()

        # NB: Configure backend last as this gives more time for python's GC
        # to delete any previous instances of the simulator
        self._config_agents(config)
        self._config_pathfinder(config)
        self._config_backend(config)

        for i in range(len(self.agents)):
            self.agents[i].attach(
                self._sim.get_active_scene_graph().get_root_node().create_child()
            )
            self.agents[i].controls.move_filter_fn = self._step_filter

        self._default_agent = self.get_agent(config.sim_cfg.default_agent_id)

        agent_cfg = config.agents[config.sim_cfg.default_agent_id]
        self._sensors = {}
        for spec in agent_cfg.sensor_specifications:
            self._sensors[spec.uuid] = Sensor(
                sim=self._sim, agent=self._default_agent, sensor_id=spec.uuid
            )

        for i in range(len(self.agents)):
            self.initialize_agent(i)

        self.config = config

    def get_agent(self, agent_id):
        return self.agents[agent_id]

    def initialize_agent(self, agent_id, initial_state=None):
        agent = self.get_agent(agent_id=agent_id)
        if initial_state is None:
            initial_state = AgentState()
            initial_state.position = self.pathfinder.get_random_navigable_point()
            initial_state.rotation = utils.quat_from_angle_axis(
                np.random.uniform(0, 2.0 * np.pi), np.array([0, 1, 0])
            )

        agent.set_state(initial_state)
        self._last_state = agent.state
        return agent

    def sample_random_agent_state(self, state_to_return):
        return self._sim.sample_random_agent_state(state_to_return)

    @property
    def semantic_scene(self):
        return self._sim.semantic_scene

    def get_sensor_observations(self):
        observations = {}
        for sensor_uuid, sensor in self._sensors.items():
            observations[sensor_uuid] = sensor.get_observation()
        return observations

    def last_state(self):
        return self._last_state

    def step(self, action):
        self._num_total_frames += 1
        self._default_agent.act(action)
        self._last_state = self._default_agent.get_state()
        observations = self.get_sensor_observations()
        return observations

    def make_greedy_follower(self, agent_id: int = 0, goal_radius: float = None):
        return GreedyGeodesicFollower(
            self.pathfinder, self.get_agent(agent_id), goal_radius
        )

    def _step_filter(self, start_pos, end_pos):
        if self.pathfinder.is_loaded:
            end_pos = self.pathfinder.try_step(start_pos, end_pos)

        return end_pos

    def __del__(self):
        self.close()


class Sensor:
    r"""Wrapper around habitat_sim.Sensor

    TODO(MS) define entire Sensor class in python, reducing complexity
    """

    def __init__(self, sim, agent, sensor_id):
        self._sim = sim
        self._agent = agent

        # sensor is an attached object to the scene node
        # store such "attached object" in _sensor_object
        self._sensor_object = self._agent.sensors.get(sensor_id)

        self._spec = self._sensor_object.specification()
        if self._spec.sensor_type == hsim.SensorType.SEMANTIC:
            self._buffer = np.empty(
                (self._spec.resolution[0], self._spec.resolution[1]), dtype=np.uint32
            )
        elif self._spec.sensor_type == hsim.SensorType.DEPTH:
            self._buffer = np.empty(
                (self._spec.resolution[0], self._spec.resolution[1]), dtype=np.float32
            )
        else:
            self._buffer = np.empty(
                (
                    self._spec.resolution[0],
                    self._spec.resolution[1] * self._spec.channels,
                ),
                dtype=np.uint8,
            )

    def get_observation(self):
        # sanity check:
        # see if the sensor is attached to a scene graph, otherwise it is invalid,
        # and cannot make any observation
        if not self._sensor_object.is_valid:
            raise habitat_sim.errors.InvalidAttachedObject(
                "Sensor observation requested but sensor is invalid.\
                 (has it been detached from a scene node?)"
            )

        # get the correct scene graph based on application
        if self._spec.sensor_type == hsim.SensorType.SEMANTIC:
            if self._sim.semantic_scene is None:
                raise RuntimeError(
                    "SemanticSensor observation requested but no SemanticScene is loaded"
                )
            scene = self._sim.get_active_semantic_scene_graph()
        else:  # SensorType is DEPTH or any other type
            scene = self._sim.get_active_scene_graph()

        # now, connect the agent to the root node of the current scene graph

        # sanity check is not needed on agent:
        # because if a sensor is attached to a scene graph,
        # it implies the agent is attached to the same scene graph
        # (it assumes backend simulator will guarantee it.)

        agent_node = self._agent.scene_node
        agent_node.set_parent(scene.get_root_node())

        # draw the scene with the visual sensor:
        # it asserts the sensor is a visual sensor;
        # internally it will set the camera parameters (from the sensor) to the
        # default render camera in the scene so that
        # it has correct modelview matrix, projection matrix to render the scene
        self._sim.renderer.draw(self._sensor_object, scene)

        if self._spec.sensor_type == hsim.SensorType.SEMANTIC:
            self._sim.renderer.readFrameObjectId(self._buffer)
            return np.flip(self._buffer, axis=0).copy()
        elif self._spec.sensor_type == hsim.SensorType.DEPTH:
            self._sim.renderer.readFrameDepth(self._buffer)
            return np.flip(self._buffer, axis=0).copy()
        else:
            self._sim.renderer.readFrameRgba(self._buffer)
            return np.flip(
                self._buffer.reshape(
                    (
                        self._spec.resolution[0],
                        self._spec.resolution[1],
                        self._spec.channels,
                    )
                ),
                axis=0,
            ).copy()<|MERGE_RESOLUTION|>--- conflicted
+++ resolved
@@ -4,27 +4,17 @@
 # This source code is licensed under the MIT license found in the
 # LICENSE file in the root directory of this source tree.
 
-<<<<<<< HEAD
-import habitat_sim.bindings as hsim
-from habitat_sim import utils
-import habitat_sim.errors
-from habitat_sim.agent import Agent, AgentState, AgentConfiguration
-from habitat_sim.nav import GreedyGeodesicFollower
+import os.path as osp
+from typing import List
+
 import numpy as np
+
 import attr
-from typing import List
-import os.path as osp
-=======
-from typing import List
-
-import attr
-import numpy as np
-
 import habitat_sim.bindings as hsim
 import habitat_sim.errors
 from habitat_sim import utils
 from habitat_sim.agent import Agent, AgentConfiguration, AgentState
->>>>>>> e7d115f0
+from habitat_sim.nav import GreedyGeodesicFollower
 
 
 @attr.s(auto_attribs=True, slots=True)
