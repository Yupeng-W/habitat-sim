#!/usr/bin/env python3

# Copyright (c) Facebook, Inc. and its affiliates.
# This source code is licensed under the MIT license found in the
# LICENSE file in the root directory of this source tree.

# TODO: this whole thing needs to get removed, kept just for compatibility
#   with existing code

from habitat_sim._ext.habitat_sim_bindings import (
    CameraSensor,
    CameraSensorSpec,
    ConfigurationGroup,
    GreedyFollowerCodes,
    GreedyGeodesicFollowerImpl,
    MultiGoalShortestPath,
    PathFinder,
    RigidState,
    SceneGraph,
    SceneNode,
    SceneNodeType,
    Sensor,
    SensorSpec,
    SensorSubType,
    SensorType,
    ShortestPath,
)
from habitat_sim._ext.habitat_sim_bindings import Simulator as SimulatorBackend
from habitat_sim._ext.habitat_sim_bindings import (
    SimulatorConfiguration,
<<<<<<< HEAD
    VisualSensorSpec,
    cuda_enabled,
=======
    cuda_enabled,
    vhacd_enabled,
>>>>>>> bf17fa3c
)<|MERGE_RESOLUTION|>--- conflicted
+++ resolved
@@ -24,15 +24,11 @@
     SensorSubType,
     SensorType,
     ShortestPath,
+    VisualSensorSpec,
 )
 from habitat_sim._ext.habitat_sim_bindings import Simulator as SimulatorBackend
 from habitat_sim._ext.habitat_sim_bindings import (
     SimulatorConfiguration,
-<<<<<<< HEAD
-    VisualSensorSpec,
-    cuda_enabled,
-=======
     cuda_enabled,
     vhacd_enabled,
->>>>>>> bf17fa3c
 )