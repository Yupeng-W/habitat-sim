#!/usr/bin/env python3

# Copyright (c) Facebook, Inc. and its affiliates.
# This source code is licensed under the MIT license found in the
# LICENSE file in the root directory of this source tree.

"""
Adapted from: http://www.benjack.io/2017/06/12/python-cpp-tests.html
"""

import argparse
import builtins
import glob
import json
import os
import os.path as osp
import re
import shlex
import subprocess
import sys
from distutils.version import StrictVersion

from setuptools import Extension, find_packages, setup
from setuptools.command.build_ext import build_ext

ARG_CACHE_BLACKLIST = {"force_cmake", "cache_args", "inplace"}


def build_parser():
    parser = argparse.ArgumentParser(
        formatter_class=argparse.ArgumentDefaultsHelpFormatter
    )
    parser.add_argument(
        "--headless",
        dest="headless",
        action="store_true",
        help="""Build in headless mode.
Use "HEADLESS=True pip install ." to build in headless mode with pip""",
    )
    parser.add_argument(
        "--with-gpu-gpu",
        action="store_true",
        help="Build with GPU2GPU transfer to support rendering directly to PyTorch tensors.",
    )

    parser.add_argument(
        "--force-cmake",
        "--cmake",
        dest="force_cmake",
        action="store_true",
        help="Forces cmake to be rerun.  This argument is not cached",
    )
    parser.add_argument(
        "--build-tests", dest="build_tests", action="store_true", help="Build tests"
    )
    parser.add_argument(
        "--build-datatool",
        dest="build_datatool",
        action="store_true",
        help="Build data tool",
    )
    parser.add_argument(
        "--cmake-args",
        type=str,
        default="",
        help="""Additional arguements to be passed to cmake.
Note that you will need to do `--cmake-args="..."` as `--cmake-args "..."`
will generally not be parsed correctly
You may need to use --force-cmake to ensure cmake is rerun with new args.
Use "CMAKE_ARGS="..." pip install ." to set cmake args with pip""",
    )

    parser.add_argument(
        "--no-update-submodules",
        dest="no_update_submodules",
        action="store_true",
        help="Don't update git submodules",
    )

    parser.add_argument(
        "--cache-args",
        dest="cache_args",
        action="store_true",
        help="""Caches the arguements sent to setup.py
        and reloads them on the next invocation.  This argument is not cached""",
    )

    parser.add_argument(
        "--skip-install-magnum",
        dest="skip_install_magnum",
        action="store_true",
        help="Don't install magnum.  "
        "This is nice for incrementally building for development but "
        "can cause install magnum bindings to fall out-of-sync",
    )

    return parser


parseable_args = []
unparseable_args = []
for i, arg in enumerate(sys.argv):
    if arg == "--":
        unparseable_args = sys.argv[i:]
        break

    parseable_args.append(arg)


parser = build_parser()
args, filtered_args = parser.parse_known_args(args=parseable_args)

sys.argv = filtered_args + unparseable_args


def in_git():
    try:
        subprocess.check_output(["git", "rev-parse", "--is-inside-work-tree"])
        return True
    except:
        return False


def has_ninja():
    try:
        subprocess.check_output(["ninja", "--version"])
        return True
    except:
        return False


def is_pip():
    # This will end with python if driven with python setup.py ...
    return osp.basename(os.environ.get("_", "/pip/no")).startswith("pip")


class CMakeExtension(Extension):
    def __init__(self, name, sourcedir=""):
        Extension.__init__(self, name, sources=[])
        self.sourcedir = os.path.abspath(sourcedir)


# populated in CMakeBuild.build_extension()
_cmake_build_dir = None


class CMakeBuild(build_ext):
    def finalize_options(self):
        super().finalize_options()

        cacheable_params = [
            opt[0].replace("=", "").replace("-", "_") for opt in self.user_options
        ]

        args_cache_file = ".setuppy_args_cache.json"

        if not args.cache_args and osp.exists(args_cache_file):
            with open(args_cache_file, "r") as f:
                cached_args = json.load(f)

            for k, v in cached_args["args"].items():
                setattr(args, k, v)

            for k, v in cached_args["build_ext"].items():
                setattr(self, k, v)

        elif args.cache_args:
            cache = dict(
                args={
                    k: v for k, v in vars(args).items() if k not in ARG_CACHE_BLACKLIST
                },
                build_ext={
                    k: getattr(self, k)
                    for k in cacheable_params
                    if k not in ARG_CACHE_BLACKLIST
                },
            )
            with open(args_cache_file, "w") as f:
                json.dump(cache, f, indent=4, sort_keys=True)

        # Save the CMake build directory -- that's where the generated setup.py
        # for magnum-bindings will appear which we need to run later
        global _cmake_build_dir
        _cmake_build_dir = self.build_temp

    def run(self):
        try:
            subprocess.check_output(["cmake", "--version"])
        except OSError:
            raise RuntimeError(
                "CMake must be installed to build the following extensions: "
                + ", ".join(e.name for e in self.extensions)
            )

        for ext in self.extensions:
            self.build_extension(ext)

    def build_extension(self, ext):
        extdir = os.path.abspath(os.path.dirname(self.get_ext_fullpath(ext.name)))

        # Init & update all submodules if not already (the user might be pinned
        # on some particular commit or have working tree changes, don't destroy
        # those)
        if in_git() and not args.no_update_submodules:
            subprocess.check_call(
                ["git", "submodule", "update", "--init", "--recursive"]
            )

        cmake_args = [
            "-DBUILD_PYTHON_BINDINGS=ON",
            "-DCMAKE_LIBRARY_OUTPUT_DIRECTORY=" + extdir,
            "-DPYTHON_EXECUTABLE=" + sys.executable,
            "-DCMAKE_EXPORT_COMPILE_COMMANDS={}".format("OFF" if is_pip() else "ON"),
        ]
        cmake_args += shlex.split(args.cmake_args)

        cfg = "Debug" if self.debug else "RelWithDebInfo"
        build_args = ["--config", cfg]

        cmake_args += ["-DCMAKE_BUILD_TYPE=" + cfg]
        build_args += ["--"]

        if has_ninja():
            cmake_args += ["-GNinja"]
        # Make it possible to *reduce* the number of jobs. Ninja requires a
        # number passed to -j (and builds on all cores by default), while make
        # doesn't require a number (but builds sequentially by default), so we
        # add the argument only when it's not ninja or the number of jobs is
        # specified.
        if not has_ninja() or self.parallel:
            build_args += ["-j{}".format(self.parallel) if self.parallel else "-j"]

        cmake_args += [
            "-DBUILD_GUI_VIEWERS={}".format("ON" if not args.headless else "OFF")
        ]
<<<<<<< HEAD
        cmake_args += ["-DBUILD_TESTS={}".format("ON" if args.build_tests else "OFF")]
        cmake_args += ["-DWITH_GPU_GPU={}".format("ON" if args.with_gpu_gpu else "OFF")]
=======
        # NOTE: BUILD_TEST is intentional as opposed to BUILD_TESTS which collides
        # with definition used by some of our dependencies
        cmake_args += ["-DBUILD_TEST={}".format("ON" if args.build_tests else "OFF")]
        cmake_args += [
            "-DBUILD_DATATOOL={}".format("ON" if args.build_datatool else "OFF")
        ]
>>>>>>> 26bccd1f

        env = os.environ.copy()
        env["CXXFLAGS"] = '{} -DVERSION_INFO=\\"{}\\"'.format(
            env.get("CXXFLAGS", ""), self.distribution.get_version()
        )

        if self.run_cmake(cmake_args):
            subprocess.check_call(
                shlex.split("cmake -H{} -B{}".format(ext.sourcedir, self.build_temp))
                + cmake_args,
                env=env,
            )

        if not is_pip():
            self.create_compile_commands()

        subprocess.check_call(
            shlex.split("cmake --build {}".format(self.build_temp)) + build_args
        )
        print()  # Add an empty line for cleaner output

        # The things following this don't work with pip
        if is_pip():
            return

        if not args.headless:
            link_dst = osp.join(self.build_temp, "viewer")
            if not osp.islink(link_dst):
                os.symlink(
                    osp.abspath(osp.join(self.build_temp, "utils/viewer/viewer")),
                    link_dst,
                )

    def run_cmake(self, cmake_args):
        if args.force_cmake:
            return True

        cache_parser = re.compile(r"(?P<K>\w+?)(:\w+?|)=(?P<V>.*?)$")

        cmake_cache = osp.join(self.build_temp, "CMakeCache.txt")
        if osp.exists(cmake_cache):
            with open(cmake_cache, "r") as f:
                cache_contents = f.readlines()

            for arg in cmake_args:
                if arg[0:2] == "-G":
                    continue

                k, v = arg.split("=", 1)
                # Strip +D
                k = k[2:]
                for l in cache_contents:

                    match = cache_parser.match(l)
                    if match is None:
                        continue

                    if match.group("K") == k and match.group("V") != v:
                        return True

            return False

        return True

    def create_compile_commands(self):
        def load(filename):
            with open(filename) as f:
                return json.load(f)

        command_files = [osp.join(self.build_temp, "compile_commands.json")]
        command_files += glob.glob("{}/*/compile_commands.json".format(self.build_temp))
        all_commands = [entry for f in command_files for entry in load(f)]

        # cquery does not like c++ compiles that start with gcc.
        # It forgets to include the c++ header directories.
        # We can work around this by replacing the gcc calls that python
        # setup.py generates with g++ calls instead
        for command in all_commands:
            if command["command"].startswith("gcc "):
                command["command"] = "g++ " + command["command"][4:]

        new_contents = json.dumps(all_commands, indent=2)
        contents = ""
        if os.path.exists("compile_commands.json"):
            with open("compile_commands.json", "r") as f:
                contents = f.read()
        if contents != new_contents:
            with open("compile_commands.json", "w") as f:
                f.write(new_contents)


if __name__ == "__main__":
    assert StrictVersion(
        "{}.{}".format(sys.version_info[0], sys.version_info[1])
    ) >= StrictVersion("3.6"), "Must use python3.6 or newer"

    if os.environ.get("HEADLESS", "").lower() == "true":
        args.headless = True

    if os.environ.get("CMAKE_ARGS", None) is not None:
        args.cmake_args = os.environ["CMAKE_ARGS"]

    with open("./requirements.txt", "r") as f:
        requirements = [l.strip() for l in f.readlines() if len(l.strip()) > 0]

    builtins.__HSIM_SETUP__ = True
    import habitat_sim

    setup(
        name="habitat_sim",
        version=habitat_sim.__version__,
        author="FAIR A-STAR",
        description="A high performance simulator for training embodied agents",
        long_description="",
        packages=find_packages(),
        install_requires=requirements,
        # add extension module
        ext_modules=[CMakeExtension("habitat_sim._ext.habitat_sim_bindings", "src")],
        # add custom build_ext command
        cmdclass=dict(build_ext=CMakeBuild),
        zip_safe=False,
    )

    pymagnum_build_dir = osp.join(
        _cmake_build_dir, "deps", "magnum-bindings", "src", "python"
    )

    if not args.skip_install_magnum and not is_pip():
        subprocess.check_call(shlex.split(f"pip install {pymagnum_build_dir}"))
    else:
        print(
            "Assuming magnum bindings are already installed (or we're inside pip and ¯\\_('-')_/¯)"
        )
        print(f"Run 'pip install {pymagnum_build_dir}' if this assumption is incorrect")<|MERGE_RESOLUTION|>--- conflicted
+++ resolved
@@ -233,17 +233,13 @@
         cmake_args += [
             "-DBUILD_GUI_VIEWERS={}".format("ON" if not args.headless else "OFF")
         ]
-<<<<<<< HEAD
-        cmake_args += ["-DBUILD_TESTS={}".format("ON" if args.build_tests else "OFF")]
-        cmake_args += ["-DWITH_GPU_GPU={}".format("ON" if args.with_gpu_gpu else "OFF")]
-=======
         # NOTE: BUILD_TEST is intentional as opposed to BUILD_TESTS which collides
         # with definition used by some of our dependencies
         cmake_args += ["-DBUILD_TEST={}".format("ON" if args.build_tests else "OFF")]
         cmake_args += [
             "-DBUILD_DATATOOL={}".format("ON" if args.build_datatool else "OFF")
         ]
->>>>>>> 26bccd1f
+        cmake_args += ["-DWITH_GPU_GPU={}".format("ON" if args.with_gpu_gpu else "OFF")]
 
         env = os.environ.copy()
         env["CXXFLAGS"] = '{} -DVERSION_INFO=\\"{}\\"'.format(
