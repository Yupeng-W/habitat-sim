#!/usr/bin/env bash

# Propagate failures properly
set -e

BULLET=false
WEB_APPS=true

while [[ "$#" -gt 0 ]]; do
    case $1 in
        --bullet) BULLET=true ;;
        --no-web-apps) WEB_APPS=false ;;
        *) echo "Unknown parameter passed: $1"; exit 1 ;;
    esac
    shift
done
git submodule update --init --recursive

mkdir -p build_corrade-rc
pushd build_corrade-rc
cmake ../src \
    -DBUILD_GUI_VIEWERS=OFF \
    -DBUILD_PYTHON_BINDINGS=OFF \
    -DBUILD_ASSIMP_SUPPORT=OFF \
    -DBUILD_DATATOOL=OFF \
    -DBUILD_PTEX_SUPPORT=OFF
cmake --build . --target corrade-rc --
popd

mkdir -p build_js
cd build_js


EXE_LINKER_FLAGS="-s USE_WEBGL2=1"
cmake ../src \
    -DCORRADE_RC_EXECUTABLE=../build_corrade-rc/RelWithDebInfo/bin/corrade-rc \
    -DBUILD_GUI_VIEWERS="$( if ${WEB_APPS} ; then echo ON ; else echo OFF; fi )" \
    -DBUILD_PYTHON_BINDINGS=OFF \
    -DBUILD_ASSIMP_SUPPORT=OFF \
    -DBUILD_DATATOOL=OFF \
    -DBUILD_PTEX_SUPPORT=OFF \
    -DCMAKE_BUILD_TYPE=Release \
    -DCMAKE_PREFIX_PATH="$EMSCRIPTEN" \
    -DCMAKE_TOOLCHAIN_FILE="../src/deps/corrade/toolchains/generic/Emscripten-wasm.cmake" \
    -DCMAKE_INSTALL_PREFIX="." \
<<<<<<< HEAD
    -DCMAKE_INTERPROCEDURAL_OPTIMIZATION=ON \
    -DCMAKE_CXX_FLAGS="-s FORCE_FILESYSTEM=1 -s ALLOW_MEMORY_GROWTH=1" \
=======
    -DCMAKE_CXX_FLAGS="-s FORCE_FILESYSTEM=1 -s ALLOW_MEMORY_GROWTH=1 -s ASSERTIONS=0" \
>>>>>>> d870fed2
    -DCMAKE_EXE_LINKER_FLAGS="${EXE_LINKER_FLAGS}" \
    -DBUILD_WITH_BULLET="$( if ${BULLET} ; then echo ON ; else echo OFF; fi )" \
    -DBUILD_WEB_APPS="$( if ${WEB_APPS} ; then echo ON ; else echo OFF; fi )"

cmake --build . -- -j 8 #TODO: Set to 8 cores only on CirelcCI
echo "Done building."

if [ -o ${WEB_APPS} ]
  then
    cmake --build . --target install -- -j 8
    echo "Run:"
    echo "python2 -m SimpleHTTPServer 8000"
    echo "Or:"
    echo "python3 -m http.server"
    echo "Then open in a browser:"
    echo "http://0.0.0.0:8000/build_js/esp/bindings_js/bindings.html?scene=skokloster-castle.glb"
    echo "Or open in a VR-capable browser:"
    echo "http://0.0.0.0:8000/build_js/esp/bindings_js/webvr.html?scene=skokloster-castle.glb"
fi
<|MERGE_RESOLUTION|>--- conflicted
+++ resolved
@@ -43,12 +43,8 @@
     -DCMAKE_PREFIX_PATH="$EMSCRIPTEN" \
     -DCMAKE_TOOLCHAIN_FILE="../src/deps/corrade/toolchains/generic/Emscripten-wasm.cmake" \
     -DCMAKE_INSTALL_PREFIX="." \
-<<<<<<< HEAD
     -DCMAKE_INTERPROCEDURAL_OPTIMIZATION=ON \
-    -DCMAKE_CXX_FLAGS="-s FORCE_FILESYSTEM=1 -s ALLOW_MEMORY_GROWTH=1" \
-=======
     -DCMAKE_CXX_FLAGS="-s FORCE_FILESYSTEM=1 -s ALLOW_MEMORY_GROWTH=1 -s ASSERTIONS=0" \
->>>>>>> d870fed2
     -DCMAKE_EXE_LINKER_FLAGS="${EXE_LINKER_FLAGS}" \
     -DBUILD_WITH_BULLET="$( if ${BULLET} ; then echo ON ; else echo OFF; fi )" \
     -DBUILD_WEB_APPS="$( if ${WEB_APPS} ; then echo ON ; else echo OFF; fi )"
