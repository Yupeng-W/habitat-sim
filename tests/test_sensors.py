#!/usr/bin/env python3

# Copyright (c) Facebook, Inc. and its affiliates.
# This source code is licensed under the MIT license found in the
# LICENSE file in the root directory of this source tree.

import itertools
import json
import os.path as osp

import numpy as np
import pytest
import quaternion

import habitat_sim
import habitat_sim.errors
from examples.settings import make_cfg
from habitat_sim.utils.common import quat_from_coeffs


def _render_and_load_gt(sim, scene, sensor_type, gpu2gpu):
    with open(
        osp.abspath(
            osp.join(
                osp.dirname(__file__),
                "gt_data",
                "{}-state.json".format(osp.basename(osp.splitext(scene)[0])),
            )
        ),
        "r",
    ) as f:
        render_state = json.load(f)
        state = habitat_sim.AgentState()
        state.position = render_state["pos"]
        state.rotation = habitat_sim.utils.quat_from_coeffs(render_state["rot"])

    sim.initialize_agent(0, state)
    obs = sim.step("move_forward")

    assert sensor_type in obs, f"{sensor_type} not in obs"

    gt = np.load(
        osp.abspath(
            osp.join(
                osp.dirname(__file__),
                "gt_data",
                "{}-{}.npy".format(osp.basename(osp.splitext(scene)[0]), sensor_type),
            )
        )
    )
    if gpu2gpu:
        import torch

        for k, v in obs.items():
            if torch.is_tensor(v):
                obs[k] = v.cpu().numpy()

    return obs, gt


_test_scenes = [
    osp.abspath(
        osp.join(
            osp.dirname(__file__),
            "../data/scene_datasets/mp3d/17DRP5sb8fy/17DRP5sb8fy.glb",
        )
    ),
    osp.abspath(
        osp.join(
            osp.dirname(__file__),
            "../data/scene_datasets/habitat-test-scenes/skokloster-castle.glb",
        )
    ),
    osp.abspath(
        osp.join(
            osp.dirname(__file__),
            "../data/scene_datasets/habitat-test-scenes/van-gogh-room.glb",
        )
    ),
]


@pytest.mark.gfxtest
@pytest.mark.parametrize(
    "scene,has_sem,sensor_type,gpu2gpu",
    list(
        itertools.product(
            _test_scenes[0:1],
            [True],
            ["color_sensor", "depth_sensor", "semantic_sensor"],
            [True, False],
        )
    )
    + list(
        itertools.product(
            _test_scenes[1:], [False], ["color_sensor", "depth_sensor"], [True, False]
        )
    ),
)
def test_sensors(scene, has_sem, sensor_type, gpu2gpu, sim, make_cfg_settings):
    if not osp.exists(scene):
        pytest.skip("Skipping {}".format(scene))

    if not habitat_sim.cuda_enabled and gpu2gpu:
        pytest.skip("Skipping GPU->GPU test")

    make_cfg_settings = {k: v for k, v in make_cfg_settings.items()}
    make_cfg_settings["semantic_sensor"] = has_sem
    make_cfg_settings["scene"] = scene

    cfg = make_cfg(make_cfg_settings)
    for sensor_spec in cfg.agents[0].sensor_specifications:
        sensor_spec.gpu2gpu_transfer = gpu2gpu

    sim.reconfigure(cfg)
<<<<<<< HEAD
=======
    with open(
        osp.abspath(
            osp.join(
                osp.dirname(__file__),
                "gt_data",
                "{}-state.json".format(osp.basename(osp.splitext(scene)[0])),
            )
        ),
        "r",
    ) as f:
        render_state = json.load(f)
        state = habitat_sim.AgentState()
        state.position = render_state["pos"]
        state.rotation = quat_from_coeffs(render_state["rot"])

    sim.initialize_agent(0, state)
    obs = sim.step("move_forward")

    assert sensor_type in obs, f"{sensor_type} not in obs"
>>>>>>> 1f8302b3

    obs, gt = _render_and_load_gt(sim, scene, sensor_type, gpu2gpu)

    # Different GPUs and different driver version will produce slightly different images
    assert np.linalg.norm(
        obs[sensor_type].astype(np.float) - gt.astype(np.float)
    ) < 1.5e-2 * np.linalg.norm(gt.astype(np.float)), f"Incorrect {sensor_type} output"


# Tests to make sure that no sensors is supported and doesn't crash
# Also tests to make sure we can have multiple instances
# of the simulator with no sensors
def test_smoke_no_sensors(make_cfg_settings):
    sims = []
    for scene in _test_scenes:
        if not osp.exists(scene):
            continue

        make_cfg_settings = {k: v for k, v in make_cfg_settings.items()}
        make_cfg_settings["semantic_sensor"] = False
        make_cfg_settings["scene"] = scene
        cfg = make_cfg(make_cfg_settings)
        cfg.agents[0].sensor_specifications = []
        sims.append(habitat_sim.Simulator(cfg))


@pytest.mark.gfxtest
@pytest.mark.parametrize(
    "scene,gpu2gpu", itertools.product(_test_scenes, [True, False])
)
def test_smoke_redwood_noise(scene, gpu2gpu, sim, make_cfg_settings):
    if not osp.exists(scene):
        pytest.skip("Skipping {}".format(scene))

    if not habitat_sim.cuda_enabled and gpu2gpu:
        pytest.skip("Skipping GPU->GPU test")

    make_cfg_settings = {k: v for k, v in make_cfg_settings.items()}
    make_cfg_settings["depth_sensor"] = True
    make_cfg_settings["color_sensor"] = False
    make_cfg_settings["semantic_sensor"] = False
    make_cfg_settings["scene"] = scene
    hsim_cfg = make_cfg(make_cfg_settings)
    hsim_cfg.agents[0].sensor_specifications[0].noise_model = "RedwoodDepthNoiseModel"
    for sensor_spec in hsim_cfg.agents[0].sensor_specifications:
        sensor_spec.gpu2gpu_transfer = gpu2gpu

    sim.reconfigure(hsim_cfg)

    obs, gt = _render_and_load_gt(sim, scene, "depth_sensor", gpu2gpu)

    assert np.linalg.norm(
        obs["depth_sensor"].astype(np.float) - gt.astype(np.float)
    ) > 1.5e-2 * np.linalg.norm(gt.astype(np.float)), f"Incorrect {sensor_type} output"<|MERGE_RESOLUTION|>--- conflicted
+++ resolved
@@ -113,28 +113,6 @@
         sensor_spec.gpu2gpu_transfer = gpu2gpu
 
     sim.reconfigure(cfg)
-<<<<<<< HEAD
-=======
-    with open(
-        osp.abspath(
-            osp.join(
-                osp.dirname(__file__),
-                "gt_data",
-                "{}-state.json".format(osp.basename(osp.splitext(scene)[0])),
-            )
-        ),
-        "r",
-    ) as f:
-        render_state = json.load(f)
-        state = habitat_sim.AgentState()
-        state.position = render_state["pos"]
-        state.rotation = quat_from_coeffs(render_state["rot"])
-
-    sim.initialize_agent(0, state)
-    obs = sim.step("move_forward")
-
-    assert sensor_type in obs, f"{sensor_type} not in obs"
->>>>>>> 1f8302b3
 
     obs, gt = _render_and_load_gt(sim, scene, sensor_type, gpu2gpu)
 
