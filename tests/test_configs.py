--- conflicted
+++ resolved
@@ -16,11 +16,7 @@
 
 def test_core_configuration():
     # test bindings for esp::core::Configuration class
-<<<<<<< HEAD
-    config = habitat_sim.bindings.Attributes()
-=======
     config = habitat_sim.bindings.ConfigurationGroup()
->>>>>>> 8b9256b5
     config.set("test", "test statement")
     assert config.has_value("test")
     assert config.get_string("test") == "test statement"
@@ -43,11 +39,6 @@
     # Magnum::Vector3 (float)
     my_vec3 = np.array([1.12345, 2.0, -3.0])
     config.set("vec3", my_vec3)
-<<<<<<< HEAD
-    print(my_vec3)
-    print(config.get_vec3("vec3"))
-=======
->>>>>>> 8b9256b5
     assert config.get_vec3("vec3") == my_vec3
     assert config.get_int("vec3") == int(my_vec3[0])
 
@@ -58,7 +49,6 @@
 
     queried_group = config.get_string_group("text_group")
     for ix, text in enumerate(queried_group):
-<<<<<<< HEAD
         assert text == text_group[ix]
 
 
@@ -99,7 +89,4 @@
 
     # test that inheritance is correctly configured
     physics_object_template.set("test_key", "test_string")
-    assert physics_object_template.get_string("test_key") == "test_string"
-=======
-        assert text == text_group[ix]
->>>>>>> 8b9256b5
+    assert physics_object_template.get_string("test_key") == "test_string"