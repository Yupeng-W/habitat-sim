--- conflicted
+++ resolved
@@ -40,12 +40,8 @@
     "format": "prettier --trailing-comma es5 --single-quote './src/esp/bindings_js/**/*{.js,.ts}'",
     "build": "webpack --config ./src/esp/bindings_js/webpack.config.js",
     "lint": "eslint --ext .html,.js,.ts ./src/esp/bindings_js",
-<<<<<<< HEAD
     "lint-fix": "eslint --ext .html,.js,.ts --fix ./src/esp/bindings_js",
     "check_types": "tsc"
-=======
-    "lint-fix": "eslint --ext .html,.js,.ts --fix ./src/esp/bindings_js"
->>>>>>> 4f2e0204
   },
   "repository": {
     "type": "git",
