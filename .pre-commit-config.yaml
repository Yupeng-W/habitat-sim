exclude: 'build|src/deps|src/obsolete'

default_language_version:
    python: python3

repos:
-   repo: https://github.com/pre-commit/pre-commit-hooks
    rev: v2.2.3
    hooks:
    -   id: trailing-whitespace
    -   id: check-added-large-files
        args: ['--maxkb=2000']
    -   id: end-of-file-fixer

-   repo: https://github.com/asottile/seed-isort-config
    rev: v2.2.0
    hooks:
    -   id: seed-isort-config
        language_version: python3

-   repo: https://github.com/pre-commit/mirrors-isort
    rev: v5.0.7
    hooks:
    -   id: isort
        exclude: docs/
        additional_dependencies: [toml]

-   repo: https://github.com/ambv/black
    rev: 19.3b0
    hooks:
    - id: black
      exclude: ^examples/tutorials/(nb_python|colabs)

-   repo: https://github.com/kynan/nbstripout
    rev: master
    hooks:
    -   id: nbstripout
        files: ".ipynb"

-   repo: local
    hooks:
    -   id: jupytext-sync
        name: Sync scripts and notebooks
        files: '^examples/tutorials/(colabs|nb_python)/(.*\.py|.*\.ipynb)$'
        entry: jupytext --update-metadata '{"jupytext":{"notebook_metadata_filter":"all", "cell_metadata_filter":"-all"}, "accelerator":"GPU"}' --set-formats 'nb_python//py:percent,colabs//ipynb' --pipe black --pipe "sed s/[[:space:]]*\#[[:space:]]\%\%/\#\%\%/g"  --pipe-fmt py:percent --sync
        pass_filenames: true
<<<<<<< HEAD
        additional_dependencies: ['jupytext==1.5.1']
=======
        additional_dependencies:
            - 'jupytext==1.5.1'
>>>>>>> 2689aee1
        always_run: false
        language: python

-   repo: local
    hooks:
    - id: clang-format
      name: Run clang-format
      entry: clang-format -i -style=file
      types: [text]
      files: '.*\.(cpp|h|hpp|cu|cuh)$'
      language: system

-   repo: https://github.com/pre-commit/mirrors-eslint
    rev: v6.4.0
    hooks:
    -   id: eslint
        args: [--fix, --ext .html,.js]
        additional_dependencies:
        - eslint@6.4.0
        - eslint-config-prettier@6.3.0
        - eslint-plugin-prettier@3.1.0
        - eslint-plugin-html@6.0.0
        - prettier@1.18.2<|MERGE_RESOLUTION|>--- conflicted
+++ resolved
@@ -44,12 +44,8 @@
         files: '^examples/tutorials/(colabs|nb_python)/(.*\.py|.*\.ipynb)$'
         entry: jupytext --update-metadata '{"jupytext":{"notebook_metadata_filter":"all", "cell_metadata_filter":"-all"}, "accelerator":"GPU"}' --set-formats 'nb_python//py:percent,colabs//ipynb' --pipe black --pipe "sed s/[[:space:]]*\#[[:space:]]\%\%/\#\%\%/g"  --pipe-fmt py:percent --sync
         pass_filenames: true
-<<<<<<< HEAD
-        additional_dependencies: ['jupytext==1.5.1']
-=======
         additional_dependencies:
             - 'jupytext==1.5.1'
->>>>>>> 2689aee1
         always_run: false
         language: python
 
